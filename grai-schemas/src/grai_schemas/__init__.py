--- conflicted
+++ resolved
@@ -10,8 +10,4 @@
 from grai_schemas.base import GraiBaseModel
 from grai_schemas.package_definitions import config
 
-<<<<<<< HEAD
-__version__ = "0.1.13"
-=======
-__version__ = "0.1.12"
->>>>>>> cc5bccd1
+__version__ = "0.1.13"