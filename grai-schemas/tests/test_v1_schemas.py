--- conflicted
+++ resolved
@@ -1,6 +1,5 @@
 import datetime
 import uuid
-from typing import get_args
 
 import pytest
 from grai_schemas.base import Edge, Node
@@ -8,7 +7,6 @@
 from grai_schemas.v1 import EdgeV1, NodeV1
 from grai_schemas.v1.mock import MockV1
 
-<<<<<<< HEAD
 
 def extra_metadata():
     return {
@@ -66,9 +64,9 @@
         },
     }
     return {**edge}
-=======
+
+
 mocker = MockV1()
->>>>>>> cc5bccd1
 
 
 @pytest.mark.parametrize(
@@ -173,7 +171,6 @@
 
 def test_node_from_spec_no_grai_metadata():
     """ """
-<<<<<<< HEAD
     obj_dict = make_v1_node()["spec"]
     obj_dict["metadata"].pop("grai")
     obj_dict["metadata"]["test_values"] = (1, 2, 3)
@@ -197,10 +194,4 @@
     obj_dict["metadata"]["test_values"] = (1, 2, 3)
     obj = EdgeV1.from_spec(obj_dict)
     assert hasattr(obj.spec.metadata, "test_values")
-    assert obj.spec.metadata.test_values == (1, 2, 3)
-=======
-    node_dict = mocker.node_dict()
-    obj = Schema(entity=node_dict)
-    obj.entity.spec.metadata["new_field"] = "new_value"
-    assert obj.entity.spec.metadata["new_field"] == "new_value"
->>>>>>> cc5bccd1
+    assert obj.spec.metadata.test_values == (1, 2, 3)