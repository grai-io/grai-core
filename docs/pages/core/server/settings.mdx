---
title: "Settings"
description: Getting started with the server backend.
---

import { Callout } from "nextra-theme-docs";

# Settings

## Background

Grai uses Django and Postgres as part of it's core stack.
It supports scheduled worker management with celery and cacheing through redis.
It also offers both a REST API and GraphQL API.

## Configuration

Most aspects of the server are fully configurable.
If there are any attributes you need greater control over PR's are welcome.

<Callout type="warning" emoji="ℹ️">
  The default settings for `ALLOWED_HOSTS`, `CORS_ALLOWED_ORIGINS`,
  `CSRF_TRUSTED_ORIGINS`, and `CORS_ALLOW_ALL_ORIGINS` are all modified by
  `DEBUG` to be maximally permissive. It will allow all hosts, all origins, and
  all combinations of frontend host, backend host and scheme.
</Callout>

<<<<<<< HEAD

| environment variable    | required | default value | description |
| ----------------------- | -------- | ------------- | ----------- |
| DEBUG                   | No       | False         | Run in debug mode |
| TEMPLATE_DEBUG          | No       | False         | Run templating in debug mode |
| SERVER_HOST             | No       | localhost     | host for the current deployment |
| SERVER_PORT             | No       | 8000          | port for the current deployment |
| FRONTEND_HOST           | No       | localhost     | host for the deployed frontend  |
| FRONTEND_PORT           | No       | 3000          | port for the deployed frontend  |
| DISABLE_HTTP            | No       | False         | disables access through http |
| ALLOWED_HOSTS           | No       | SERVER_HOST, 127.0.0.1, [::1] | disables access through http    |
| CORS_ALLOWED_ORIGINS    | No       | http://\{SERVER_HOST\}, https://\{SERVER_HOST\}, http://\{FRONTEND_HOST\}, https://\{FRONTEND_HOST\} | host for the current deployment |
| CSRF_TRUSTED_ORIGINS    | No       | SERVER_HOST, 127.0.0.1, [::1] | host for the current deployment |
| CORS_ALLOW_ALL_ORIGINS  | No       | False         | Django CORS allow all setting |

=======
| environment variable   | required | default value                                                                                        | description                     |
| ---------------------- | -------- | ---------------------------------------------------------------------------------------------------- | ------------------------------- |
| DEBUG                  | No       | False                                                                                                | Run in debug mode               |
| TEMPLATE_DEBUG         | No       | False                                                                                                | Run templating in debug mode    |
| SERVER_HOST            | No       | localhost                                                                                            | host for the current deployment |
| SERVER_PORT            | No       | 8000                                                                                                 | port for the current deployment |
| FRONTEND_HOST          | No       | localhost                                                                                            | host for the deployed frontend  |
| FRONTEND_PORT          | No       | 3000                                                                                                 | port for the deployed frontend  |
| DISABLE_HTTP           | No       | False                                                                                                | disables access through http    |
| ALLOWED_HOSTS          | No       | SERVER_HOST, 127.0.0.1, [::1]                                                                        | disables access through http    |
| CORS_ALLOWED_ORIGINS   | No       | `http://{SERVER_HOST}`, `https://{SERVER_HOST}`, `http://{FRONTEND_HOST}`, `https://{FRONTEND_HOST}` | host for the current deployment |
| CSRF_TRUSTED_ORIGINS   | No       | SERVER_HOST, 127.0.0.1, [::1]                                                                        | host for the current deployment |
| CORS_ALLOW_ALL_ORIGINS | No       | False                                                                                                | Django CORS allow all setting   |
>>>>>>> 7514fe54

### Email Configuration

| environment variable    | required | default value                                  | description                                                                                              |
| ----------------------- | -------- | ---------------------------------------------- | -------------------------------------------------------------------------------------------------------- |
| EMAIL_BACKEND           | No       | django.core.mail.backends.console.EmailBackend | Your preferred email [backend](https://docs.djangoproject.com/en/4.1/topics/email/#topic-email-backends) |
| EMAIL_FROM              | No       | None                                           | The email address your emails should be sent from                                                        |
| AWS_ACCESS_KEY_ID       | No       | None                                           | AWS access key id required for amazon SES                                                                |
| AWS_SECRET_ACCESS_KEY   | No       | None                                           | AWS secret access key required for amazon SES                                                            |
| AWS_SES_REGION_NAME     | No       | None                                           | AWS region required for amazon SES                                                                       |
| AWS_SES_REGION_ENDPOINT | No       | email.us-west-2.amazonaws.com                  | The email address your emails should be sent from                                                        |

### Celery Configuration

| environment variable | required | default value            | description                |
| -------------------- | -------- | ------------------------ | -------------------------- |
| CELERY_BROKER_URL    | No       | redis://127.0.0.1:6379/0 | The backend url for celery |

### Miscellaneous

| environment variable    | required | default value                               | description                                     |
| ----------------------- | -------- | ------------------------------------------- | ----------------------------------------------- |
| SENTRY_DSN              | No       |                                             | Configure error reporting with Sentry           |
| POSTHOG_PROJECT_API_KEY | No       |                                             | Configure logging through posthog               |
| DISABLE_TELEMETRY       | No       | False                                       | Disables all telemetry                          |
| DEFAULT_FILE_STORAGE    | No       | django.core.files.storage.FileSystemStorage | The default file storage backend used by Django |
| AWS_STORAGE_BUCKET_NAME | No       | None                                        | AWS bucket storage                              |
| GITHUB_APP_ID           | No       | None                                        |                                                 |
| GITHUB_PRIVATE_KEY      | No       | None                                        |                                                 |<|MERGE_RESOLUTION|>--- conflicted
+++ resolved
@@ -25,7 +25,6 @@
   all combinations of frontend host, backend host and scheme.
 </Callout>
 
-<<<<<<< HEAD
 
 | environment variable    | required | default value | description |
 | ----------------------- | -------- | ------------- | ----------- |
@@ -41,21 +40,6 @@
 | CSRF_TRUSTED_ORIGINS    | No       | SERVER_HOST, 127.0.0.1, [::1] | host for the current deployment |
 | CORS_ALLOW_ALL_ORIGINS  | No       | False         | Django CORS allow all setting |
 
-=======
-| environment variable   | required | default value                                                                                        | description                     |
-| ---------------------- | -------- | ---------------------------------------------------------------------------------------------------- | ------------------------------- |
-| DEBUG                  | No       | False                                                                                                | Run in debug mode               |
-| TEMPLATE_DEBUG         | No       | False                                                                                                | Run templating in debug mode    |
-| SERVER_HOST            | No       | localhost                                                                                            | host for the current deployment |
-| SERVER_PORT            | No       | 8000                                                                                                 | port for the current deployment |
-| FRONTEND_HOST          | No       | localhost                                                                                            | host for the deployed frontend  |
-| FRONTEND_PORT          | No       | 3000                                                                                                 | port for the deployed frontend  |
-| DISABLE_HTTP           | No       | False                                                                                                | disables access through http    |
-| ALLOWED_HOSTS          | No       | SERVER_HOST, 127.0.0.1, [::1]                                                                        | disables access through http    |
-| CORS_ALLOWED_ORIGINS   | No       | `http://{SERVER_HOST}`, `https://{SERVER_HOST}`, `http://{FRONTEND_HOST}`, `https://{FRONTEND_HOST}` | host for the current deployment |
-| CSRF_TRUSTED_ORIGINS   | No       | SERVER_HOST, 127.0.0.1, [::1]                                                                        | host for the current deployment |
-| CORS_ALLOW_ALL_ORIGINS | No       | False                                                                                                | Django CORS allow all setting   |
->>>>>>> 7514fe54
 
 ### Email Configuration
 
