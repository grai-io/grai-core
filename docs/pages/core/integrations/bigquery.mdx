---
<<<<<<< HEAD
title: 'BigQuery'
description: Grai BigQuery Integration
=======
title: "BigQuery"
description: Grai BigQuery IOntegration
>>>>>>> 7514fe54
---

# BigQuery

The BigQuery integration synchronizes metadata from your BigQuery datawarehouse into the data lineage graph.

## Web App

![BigQuery](./resources/webapp/bigquery.png)

### Fields

| Field       | Value                                                                 | Example         |
| ----------- | --------------------------------------------------------------------- | --------------- |
| Name        | Name for connection                                                   | Google BigQuery |
| Namespace   | Namespace for the connect, see [namespaces](/core/concepts/namespace) | default         |
| project     | GCP project id                                                        | grai-demo       |
| dataset     | BigQuery Dataset Id                                                   | jaffle_shop     |
| credentials | JSON credentials for service account, see [Credentials](#credentials) |                 |

### Credentials

1. Create a service account [https://cloud.google.com/iam/docs/creating-managing-service-accounts](https://cloud.google.com/iam/docs/creating-managing-service-accounts).

2. Add the following permissions to your service account:

- BigQuery Data Viewer
- BigQuery Job User

3. Generate json credentials for your service account [https://developers.google.com/workspace/guides/create-credentials#service-account](https://developers.google.com/workspace/guides/create-credentials#service-account).

4. Copy and paste the json into the [credentials] field.

## Python Library

### Installation

Install BigQuery Grai package with pip

```shell
pip install grai-source-bigquery
```

This installs the Grai BigQuery integration, which is now ready to run in python

### Connecting & Syncing

The integrations comes equipped with the client library already but we will need a python terminal or Jupyter Notebook to execute a few commands to establish a connection and begin querying the server.

Spin up your favorite python terminal then:

```python
import os
from grai_source_bigquery.base import update_server
```

For now we will use the default user credentials though you are free to create a new user / api keys from the server admin interface at http://localhost:8000/admin.

```python
client = ClientV1("localhost","8000")
client.set_authentication_headers("null@grai.io","super_secret")
```

Now we can update the server with data from any BigQuery source. In order to do so you will need to pass credentials and namespace into the update_server function.
Namespace is used to uniquely identify the nodes and when used consistently will allow you to add to the node from any source.

Using example variables, in order to update the server with your metadata, simply run:

```python
update_server(client, project="[your_project]", dataset="[your_dataset]]", credentials="[your_credentials]", namespace="[your_grai_namespace]")
```<|MERGE_RESOLUTION|>--- conflicted
+++ resolved
@@ -1,20 +1,25 @@
 ---
-<<<<<<< HEAD
-title: 'BigQuery'
+title: "BigQuery"
 description: Grai BigQuery Integration
-=======
-title: "BigQuery"
-description: Grai BigQuery IOntegration
->>>>>>> 7514fe54
 ---
 
+import Image from "next/image";
+import { BigQueryLogoIcon } from "../../../components/Integrations";
+
+<br/>
+<BigQueryLogoIcon/>
 # BigQuery
 
 The BigQuery integration synchronizes metadata from your BigQuery datawarehouse into the data lineage graph.
 
+
 ## Web App
 
-![BigQuery](./resources/webapp/bigquery.png)
+<Image
+  src="/images/docs/core/integrations/bigquery.png"
+  height={600}
+  width={1200}
+/>
 
 ### Fields
 
@@ -45,7 +50,7 @@
 
 Install BigQuery Grai package with pip
 
-```shell
+```shell copy
 pip install grai-source-bigquery
 ```
 
@@ -57,14 +62,14 @@
 
 Spin up your favorite python terminal then:
 
-```python
+```python copy
 import os
 from grai_source_bigquery.base import update_server
 ```
 
 For now we will use the default user credentials though you are free to create a new user / api keys from the server admin interface at http://localhost:8000/admin.
 
-```python
+```python copy
 client = ClientV1("localhost","8000")
 client.set_authentication_headers("null@grai.io","super_secret")
 ```
@@ -74,6 +79,6 @@
 
 Using example variables, in order to update the server with your metadata, simply run:
 
-```python
+```python copy
 update_server(client, project="[your_project]", dataset="[your_dataset]]", credentials="[your_credentials]", namespace="[your_grai_namespace]")
 ```