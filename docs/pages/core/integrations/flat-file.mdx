--- conflicted
+++ resolved
@@ -9,11 +9,6 @@
 
 ## Web App
 
-<<<<<<< HEAD
-{/* ![flat-file](./resources/webapp/flat-file.png) */}
-
-=======
->>>>>>> 7514fe54
 ### Fields
 
 | Field     | Value                                                                 | Example |
@@ -26,7 +21,7 @@
 
 Install Flat File Grai package with pip
 
-```shell
+```shell copy
 pip install grai-source-flatfile
 ```
 
@@ -36,20 +31,20 @@
 
 Spin up your favorite python terminal then:
 
-```python
+```python copy
 import os
 from grai_source_flatfile.base import update_server
 ```
 
 For now we will use the default user credentials though you are free to create a new user / api keys from the server admin interface at http://localhost:8000/admin.
 
-```python
+```python copy
 client = ClientV1("localhost","8000")
 client.set_authentication_headers("null@grai.io","super_secret")
 ```
 
 Now we can update the server with data from any postgres source. In order to do so you will need to pass credentials and namespace into the update_server function. Namespace is used to uniquely identify the nodes and when used consistently will allow you to add to the node from any source.
 
-```python
+```python copy
 update_server(client, [flat_file fields])
 ```