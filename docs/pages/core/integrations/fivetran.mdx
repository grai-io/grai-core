---
<<<<<<< HEAD
title: Fivetran
=======
title: "Fivetran"
>>>>>>> 7514fe54
description: Grai integration for fivetran to automatically extract connection metadata.
---

import { Callout } from "nextra-theme-docs";

# Fivetran

The Fivetran integration synchronizes your Fivetran connection metadata into the lineage graph.

## Web App

![fivetran](./resources/webapp/fivetran.png)

### Fields

<<<<<<< HEAD
| Field           | Value                                                           | Example  |
| --------------- | --------------------------------------------------------------- | -------- |
| Name            | Name for connection                                             | Fivetran |
| Namespace       | Namespace for the connect, see [namespace](/concepts/namespace) | default  |
| api_key         | Fivetran api key, see [api key](#apikey)                        |          |
| namespaces      | Optional                                                        |          |
| endpoint        | Optional endpoint if self-hosting fivetran                      |          |
| limit           | Limit the number of rows returned, optional                     | 10000    |
| parallelization | Run integration in parallel, optional                           | 10       |
| api_secret      | Fivetran api secret, see [api key](#apikey)                     |          |
=======
| Field           | Value                                                                 | Example  |
| --------------- | --------------------------------------------------------------------- | -------- |
| Name            | Name for connection                                                   | Fivetran |
| Namespace       | Namespace for the connect, see [namespaces](/core/concepts/namespace) | default  |
| api_key         | Fivetran api key, see [api key](#apikey)                              |          |
| namespaces      | Optional                                                              |          |
| endpoint        | Optional endpoint if self-hosting fivetran                            |          |
| limit           | Limit the number of rows returned, optional                           | 10000    |
| parallelization | Run integration in parallel, optional                                 | 10       |
| api_secret      | Fivetran api secret, see [api key](#apikey)                           |          |
>>>>>>> 7514fe54

### ApiKey

Follow [https://fivetran.com/docs/rest-api/getting-started](https://fivetran.com/docs/rest-api/getting-started) to generate an api key.

## Python Library

### Installation

Install Fivetran Grai package with pip

```shell
pip install grai-source-fivetran
```

This installs the Grai fivetran integration, which is now ready to run in python

### Connecting & Syncing

The integration comes equipped with the client library already but we will need a python terminal or Jupyter Notebook to execute a few commands to establish a connection and begin querying the server.

Spin up your favorite python terminal then:

```python
import os
from grai_source_fivetran.base import update_server
```

For now we will use the default user credentials though you are free to create a new user / api keys from the server admin interface at http://localhost:8000/admin.

```python
client = ClientV1("localhost","8000")
client.set_authentication_headers("null@grai.io","super_secret")
```

Now we can update the server with data from your Fivetran source.
In order to do so you will need to pass credentials and namespace information for your various Fivetran connections.
If you wish to put all fivetran data into a single namespace you can provide a single `default_namespace` value or customize your
namespace organization by passing a dictionary to the `namespaces` parameter.

<Callout type="info" emoji="ℹ️">
<<<<<<< HEAD
    The `namespaces` dictionary should map fivetran connection id's to source and destination grai namespaces, e.g.
    ```python
        {<fivetran_connection_id>: {
            'source': [source_namespace],
            'destination': [destination_namespace]}
        }
    ```
=======
    The `namespaces` dictionary should map fivetran connection id's to source and destination grai namespaces.
    e.g. `{[fivetran_connection_id]: {'source': [source_namespace], 'destination': [destination_namespace]}}`
>>>>>>> 7514fe54
</Callout>

Using example variables, in order to update the server with your metadata, simply run:

```python
update_server(client, default_namespace=[your_namespace], api_key=[your_fivetran_api_key], api_secret=[your_fivetran_api_secret])
```<|MERGE_RESOLUTION|>--- conflicted
+++ resolved
@@ -1,25 +1,29 @@
 ---
-<<<<<<< HEAD
 title: Fivetran
-=======
-title: "Fivetran"
->>>>>>> 7514fe54
 description: Grai integration for fivetran to automatically extract connection metadata.
 ---
 
 import { Callout } from "nextra-theme-docs";
+import { FivetranLogoIcon } from "../../../components/Integrations";
+import Image from "next/image";
 
+<br/>
+<FivetranLogoIcon/>
 # Fivetran
 
 The Fivetran integration synchronizes your Fivetran connection metadata into the lineage graph.
 
 ## Web App
 
-![fivetran](./resources/webapp/fivetran.png)
+<Image
+  src="/images/docs/core/integrations/fivetran.png"
+  height={600}
+  width={1200}
+/>
+
 
 ### Fields
 
-<<<<<<< HEAD
 | Field           | Value                                                           | Example  |
 | --------------- | --------------------------------------------------------------- | -------- |
 | Name            | Name for connection                                             | Fivetran |
@@ -30,18 +34,6 @@
 | limit           | Limit the number of rows returned, optional                     | 10000    |
 | parallelization | Run integration in parallel, optional                           | 10       |
 | api_secret      | Fivetran api secret, see [api key](#apikey)                     |          |
-=======
-| Field           | Value                                                                 | Example  |
-| --------------- | --------------------------------------------------------------------- | -------- |
-| Name            | Name for connection                                                   | Fivetran |
-| Namespace       | Namespace for the connect, see [namespaces](/core/concepts/namespace) | default  |
-| api_key         | Fivetran api key, see [api key](#apikey)                              |          |
-| namespaces      | Optional                                                              |          |
-| endpoint        | Optional endpoint if self-hosting fivetran                            |          |
-| limit           | Limit the number of rows returned, optional                           | 10000    |
-| parallelization | Run integration in parallel, optional                                 | 10       |
-| api_secret      | Fivetran api secret, see [api key](#apikey)                           |          |
->>>>>>> 7514fe54
 
 ### ApiKey
 
@@ -53,7 +45,7 @@
 
 Install Fivetran Grai package with pip
 
-```shell
+```shell copy
 pip install grai-source-fivetran
 ```
 
@@ -65,14 +57,14 @@
 
 Spin up your favorite python terminal then:
 
-```python
+```python copy
 import os
 from grai_source_fivetran.base import update_server
 ```
 
 For now we will use the default user credentials though you are free to create a new user / api keys from the server admin interface at http://localhost:8000/admin.
 
-```python
+```python copy
 client = ClientV1("localhost","8000")
 client.set_authentication_headers("null@grai.io","super_secret")
 ```
@@ -83,22 +75,17 @@
 namespace organization by passing a dictionary to the `namespaces` parameter.
 
 <Callout type="info" emoji="ℹ️">
-<<<<<<< HEAD
     The `namespaces` dictionary should map fivetran connection id's to source and destination grai namespaces, e.g.
-    ```python
+    ```python copy
         {<fivetran_connection_id>: {
             'source': [source_namespace],
             'destination': [destination_namespace]}
         }
     ```
-=======
-    The `namespaces` dictionary should map fivetran connection id's to source and destination grai namespaces.
-    e.g. `{[fivetran_connection_id]: {'source': [source_namespace], 'destination': [destination_namespace]}}`
->>>>>>> 7514fe54
 </Callout>
 
 Using example variables, in order to update the server with your metadata, simply run:
 
-```python
+```python copy
 update_server(client, default_namespace=[your_namespace], api_key=[your_fivetran_api_key], api_secret=[your_fivetran_api_secret])
 ```