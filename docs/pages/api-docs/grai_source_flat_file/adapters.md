--- conflicted
+++ resolved
@@ -233,11 +233,7 @@
 
 
 
-<<<<<<< HEAD
 ## adapt\_sequence\_to\_client
-=======
-## adapt\_list\_to\_client
->>>>>>> aebeef17
 
 ```python
 @adapt_to_client.register
@@ -255,12 +251,12 @@
 
 
 
-## adapt\_sequence\_to\_client
-
-```python
-@adapt_to_client.register
-def adapt_sequence_to_client(objs: Sequence, source: SourceSpec,
-                             version: Literal["v1"]) -> List
+## adapt\_list\_to\_client
+
+```python
+@adapt_to_client.register
+def adapt_list_to_client(objs: List, source: SourceSpec,
+                         version: Literal["v1"]) -> List
 ```
 
 **Arguments**:
