---
sidebar_label: nodes
title: grai_schemas.v1.metadata.nodes
---

## NodeMetadataTypeLabels Objects

```python
class NodeMetadataTypeLabels(Enum)
```



## SourceType Objects

```python
class SourceType(Enum)
```



## BaseNodeMetadataV1 Objects

```python
<<<<<<< HEAD
class BaseNodeMetadataV1(GraiBaseModel)
=======
class BaseNodeMetadataV1(V1Mixin)
```



## MalformedNodeMetadataV1 Objects

```python
class MalformedNodeMetadataV1(MalformedMetadata, BaseNodeMetadataV1)
>>>>>>> aebeef17
```



## MalformedNodeMetadataV1 Objects

```python
class MalformedNodeMetadataV1(MalformedMetadata, BaseNodeMetadataV1)
```



### node\_type

type: ignore

### node\_attributes

type: ignore

## ColumnAttributes Objects

```python
<<<<<<< HEAD
class ColumnAttributes(GenericAttributes)
=======
class ColumnAttributes(V1Mixin, GenericAttributes)
>>>>>>> aebeef17
```



### data\_type

This will need to be standardized

## ColumnMetadata Objects

```python
class ColumnMetadata(BaseNodeMetadataV1)
```



## TableAttributes Objects

```python
<<<<<<< HEAD
class TableAttributes(GenericAttributes)
=======
class TableAttributes(V1Mixin, GenericAttributes)
>>>>>>> aebeef17
```



## TableMetadata Objects

```python
class TableMetadata(BaseNodeMetadataV1)
<<<<<<< HEAD
=======
```



## QueryAttributes Objects

```python
class QueryAttributes(V1Mixin, GenericAttributes)
```



## QueryMetadata Objects

```python
class QueryMetadata(BaseNodeMetadataV1)
>>>>>>> aebeef17
```<|MERGE_RESOLUTION|>--- conflicted
+++ resolved
@@ -22,19 +22,7 @@
 ## BaseNodeMetadataV1 Objects
 
 ```python
-<<<<<<< HEAD
 class BaseNodeMetadataV1(GraiBaseModel)
-=======
-class BaseNodeMetadataV1(V1Mixin)
-```
-
-
-
-## MalformedNodeMetadataV1 Objects
-
-```python
-class MalformedNodeMetadataV1(MalformedMetadata, BaseNodeMetadataV1)
->>>>>>> aebeef17
 ```
 
 
@@ -58,11 +46,7 @@
 ## ColumnAttributes Objects
 
 ```python
-<<<<<<< HEAD
 class ColumnAttributes(GenericAttributes)
-=======
-class ColumnAttributes(V1Mixin, GenericAttributes)
->>>>>>> aebeef17
 ```
 
 
@@ -82,11 +66,7 @@
 ## TableAttributes Objects
 
 ```python
-<<<<<<< HEAD
 class TableAttributes(GenericAttributes)
-=======
-class TableAttributes(V1Mixin, GenericAttributes)
->>>>>>> aebeef17
 ```
 
 
@@ -95,8 +75,6 @@
 
 ```python
 class TableMetadata(BaseNodeMetadataV1)
-<<<<<<< HEAD
-=======
 ```
 
 
@@ -113,5 +91,4 @@
 
 ```python
 class QueryMetadata(BaseNodeMetadataV1)
->>>>>>> aebeef17
 ```