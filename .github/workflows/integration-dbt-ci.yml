name: DBT Integration CI
on:
<<<<<<< HEAD
  push:
    branches:
      - master
    paths:
    - "grai-integrations/source-dbt/**"
=======
>>>>>>> f118d352
  pull_request:
    paths:
    - "grai-integrations/source-dbt/**"

env:
  py_ver: "3.10"
  poetry_ver: "1.2.2"
  project_dir: "grai-integrations/source-dbt"

jobs:
  lint-integration-flat_file:
    runs-on: ubuntu-latest
    defaults:
      run:
        working-directory: ${{ env.project_dir }}
    steps:
    - name: Check out Git repository
      uses: actions/checkout@v3

    - name: Install Python
      id: setup-python
      uses: actions/setup-python@v4
      with:
        python-version: "${{ env.py_ver }}"

    - run: pip install black isort

    - run: |
        black . --check
        isort . --profile black

  tests-integration-flat_file:
    needs: lint-integration-flat_file
    runs-on: ubuntu-latest
    defaults:
      run:
        working-directory: ${{ env.project_dir }}
    services:
      postgres:
        image: postgres:latest
        env:
          POSTGRES_USER: grai
          POSTGRES_PASSWORD: grai
          POSTGRES_DB: grai
        ports:
          - 5432:5432
        # needed because the postgres container does not provide a healthcheck
        options: --health-cmd pg_isready --health-interval 2s --health-timeout 5s --health-retries 15
      the_guide:
        image: ghcr.io/grai-io/grai-core/grai-server:latest
        env:
          DB_USER: grai
          DB_PASSWORD: grai
          DB_NAME: grai
          DB_PORT: "5432"
          DB_HOST: "postgres"
          DJANGO_SUPERUSER_USERNAME: null@grai.io
          DJANGO_SUPERUSER_PASSWORD: super_secret
        ports:
          - 8000:8000
        options: >-
          --health-cmd "curl -f http://localhost:8000/health/ || exit 1"
          --health-interval 2s
          --health-retries 10
          --health-start-period 30s
    steps:
    - uses: actions/checkout@v3

    - uses: actions/setup-python@v4
      with:
        python-version: "${{ env.py_ver }}"

    - run: |
        pip install pytest
        pip install .

    - run: pytest<|MERGE_RESOLUTION|>--- conflicted
+++ resolved
@@ -1,13 +1,5 @@
 name: DBT Integration CI
 on:
-<<<<<<< HEAD
-  push:
-    branches:
-      - master
-    paths:
-    - "grai-integrations/source-dbt/**"
-=======
->>>>>>> f118d352
   pull_request:
     paths:
     - "grai-integrations/source-dbt/**"
