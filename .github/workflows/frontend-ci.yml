name: Grai Frontend CI

on:
  pull_request:
    paths:
      - ".github/workflows/frontend-ci.yml"
      - "grai-frontend/**"

<<<<<<< HEAD
#concurrency:
#  group: ${{ github.ref }}
#  cancel-in-progress: true
=======
concurrency:
  group: ${{ github.ref }}-frontend-ci
  cancel-in-progress: true
>>>>>>> cc8ed7d3

jobs:
  test:
    runs-on: ubuntu-latest

    defaults:
      run:
        working-directory: grai-frontend

    steps:
      - uses: actions/checkout@master
      - name: Use latest Node.js
        uses: actions/setup-node@v3
      - name: Install dependencies
        run: npm ci
      - name: Run lint
        run: npm run lint
      - name: Run npm tests
        run: npm test -- --coverage
      - name: Upload coverage to Codecov
        uses: codecov/codecov-action@v3
        with:
          flags: grai-frontend<|MERGE_RESOLUTION|>--- conflicted
+++ resolved
@@ -6,15 +6,10 @@
       - ".github/workflows/frontend-ci.yml"
       - "grai-frontend/**"
 
-<<<<<<< HEAD
-#concurrency:
-#  group: ${{ github.ref }}
-#  cancel-in-progress: true
-=======
+
 concurrency:
   group: ${{ github.ref }}-frontend-ci
   cancel-in-progress: true
->>>>>>> cc8ed7d3
 
 jobs:
   test:
