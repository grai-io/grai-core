--- conflicted
+++ resolved
@@ -7,7 +7,6 @@
 // START Enums and Input Objects
 //==============================================================
 
-<<<<<<< HEAD
 export enum RunAction {
   EVENTS = "EVENTS",
   EVENTS_ALL = "EVENTS_ALL",
@@ -17,13 +16,17 @@
 }
 
 export interface WorkspaceTableFilter {
-=======
+  table_id?: string | null
+  edge_id?: string | null
+  n?: number | null
+  filter?: string | null
+}
+
 export interface GraphFilter {
-  table_id?: string | null;
-  edge_id?: string | null;
-  n?: number | null;
->>>>>>> bf206bdc
-  filter?: string | null;
+  table_id?: string | null
+  edge_id?: string | null
+  n?: number | null
+  filter?: string | null
 }
 
 //==============================================================
