import React from "react"
import userEvent from "@testing-library/user-event"
import { fireEvent, renderWithRouter, screen, waitFor } from "testing"
import BaseNode from "./BaseNode"
import { ReactFlowProvider } from "reactflow"

const data = {
  id: "1234",
  label: "Node Label",
  data_source: "test",
  highlight: false,
  columns: [
    {
      display_name: "c1",
      name: "c1",
    },
  ],
  hiddenSourceTables: ["a"],
  hiddenDestinationTables: ["b"],
  expanded: false,
  onExpand: (value: boolean) => {},
  onShow: (values: string[]) => {},
}

test("renders", async () => {
  renderWithRouter(
    <ReactFlowProvider>
      <BaseNode data={data} />
    </ReactFlowProvider>
  )

  await waitFor(() => {
    expect(screen.getByText("Node Label")).toBeTruthy()
  })
})

test("renders no columns", async () => {
  renderWithRouter(
    <ReactFlowProvider>
      <BaseNode data={{ ...data, columns: [] }} />
    </ReactFlowProvider>
  )

  await waitFor(() => {
    expect(screen.getByText("Node Label")).toBeTruthy()
  })
})

test("renders multiple columns", async () => {
  renderWithRouter(
    <ReactFlowProvider>
      <BaseNode
        data={{
          ...data,
          columns: [
            ...data.columns,
            {
              name: "c2",
            },
          ],
          expanded: true,
        }}
      />
    </ReactFlowProvider>
  )

  await waitFor(() => {
    expect(screen.getByText("Node Label")).toBeTruthy()
  })

  await waitFor(() => {
    expect(screen.getByText("c1")).toBeTruthy()
  })

  await waitFor(() => {
    expect(screen.getByText("c2")).toBeTruthy()
  })
})

test("highlight", async () => {
  renderWithRouter(
    <ReactFlowProvider>
      <BaseNode
        data={{
          ...data,
          highlight: true,
        }}
      />
    </ReactFlowProvider>
  )

  await waitFor(() => {
    expect(screen.getByText("Node Label")).toBeTruthy()
  })
})

test("expanded", async () => {
  renderWithRouter(
    <ReactFlowProvider>
      <BaseNode
        data={{
          ...data,
          expanded: true,
        }}
      />
    </ReactFlowProvider>
  )

  await waitFor(() => {
    expect(screen.getByText("Node Label")).toBeTruthy()
  })

  await waitFor(() => {
    expect(screen.getByText("c1")).toBeTruthy()
  })
})

test("expand", async () => {
  const user = userEvent.setup()

  renderWithRouter(
    <ReactFlowProvider>
      <BaseNode data={data} />
    </ReactFlowProvider>
  )

  await user.click(screen.getByTestId("ArrowDropDownIcon"))
})

test("context menu", async () => {
  const user = userEvent.setup()

  renderWithRouter(
    <ReactFlowProvider>
      <BaseNode data={data} />
    </ReactFlowProvider>
  )

  fireEvent.contextMenu(screen.getByText("Node Label"))

  await user.keyboard("{escape}")
})

test("context menu show lineage", async () => {
  const user = userEvent.setup()

  renderWithRouter(
    <ReactFlowProvider>
      <BaseNode data={data} />
    </ReactFlowProvider>
  )

  fireEvent.contextMenu(screen.getByText("Node Label"))

  await user.click(screen.getAllByRole("menuitem")[0])
})

test("context menu show upstream dependents", async () => {
  const user = userEvent.setup()

  renderWithRouter(
    <ReactFlowProvider>
      <BaseNode data={data} />
    </ReactFlowProvider>
  )

  fireEvent.contextMenu(screen.getByText("Node Label"))

  await user.click(
    screen.getByRole("menuitem", { name: /Show upstream dependents/i })
  )
})

test("context menu show downstream dependents", async () => {
  const user = userEvent.setup()

  renderWithRouter(
    <ReactFlowProvider>
      <BaseNode data={data} />
    </ReactFlowProvider>
  )

  fireEvent.contextMenu(screen.getByText("Node Label"))

  await user.click(
    screen.getByRole("menuitem", { name: /Show downstream dependents/i })
  )
})

test("context menu show profile", async () => {
  const user = userEvent.setup()

  renderWithRouter(
    <ReactFlowProvider>
      <BaseNode data={data} />
    </ReactFlowProvider>,
<<<<<<< HEAD
    { routes: ["/:organisationName/:workspaceName/nodes/:nodeId"] }
=======
    { routes: ["/workspaces/:workspaceId/tables/:nodeId"] }
>>>>>>> 9d180771
  )

  fireEvent.contextMenu(screen.getByText("Node Label"))

  await user.click(
    screen.getByRole("menuitem", { name: /Show profile for this table/i })
  )

  await waitFor(() => {
    expect(screen.getByText("New Page")).toBeTruthy()
  })
})<|MERGE_RESOLUTION|>--- conflicted
+++ resolved
@@ -194,11 +194,7 @@
     <ReactFlowProvider>
       <BaseNode data={data} />
     </ReactFlowProvider>,
-<<<<<<< HEAD
-    { routes: ["/:organisationName/:workspaceName/nodes/:nodeId"] }
-=======
-    { routes: ["/workspaces/:workspaceId/tables/:nodeId"] }
->>>>>>> 9d180771
+    { routes: ["/:organisationName/:workspaceName/tables/:nodeId"] }
   )
 
   fireEvent.contextMenu(screen.getByText("Node Label"))
