--- conflicted
+++ resolved
@@ -206,15 +206,7 @@
         >
           Show downstream dependents
         </MenuItem>
-<<<<<<< HEAD
-        <MenuItem onClick={() => workspaceNavigate(`nodes/${data.id}`)}>
-=======
-        <MenuItem
-          onClick={() =>
-            navigate(`/workspaces/${workspaceId}/tables/${data.id}`)
-          }
-        >
->>>>>>> 9d180771
+        <MenuItem onClick={() => workspaceNavigate(`tables/${data.id}`)}>
           Show profile for this table
         </MenuItem>
       </Menu>
