--- conflicted
+++ resolved
@@ -27,16 +27,6 @@
         <NodeDetailRow label="Name" value={table.name} />
         <NodeDetailRow label="Namespace" value={table.namespace} />
         <NodeDetailRow label="Data Source" value={table.data_source} />
-<<<<<<< HEAD
-        {table.metadata &&
-          Object.entries(table.metadata).map(([key, value]) => (
-            <NodeDetailRow
-              key={key}
-              label={key}
-              value={valueToString(value).substring(0, 500)}
-            />
-          ))}
-=======
         <NodeDetailRow label="Metadata">
           {table.metadata && (
             <JsonView
@@ -46,7 +36,6 @@
             />
           )}
         </NodeDetailRow>
->>>>>>> 5ad7e86b
       </TableBody>
     </Table>
   </Card>
