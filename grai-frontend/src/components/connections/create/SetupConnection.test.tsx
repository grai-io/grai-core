import React from "react"
import userEvent from "@testing-library/user-event"
import { GraphQLError } from "graphql"
<<<<<<< HEAD
import { screen, fireEvent, waitFor, act, render } from "testing"
import { UPLOAD_CONNECTOR_FILE } from "./ConnectionFile"
import SetupConnection from "./SetupConnection"
=======
import { render, screen, fireEvent, waitFor, act } from "testing"
import { UPLOAD_CONNECTOR_FILE } from "./ConnectionFile"
import SetupConnection, { UPDATE_CONNECTION } from "./SetupConnection"
>>>>>>> 1fadee9c

const opts = {
  activeStep: 0,
  setActiveStep: function (activeStep: number): void {
    throw new Error("Function not implemented.")
  },
  forwardStep: function (): void {
    throw new Error("Function not implemented.")
  },
  backStep: function (): void {
    throw new Error("Function not implemented.")
  },
}

test("renders", async () => {
  render(
    <SetupConnection
      workspaceId="1"
      opts={opts}
      connector={{ id: "1", name: "Test Connector", metadata: null }}
      connection={null}
      setConnection={() => {}}
    />,
    {
      withRouter: true,
    }
  )

  expect(screen.getByText("Connect to Test Connector")).toBeInTheDocument()
})

test("submit", async () => {
  const user = userEvent.setup()

  render(
    <SetupConnection
      workspaceId="1"
      opts={opts}
      connector={{ id: "1", name: "Test Connector", metadata: null }}
      connection={null}
      setConnection={() => {}}
    />,
    {
      withRouter: true,
    }
  )

  expect(screen.getByText("Connect to Test Connector")).toBeInTheDocument()

  await act(
    async () =>
      await user.click(screen.getByRole("button", { name: /continue/i }))
  )
})

test("submit update", async () => {
  const user = userEvent.setup()

  render(
    <SetupConnection
      workspaceId="1"
      opts={opts}
      connector={{ id: "1", name: "Test Connector", metadata: null }}
      connection={{
        id: "1",
        namespace: "default",
        name: "connection 1",
        metadata: {},
        secrets: {},
        sourceName: "default",
      }}
      setConnection={() => {}}
    />,
    {
      withRouter: true,
    }
  )

  expect(screen.getByText("Connect to Test Connector")).toBeInTheDocument()

  await act(
    async () =>
      await user.type(
        screen.getByRole("textbox", { name: /source/i }),
        "test-source"
      )
  )

  await act(
    async () =>
      await user.click(screen.getByRole("button", { name: /continue/i }))
  )
})

test("submit update error", async () => {
  const user = userEvent.setup()

  const mocks = [
    {
      request: {
        query: UPDATE_CONNECTION,
        variables: {
          id: "1",
          namespace: "default",
          name: "connection 1",
          metadata: {},
          secrets: {},
          connectionId: "1",
        },
      },
      result: {
        errors: [new GraphQLError("Error!")],
      },
    },
  ]

  render(
    <SetupConnection
      workspaceId="1"
      opts={opts}
      connector={{ id: "1", name: "Test Connector", metadata: null }}
      connection={{
        id: "1",
        namespace: "default",
        name: "connection 1",
        metadata: {},
        secrets: {},
      }}
      setConnection={() => {}}
    />,
    {
      mocks,
      withRouter: true,
    }
  )

  expect(screen.getByText("Connect to Test Connector")).toBeInTheDocument()

  await act(
    async () =>
      await user.click(screen.getByRole("button", { name: /continue/i }))
  )

  await waitFor(() => {
    expect(screen.getByText("Error!")).toBeInTheDocument()
  })
})

test("renders file", async () => {
  render(
    <SetupConnection
      workspaceId="1"
      opts={opts}
      connector={{
        id: "1",
        name: "Test File Connector",
        metadata: {
          file: {
            name: "manifest.json",
            extension: "json",
          },
        },
      }}
      connection={null}
      setConnection={() => {}}
    />,
    {
      withRouter: true,
    }
  )

  expect(screen.getByText("Connect to Test File Connector")).toBeInTheDocument()
})

test("renders file yaml", async () => {
  render(
    <SetupConnection
      workspaceId="1"
      opts={opts}
      connector={{
        id: "1",
        name: "Test YAML Connector",
        metadata: {
          file: {
            name: "yaml",
            extension: "yaml",
          },
        },
      }}
      connection={null}
      setConnection={() => {}}
    />,
    {
      withRouter: true,
    }
  )

  expect(screen.getByText("Connect to Test YAML Connector")).toBeInTheDocument()
})

test("upload file", async () => {
  const user = userEvent.setup()

  render(
    <SetupConnection
      workspaceId="1"
      opts={opts}
      connector={{
        id: "1",
        name: "Test File Connector",
        metadata: {
          file: {
            name: "manifest.json",
            extension: "json",
          },
        },
      }}
      connection={null}
      setConnection={() => {}}
    />,
    {
      routes: ["/:organisationName/:workspaceName/runs/:runId"],
    }
  )

  expect(screen.getByText("Connect to Test File Connector")).toBeInTheDocument()

  window.URL.createObjectURL = jest.fn().mockImplementation(() => "url")

  const inputEl = screen.getByTestId("drop-input")
  const file = new File(["file"], "ping.json", {
    type: "application/json",
  })
  Object.defineProperty(inputEl, "files", {
    value: [file],
  })
  fireEvent.drop(inputEl)
  expect(await screen.findByText("ping.json")).toBeInTheDocument()

  await act(
    async () =>
      await user.type(
        screen.getByRole("textbox", { name: /namespace/i }),
        "test"
      )
  )

  await act(
    async () =>
      await user.type(
        screen.getByRole("textbox", { name: /source/i }),
        "test-source"
      )
  )

  await act(
    async () =>
      await user.click(screen.getByRole("button", { name: /finish/i }))
  )

  await waitFor(() => expect(screen.getByText("New Page")))
})

test("upload wrong file", async () => {
  render(
    <SetupConnection
      workspaceId="1"
      opts={opts}
      connector={{
        id: "1",
        name: "Test File Connector",
        metadata: {
          file: {
            name: "manifest.json",
            extension: "json",
          },
        },
      }}
      connection={null}
      setConnection={() => {}}
    />,
    {
      withRouter: true,
    }
  )

  expect(screen.getByText("Connect to Test File Connector")).toBeInTheDocument()

  window.URL.createObjectURL = jest.fn().mockImplementation(() => "url")

  const inputEl = screen.getByTestId("drop-input")
  const file = new File(["file"], "ping.csv", {
    type: "application/csv",
  })
  Object.defineProperty(inputEl, "files", {
    value: [file],
  })
  fireEvent.drop(inputEl)
  expect(
    await screen.findByText("File type must be application/json,.json")
  ).toBeInTheDocument()
})

test("upload file error", async () => {
  const user = userEvent.setup()

<<<<<<< HEAD
=======
  window.URL.createObjectURL = jest.fn().mockImplementation(() => "url")

>>>>>>> 1fadee9c
  const file = new File(["file"], "ping.json", {
    type: "application/json",
  })

  const mocks = [
    {
      request: {
        query: UPLOAD_CONNECTOR_FILE,
        variables: {
          workspaceId: "1",
          connectorId: "1",
          file,
          namespace: "defaulttest",
<<<<<<< HEAD
          sourceName: "Test File Connector",
=======
>>>>>>> 1fadee9c
        },
      },
      result: {
        errors: [new GraphQLError("Error!")],
      },
    },
  ]

  render(
    <SetupConnection
      workspaceId="1"
      opts={opts}
      connector={{
        id: "1",
        name: "Test File Connector",
        metadata: {
          file: {
            name: "manifest.json",
            extension: "json",
          },
        },
      }}
      connection={null}
      setConnection={() => {}}
    />,
<<<<<<< HEAD
    { withRouter: true, mocks }
=======
    {
      mocks,
      withRouter: true,
    }
>>>>>>> 1fadee9c
  )

  expect(screen.getByText("Connect to Test File Connector")).toBeInTheDocument()

<<<<<<< HEAD
  window.URL.createObjectURL = jest.fn().mockImplementation(() => "url")

  const inputEl = screen.getByTestId("drop-input")

=======
  const inputEl = screen.getByTestId("drop-input")
>>>>>>> 1fadee9c
  Object.defineProperty(inputEl, "files", {
    value: [file],
  })
  fireEvent.drop(inputEl)
  expect(await screen.findByText("ping.json")).toBeInTheDocument()

  await act(
    async () =>
      await user.type(
        screen.getByRole("textbox", { name: /namespace/i }),
        "test"
      )
  )

  await act(
    async () =>
      await user.click(screen.getByRole("button", { name: /finish/i }))
  )
<<<<<<< HEAD
=======

  await waitFor(() => {
    expect(screen.getByText("Error!")).toBeInTheDocument()
  })
})

test("renders coming soon", async () => {
  render(
    <SetupConnection
      workspaceId="1"
      opts={opts}
      connector={{
        id: "1",
        name: "Test",
        metadata: {},
        coming_soon: true,
      }}
      connection={null}
      setConnection={() => {}}
    />,
    {
      withRouter: true,
    }
  )

  expect(screen.getByText("Test Integration")).toBeInTheDocument()
  expect(screen.getByText("Test coming soon")).toBeInTheDocument()
>>>>>>> 1fadee9c
})<|MERGE_RESOLUTION|>--- conflicted
+++ resolved
@@ -1,15 +1,9 @@
 import React from "react"
 import userEvent from "@testing-library/user-event"
 import { GraphQLError } from "graphql"
-<<<<<<< HEAD
-import { screen, fireEvent, waitFor, act, render } from "testing"
-import { UPLOAD_CONNECTOR_FILE } from "./ConnectionFile"
-import SetupConnection from "./SetupConnection"
-=======
 import { render, screen, fireEvent, waitFor, act } from "testing"
 import { UPLOAD_CONNECTOR_FILE } from "./ConnectionFile"
 import SetupConnection, { UPDATE_CONNECTION } from "./SetupConnection"
->>>>>>> 1fadee9c
 
 const opts = {
   activeStep: 0,
@@ -316,11 +310,6 @@
 test("upload file error", async () => {
   const user = userEvent.setup()
 
-<<<<<<< HEAD
-=======
-  window.URL.createObjectURL = jest.fn().mockImplementation(() => "url")
-
->>>>>>> 1fadee9c
   const file = new File(["file"], "ping.json", {
     type: "application/json",
   })
@@ -334,10 +323,7 @@
           connectorId: "1",
           file,
           namespace: "defaulttest",
-<<<<<<< HEAD
           sourceName: "Test File Connector",
-=======
->>>>>>> 1fadee9c
         },
       },
       result: {
@@ -363,26 +349,15 @@
       connection={null}
       setConnection={() => {}}
     />,
-<<<<<<< HEAD
     { withRouter: true, mocks }
-=======
-    {
-      mocks,
-      withRouter: true,
-    }
->>>>>>> 1fadee9c
   )
 
   expect(screen.getByText("Connect to Test File Connector")).toBeInTheDocument()
 
-<<<<<<< HEAD
   window.URL.createObjectURL = jest.fn().mockImplementation(() => "url")
 
   const inputEl = screen.getByTestId("drop-input")
 
-=======
-  const inputEl = screen.getByTestId("drop-input")
->>>>>>> 1fadee9c
   Object.defineProperty(inputEl, "files", {
     value: [file],
   })
@@ -401,8 +376,6 @@
     async () =>
       await user.click(screen.getByRole("button", { name: /finish/i }))
   )
-<<<<<<< HEAD
-=======
 
   await waitFor(() => {
     expect(screen.getByText("Error!")).toBeInTheDocument()
@@ -430,5 +403,4 @@
 
   expect(screen.getByText("Test Integration")).toBeInTheDocument()
   expect(screen.getByText("Test coming soon")).toBeInTheDocument()
->>>>>>> 1fadee9c
 })