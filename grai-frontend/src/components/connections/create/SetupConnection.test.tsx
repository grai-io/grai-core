import React from "react"
import userEvent from "@testing-library/user-event"
import { GraphQLError } from "graphql"
<<<<<<< HEAD
import { screen, fireEvent, waitFor, act, render } from "testing"
import { UPLOAD_CONNECTOR_FILE } from "./ConnectionFile"
import SetupConnection from "./SetupConnection"
=======
import { render, screen, fireEvent, waitFor, act } from "testing"
import { UPLOAD_CONNECTOR_FILE } from "./ConnectionFile"
import SetupConnection, { UPDATE_CONNECTION } from "./SetupConnection"
>>>>>>> 25bf4287

const opts = {
  activeStep: 0,
  setActiveStep: function (activeStep: number): void {
    throw new Error("Function not implemented.")
  },
  forwardStep: function (): void {
    throw new Error("Function not implemented.")
  },
  backStep: function (): void {
    throw new Error("Function not implemented.")
  },
}

test("renders", async () => {
  render(
    <SetupConnection
      workspaceId="1"
      opts={opts}
      connector={{ id: "1", name: "Test Connector", metadata: null }}
      connection={null}
      setConnection={() => {}}
    />,
    {
      withRouter: true,
    }
  )

  expect(screen.getByText("Connect to Test Connector")).toBeInTheDocument()
})

test("submit", async () => {
  const user = userEvent.setup()

  render(
    <SetupConnection
      workspaceId="1"
      opts={opts}
      connector={{ id: "1", name: "Test Connector", metadata: null }}
      connection={null}
      setConnection={() => {}}
    />,
    {
      withRouter: true,
    }
  )

  expect(screen.getByText("Connect to Test Connector")).toBeInTheDocument()

  await act(
    async () =>
      await user.click(screen.getByRole("button", { name: /continue/i }))
  )
})

test("submit update", async () => {
  const user = userEvent.setup()

  render(
    <SetupConnection
      workspaceId="1"
      opts={opts}
      connector={{ id: "1", name: "Test Connector", metadata: null }}
      connection={{
        id: "1",
        namespace: "default",
        name: "connection 1",
        metadata: {},
        secrets: {},
        sourceName: "default",
      }}
      setConnection={() => {}}
    />,
    {
      withRouter: true,
    }
  )

  expect(screen.getByText("Connect to Test Connector")).toBeInTheDocument()

  await act(
    async () =>
      await user.type(
        screen.getByRole("textbox", { name: /source/i }),
        "test-source"
      )
  )

  await act(
    async () =>
      await user.click(screen.getByRole("button", { name: /continue/i }))
  )
})

test("submit update error", async () => {
  const user = userEvent.setup()

  const mocks = [
    {
      request: {
        query: UPDATE_CONNECTION,
        variables: {
          id: "1",
          namespace: "default",
          name: "connection 1",
          metadata: {},
          secrets: {},
          connectionId: "1",
        },
      },
      result: {
        errors: [new GraphQLError("Error!")],
      },
    },
  ]

  render(
    <SetupConnection
      workspaceId="1"
      opts={opts}
      connector={{ id: "1", name: "Test Connector", metadata: null }}
      connection={{
        id: "1",
        namespace: "default",
        name: "connection 1",
        metadata: {},
        secrets: {},
      }}
      setConnection={() => {}}
    />,
    {
      mocks,
      withRouter: true,
    }
  )

  expect(screen.getByText("Connect to Test Connector")).toBeInTheDocument()

  await act(
    async () =>
      await user.click(screen.getByRole("button", { name: /continue/i }))
  )

  await waitFor(() => {
    expect(screen.getByText("Error!")).toBeInTheDocument()
  })
})

test("renders file", async () => {
  render(
    <SetupConnection
      workspaceId="1"
      opts={opts}
      connector={{
        id: "1",
        name: "Test File Connector",
        metadata: {
          file: {
            name: "manifest.json",
            extension: "json",
          },
        },
      }}
      connection={null}
      setConnection={() => {}}
    />,
    {
      withRouter: true,
    }
  )

  expect(screen.getByText("Connect to Test File Connector")).toBeInTheDocument()
})

test("renders file yaml", async () => {
  render(
    <SetupConnection
      workspaceId="1"
      opts={opts}
      connector={{
        id: "1",
        name: "Test YAML Connector",
        metadata: {
          file: {
            name: "yaml",
            extension: "yaml",
          },
        },
      }}
      connection={null}
      setConnection={() => {}}
    />,
    {
      withRouter: true,
    }
  )

  expect(screen.getByText("Connect to Test YAML Connector")).toBeInTheDocument()
})

test("upload file", async () => {
  const user = userEvent.setup()

  render(
    <SetupConnection
      workspaceId="1"
      opts={opts}
      connector={{
        id: "1",
        name: "Test File Connector",
        metadata: {
          file: {
            name: "manifest.json",
            extension: "json",
          },
        },
      }}
      connection={null}
      setConnection={() => {}}
    />,
    {
      routes: ["/:organisationName/:workspaceName/runs/:runId"],
    }
  )

  expect(screen.getByText("Connect to Test File Connector")).toBeInTheDocument()

  window.URL.createObjectURL = jest.fn().mockImplementation(() => "url")

  const inputEl = screen.getByTestId("drop-input")
  const file = new File(["file"], "ping.json", {
    type: "application/json",
  })
  Object.defineProperty(inputEl, "files", {
    value: [file],
  })
  fireEvent.drop(inputEl)
  expect(await screen.findByText("ping.json")).toBeInTheDocument()

  await act(
    async () =>
      await user.type(
        screen.getByRole("textbox", { name: /namespace/i }),
        "test"
      )
  )

  await act(
    async () =>
      await user.type(
        screen.getByRole("textbox", { name: /source/i }),
        "test-source"
      )
  )

  await act(
    async () =>
      await user.click(screen.getByRole("button", { name: /finish/i }))
  )

  await waitFor(() => expect(screen.getByText("New Page")))
})

test("upload wrong file", async () => {
  render(
    <SetupConnection
      workspaceId="1"
      opts={opts}
      connector={{
        id: "1",
        name: "Test File Connector",
        metadata: {
          file: {
            name: "manifest.json",
            extension: "json",
          },
        },
      }}
      connection={null}
      setConnection={() => {}}
    />,
    {
      withRouter: true,
    }
  )

  expect(screen.getByText("Connect to Test File Connector")).toBeInTheDocument()

  window.URL.createObjectURL = jest.fn().mockImplementation(() => "url")

  const inputEl = screen.getByTestId("drop-input")
  const file = new File(["file"], "ping.csv", {
    type: "application/csv",
  })
  Object.defineProperty(inputEl, "files", {
    value: [file],
  })
  fireEvent.drop(inputEl)
  expect(
    await screen.findByText("File type must be application/json,.json")
  ).toBeInTheDocument()
})

test("upload file error", async () => {
  const user = userEvent.setup()

<<<<<<< HEAD
=======
  window.URL.createObjectURL = jest.fn().mockImplementation(() => "url")

>>>>>>> 25bf4287
  const file = new File(["file"], "ping.json", {
    type: "application/json",
  })

  const mocks = [
    {
      request: {
        query: UPLOAD_CONNECTOR_FILE,
        variables: {
          workspaceId: "1",
          connectorId: "1",
          file,
          namespace: "defaulttest",
<<<<<<< HEAD
          sourceName: "Test File Connector",
=======
>>>>>>> 25bf4287
        },
      },
      result: {
        errors: [new GraphQLError("Error!")],
      },
    },
  ]

  render(
    <SetupConnection
      workspaceId="1"
      opts={opts}
      connector={{
        id: "1",
        name: "Test File Connector",
        metadata: {
          file: {
            name: "manifest.json",
            extension: "json",
          },
        },
      }}
      connection={null}
      setConnection={() => {}}
    />,
<<<<<<< HEAD
    { withRouter: true, mocks }
=======
    {
      mocks,
      withRouter: true,
    }
>>>>>>> 25bf4287
  )

  expect(screen.getByText("Connect to Test File Connector")).toBeInTheDocument()

<<<<<<< HEAD
  window.URL.createObjectURL = jest.fn().mockImplementation(() => "url")

  const inputEl = screen.getByTestId("drop-input")

=======
  const inputEl = screen.getByTestId("drop-input")
>>>>>>> 25bf4287
  Object.defineProperty(inputEl, "files", {
    value: [file],
  })
  fireEvent.drop(inputEl)
  expect(await screen.findByText("ping.json")).toBeInTheDocument()

  await act(
    async () =>
      await user.type(
        screen.getByRole("textbox", { name: /namespace/i }),
        "test"
      )
  )

  await act(
    async () =>
      await user.click(screen.getByRole("button", { name: /finish/i }))
  )
<<<<<<< HEAD
=======

  await waitFor(() => {
    expect(screen.getByText("Error!")).toBeInTheDocument()
  })
})

test("renders coming soon", async () => {
  render(
    <SetupConnection
      workspaceId="1"
      opts={opts}
      connector={{
        id: "1",
        name: "Test",
        metadata: {},
        coming_soon: true,
      }}
      connection={null}
      setConnection={() => {}}
    />,
    {
      withRouter: true,
    }
  )

  expect(screen.getByText("Test Integration")).toBeInTheDocument()
  expect(screen.getByText("Test coming soon")).toBeInTheDocument()
>>>>>>> 25bf4287
})<|MERGE_RESOLUTION|>--- conflicted
+++ resolved
@@ -1,15 +1,9 @@
 import React from "react"
 import userEvent from "@testing-library/user-event"
 import { GraphQLError } from "graphql"
-<<<<<<< HEAD
 import { screen, fireEvent, waitFor, act, render } from "testing"
 import { UPLOAD_CONNECTOR_FILE } from "./ConnectionFile"
-import SetupConnection from "./SetupConnection"
-=======
-import { render, screen, fireEvent, waitFor, act } from "testing"
-import { UPLOAD_CONNECTOR_FILE } from "./ConnectionFile"
 import SetupConnection, { UPDATE_CONNECTION } from "./SetupConnection"
->>>>>>> 25bf4287
 
 const opts = {
   activeStep: 0,
@@ -135,6 +129,7 @@
         id: "1",
         namespace: "default",
         name: "connection 1",
+        sourceName: "test",
         metadata: {},
         secrets: {},
       }}
@@ -316,11 +311,6 @@
 test("upload file error", async () => {
   const user = userEvent.setup()
 
-<<<<<<< HEAD
-=======
-  window.URL.createObjectURL = jest.fn().mockImplementation(() => "url")
-
->>>>>>> 25bf4287
   const file = new File(["file"], "ping.json", {
     type: "application/json",
   })
@@ -334,10 +324,7 @@
           connectorId: "1",
           file,
           namespace: "defaulttest",
-<<<<<<< HEAD
           sourceName: "Test File Connector",
-=======
->>>>>>> 25bf4287
         },
       },
       result: {
@@ -363,26 +350,15 @@
       connection={null}
       setConnection={() => {}}
     />,
-<<<<<<< HEAD
     { withRouter: true, mocks }
-=======
-    {
-      mocks,
-      withRouter: true,
-    }
->>>>>>> 25bf4287
   )
 
   expect(screen.getByText("Connect to Test File Connector")).toBeInTheDocument()
 
-<<<<<<< HEAD
   window.URL.createObjectURL = jest.fn().mockImplementation(() => "url")
 
   const inputEl = screen.getByTestId("drop-input")
 
-=======
-  const inputEl = screen.getByTestId("drop-input")
->>>>>>> 25bf4287
   Object.defineProperty(inputEl, "files", {
     value: [file],
   })
@@ -401,8 +377,6 @@
     async () =>
       await user.click(screen.getByRole("button", { name: /finish/i }))
   )
-<<<<<<< HEAD
-=======
 
   await waitFor(() => {
     expect(screen.getByText("Error!")).toBeInTheDocument()
@@ -430,5 +404,4 @@
 
   expect(screen.getByText("Test Integration")).toBeInTheDocument()
   expect(screen.getByText("Test coming soon")).toBeInTheDocument()
->>>>>>> 25bf4287
 })