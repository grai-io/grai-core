--- conflicted
+++ resolved
@@ -55,11 +55,7 @@
             data: existingConnections.data
               ? existingConnections.data.filter(
                   (keyRef: any) =>
-<<<<<<< HEAD
-                    data?.deleteConnection.id !== readField("id", keyRef)
-=======
                     data?.deleteConnection.id !== readField("id", keyRef),
->>>>>>> 4ad314d9
                 )
               : [],
           }),
