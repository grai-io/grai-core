import React, { useState } from "react"
import { gql, useQuery } from "@apollo/client"
import NodesTable from "components/nodes/NodesTable"
import NodesHeader from "components/nodes/NodesHeader"
import { GetNodes, GetNodesVariables } from "./__generated__/GetNodes"
import { useParams } from "react-router-dom"
import { Box } from "@mui/material"
import GraphError from "components/utils/GraphError"
<<<<<<< HEAD
import { nodeIsTable } from "helpers/graph"
=======
import PageLayout from "components/layout/PageLayout"
>>>>>>> b90d8cda

export const GET_NODES = gql`
  query GetNodes($workspaceId: ID!) {
    workspace(pk: $workspaceId) {
      id
      nodes {
        id
        namespace
        name
        display_name
        is_active
        data_source
        metadata
      }
    }
  }
`

export interface Node {
  id: string
  namespace: string
  name: string
  display_name: string
  data_source: string
  is_active: boolean
  metadata: {
    node_type: string
  }
}

const Nodes: React.FC = () => {
  const { workspaceId } = useParams()
  const [search, setSearch] = useState<string>()

  const { loading, error, data, refetch } = useQuery<
    GetNodes,
    GetNodesVariables
  >(GET_NODES, {
    variables: {
      workspaceId: workspaceId ?? "",
    },
  })

  if (error) return <GraphError error={error} />

  const nodes = data?.workspace?.nodes ?? []

  const handleRefresh = () => refetch()

  const tables = nodes.filter(nodeIsTable)

  const filteredNodes = search
    ? tables.filter(node =>
        node.name.toLowerCase().includes(search.toLowerCase())
      )
    : tables

  return (
    <PageLayout>
      <NodesHeader
        search={search}
        onSearch={setSearch}
        onRefresh={handleRefresh}
      />
      <Box sx={{ px: 3 }}>
        <NodesTable nodes={filteredNodes} loading={loading} />
      </Box>
    </PageLayout>
  )
}

export default Nodes<|MERGE_RESOLUTION|>--- conflicted
+++ resolved
@@ -6,11 +6,8 @@
 import { useParams } from "react-router-dom"
 import { Box } from "@mui/material"
 import GraphError from "components/utils/GraphError"
-<<<<<<< HEAD
 import { nodeIsTable } from "helpers/graph"
-=======
 import PageLayout from "components/layout/PageLayout"
->>>>>>> b90d8cda
 
 export const GET_NODES = gql`
   query GetNodes($workspaceId: ID!) {
