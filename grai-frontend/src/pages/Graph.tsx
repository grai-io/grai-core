import React from "react"
import { Alert, Box } from "@mui/material"
import GraphComponent, { Error } from "components/graph/Graph"
import { gql, useQuery } from "@apollo/client"
import theme from "theme"
<<<<<<< HEAD
import { useLocation } from "react-router-dom"
import { nodesToTables } from "helpers/graph"
import {
  GetNodesAndEdges,
  GetNodesAndEdgesVariables,
} from "./__generated__/GetNodesAndEdges"
import GraphError from "components/utils/GraphError"
import PageLayout from "components/layout/PageLayout"
import useWorkspace from "helpers/useWorkspace"

export const GET_NODES_AND_EDGES = gql`
  query GetNodesAndEdges($organisationName: String!, $workspaceName: String!) {
    workspace(organisationName: $organisationName, name: $workspaceName) {
=======
import { useLocation, useParams } from "react-router-dom"
import GraphError from "components/utils/GraphError"
import PageLayout from "components/layout/PageLayout"
import {
  GetTablesAndEdges,
  GetTablesAndEdgesVariables,
} from "./__generated__/GetTablesAndEdges"

export const GET_TABLES_AND_EDGES = gql`
  query GetTablesAndEdges($workspaceId: ID!) {
    workspace(pk: $workspaceId) {
>>>>>>> 9d180771
      id
      tables(pagination: { offset: 0, limit: 100000 }) {
        id
        namespace
        name
        display_name
        data_source
        metadata
        columns {
          id
          name
        }
        source_tables {
          id
          name
          display_name
        }
        destination_tables {
          id
          name
          display_name
        }
      }
      other_edges {
        id
        source {
          id
        }
        destination {
          id
        }
        metadata
      }
    }
  }
`

const Graph: React.FC = () => {
  const { organisationName, workspaceName } = useWorkspace()
  const searchParams = new URLSearchParams(useLocation().search)

  const { loading, error, data } = useQuery<
    GetTablesAndEdges,
    GetTablesAndEdgesVariables
  >(GET_TABLES_AND_EDGES, {
    variables: {
      organisationName,
      workspaceName,
    },
  })

  if (error) return <GraphError error={error} />
  if (loading) return <PageLayout loading />

  const errorsQS = searchParams.get("errors")
  const errors: Error[] | null = errorsQS ? JSON.parse(errorsQS) : null
  const limitGraph: boolean =
    searchParams.get("limitGraph")?.toLowerCase() === "true" && !!errors

  const tables = data?.workspace.tables
  const edges = data?.workspace.other_edges ?? []

  if (!tables) return <Alert>No tables found</Alert>

  return (
    <PageLayout>
      <Box
        sx={{
          height: "calc(100vh - 70px)",
          width: "100%",
          backgroundColor: theme.palette.grey[100],
        }}
      >
        <GraphComponent
          tables={tables}
          edges={edges}
          errors={errors}
          limitGraph={limitGraph}
        />
      </Box>
    </PageLayout>
  )
}

export default Graph<|MERGE_RESOLUTION|>--- conflicted
+++ resolved
@@ -3,33 +3,18 @@
 import GraphComponent, { Error } from "components/graph/Graph"
 import { gql, useQuery } from "@apollo/client"
 import theme from "theme"
-<<<<<<< HEAD
 import { useLocation } from "react-router-dom"
-import { nodesToTables } from "helpers/graph"
-import {
-  GetNodesAndEdges,
-  GetNodesAndEdgesVariables,
-} from "./__generated__/GetNodesAndEdges"
-import GraphError from "components/utils/GraphError"
-import PageLayout from "components/layout/PageLayout"
-import useWorkspace from "helpers/useWorkspace"
-
-export const GET_NODES_AND_EDGES = gql`
-  query GetNodesAndEdges($organisationName: String!, $workspaceName: String!) {
-    workspace(organisationName: $organisationName, name: $workspaceName) {
-=======
-import { useLocation, useParams } from "react-router-dom"
 import GraphError from "components/utils/GraphError"
 import PageLayout from "components/layout/PageLayout"
 import {
   GetTablesAndEdges,
   GetTablesAndEdgesVariables,
 } from "./__generated__/GetTablesAndEdges"
+import useWorkspace from "helpers/useWorkspace"
 
 export const GET_TABLES_AND_EDGES = gql`
-  query GetTablesAndEdges($workspaceId: ID!) {
-    workspace(pk: $workspaceId) {
->>>>>>> 9d180771
+  query GetTablesAndEdges($organisationName: String!, $workspaceName: String!) {
+    workspace(organisationName: $organisationName, name: $workspaceName) {
       id
       tables(pagination: { offset: 0, limit: 100000 }) {
         id
