import React from "react"
import userEvent from "@testing-library/user-event"
import { GraphQLError } from "graphql"
import { act, render, screen, waitFor } from "testing"
<<<<<<< HEAD
=======
import { input } from "testing/autocomplete"
import profileMock from "testing/profileMock"
>>>>>>> 16b2d139
import { destinationTable, sourceTable, spareTable } from "helpers/testNodes"
import { GET_FILTERS } from "components/graph/controls/FilterControl"
import Graph, { GET_TABLES_AND_EDGES } from "./Graph"

<<<<<<< HEAD
const mocks = [
  {
    request: {
      query: GET_TABLES_AND_EDGES,
      variables: {
        organisationName: "default",
        workspaceName: "demo",
=======
export const filtersMock = {
  request: {
    query: GET_FILTERS,
    variables: {
      organisationName: "default",
      workspaceName: "demo",
    },
  },
  result: {
    data: {
      workspace: {
        id: "1",
        filters: {
          data: [
            {
              id: "1",
              name: "test",
              metadata: [],
            },
          ],
        },
>>>>>>> 16b2d139
      },
    },
  },
}

const tablesMock = {
  request: {
    query: GET_TABLES_AND_EDGES,
    variables: {
      organisationName: "default",
      workspaceName: "demo",
      filters: { filter: null },
    },
  },
  result: {
    data: {
      workspace: {
        id: "1",
        tables: {
          data: [sourceTable, destinationTable, spareTable],
          meta: { total: 3 },
        },
        other_edges: {
          data: [
            {
              id: "1",
              is_active: true,
              data_source: "test",
              source: sourceTable,
              destination: destinationTable,
              metadata: { grai: { constraint_type: "dbt_model" } },
            },
          ],
        },
        filters: {
          data: [
            {
              id: "1",
              name: "test",
              metadata: [],
            },
          ],
        },
      },
    },
  },
}

const tablesMockWithFilter = {
  request: {
    query: GET_TABLES_AND_EDGES,
    variables: {
      organisationName: "default",
      workspaceName: "demo",
      filters: { filter: "1" },
    },
  },
  result: {
    data: {
      workspace: {
        id: "1",
        tables: {
          data: [sourceTable, destinationTable, spareTable],
          meta: { total: 3 },
        },
        other_edges: {
          data: [
            {
              id: "1",
              is_active: true,
              data_source: "test",
              source: sourceTable,
              destination: destinationTable,
              metadata: { grai: { constraint_type: "dbt_model" } },
            },
          ],
        },
        filters: {
          data: [
            {
              id: "1",
              name: "test",
              metadata: [],
            },
          ],
        },
      },
    },
  },
}

const mocks = [profileMock, filtersMock, tablesMock]

jest.retryTimes(1)

test("renders", async () => {
  class ResizeObserver {
    callback: globalThis.ResizeObserverCallback

    constructor(callback: globalThis.ResizeObserverCallback) {
      this.callback = callback
    }

    observe(target: Element) {
      this.callback([{ target } as globalThis.ResizeObserverEntry], this)
    }

    unobserve() {}

    disconnect() {}
  }

  window.ResizeObserver = ResizeObserver

  render(<Graph />, {
    path: ":organisationName/:workspaceName/graph",
    route: "/default/demo/graph",
    mocks,
  })

  await waitFor(() => {
    expect(screen.getByText("N2 Node")).toBeInTheDocument()
  })
})

test("renders empty", async () => {
  class ResizeObserver {
    callback: globalThis.ResizeObserverCallback

    constructor(callback: globalThis.ResizeObserverCallback) {
      this.callback = callback
    }

    observe(target: Element) {
      this.callback([{ target } as globalThis.ResizeObserverEntry], this)
    }

    unobserve() {}

    disconnect() {}
  }

  window.ResizeObserver = ResizeObserver

  render(<Graph />, {
    path: ":organisationName/:workspaceName/graph",
    route: "/default/demo/graph",
    mocks: [
      profileMock,
      {
        request: {
          query: GET_TABLES_AND_EDGES,
          variables: {
            organisationName: "default",
            workspaceName: "demo",
            filters: { filter: null },
          },
        },
        result: {
          data: {
            workspace: {
              id: "1",
              tables: { data: [], meta: { total: 0 } },
              other_edges: {
                data: [],
              },
              filters: {
                data: [],
              },
            },
          },
        },
      },
    ],
  })

  await waitFor(() => {
    expect(screen.getByText("Your graph is empty!")).toBeInTheDocument()
  })
})

// test("expand", async () => {
//   const user = userEvent.setup()

//   window.ResizeObserver = jest.fn().mockImplementation(() => ({
//     disconnect: jest.fn(),
//     observe: jest.fn(),
//     unobserve: jest.fn(),
//   }))

//   renderWithMocks(<Graph />, [mock])

//   await waitFor(() => {
//     screen.getByText("N2 Node")
//   })

//   await user.click(screen.getByTestId("ArrowDropDownIcon"))
// })

test("renders with errors", async () => {
  class ResizeObserver {
    callback: globalThis.ResizeObserverCallback

    constructor(callback: globalThis.ResizeObserverCallback) {
      this.callback = callback
    }

    observe(target: Element) {
      this.callback([{ target } as globalThis.ResizeObserverEntry], this)
    }

    unobserve() {}

    disconnect() {}
  }

  window.ResizeObserver = ResizeObserver

  render(<Graph />, {
    path: "/:organisationName/:workspaceName/graph",
    route:
      "/default/demo/graph?errors=%5B%7B%22source%22%3A%20%22a%22%2C%20%22destination%22%3A%20%22b%22%2C%20%22test%22%3A%20%22nullable%22%2C%20%22message%22%3A%20%22not%20null%22%7D%5D",
    mocks,
  })

  await waitFor(() => {
    expect(screen.getAllByText("N1")).toBeTruthy()
  })

  await waitFor(() => {
    expect(screen.getAllByText(/1/i)).toBeTruthy()
  })
})

test("renders with limitGraph", async () => {
  class ResizeObserver {
    callback: globalThis.ResizeObserverCallback

    constructor(callback: globalThis.ResizeObserverCallback) {
      this.callback = callback
    }

    observe(target: Element) {
      this.callback([{ target } as globalThis.ResizeObserverEntry], this)
    }

    unobserve() {}

    disconnect() {}
  }

  window.ResizeObserver = ResizeObserver

  render(<Graph />, {
    path: ":organisationName/:workspaceName/graph",
    route:
      "/default/demo/graph?limitGraph=true&errors=%5B%7B%22source%22%3A%20%22N1%22%2C%20%22destination%22%3A%20%22N2%22%2C%20%22test%22%3A%20%22nullable%22%2C%20%22message%22%3A%20%22not%20null%22%7D%5D",
    mocks,
  })

  await waitFor(() => {
    expect(screen.getByText("N2 Node")).toBeInTheDocument()
  })
})

test("error", async () => {
  const mocks = [
    {
      request: {
        query: GET_TABLES_AND_EDGES,
        variables: {
          organisationName: "",
          workspaceName: "",
          filters: { filter: null },
        },
      },
      result: {
        errors: [new GraphQLError("Error!")],
      },
    },
  ]

  render(<Graph />, { mocks, withRouter: true })

  await waitFor(() => {
    expect(screen.getByText("Error!")).toBeInTheDocument()
  })
})

test("no nodes", async () => {
  const mocks = [
<<<<<<< HEAD
=======
    profileMock,
    filtersMock,
>>>>>>> 16b2d139
    {
      request: {
        query: GET_TABLES_AND_EDGES,
        variables: {
          organisationName: "",
          workspaceName: "",
          filters: { filter: null },
        },
      },
      result: {
        data: {
          workspace: {
            id: "1",
            tables: { data: null, meta: { total: 0 } },
            other_edges: { data: null },
            filters: {
              data: [],
            },
          },
        },
      },
    },
  ]

  render(<Graph />, { mocks, withRouter: true })

  await waitFor(() => {
    expect(screen.getByText("Your graph is empty!")).toBeInTheDocument()
  })
})

test("search", async () => {
  const user = userEvent.setup()

  class ResizeObserver {
    callback: globalThis.ResizeObserverCallback

    constructor(callback: globalThis.ResizeObserverCallback) {
      this.callback = callback
    }

    observe(target: Element) {
      this.callback([{ target } as globalThis.ResizeObserverEntry], this)
    }

    unobserve() {}

    disconnect() {}
  }

  window.ResizeObserver = ResizeObserver

  render(<Graph />, {
    path: ":organisationName/:workspaceName/graph",
    route: "/default/demo/graph",
    mocks,
  })

  await waitFor(() => {
    expect(screen.getByText("N2 Node")).toBeInTheDocument()
  })

  await act(
    async () => await user.type(screen.getByTestId("search-input"), "search")
  )
})

test("filter", async () => {
  class ResizeObserver {
    callback: globalThis.ResizeObserverCallback

    constructor(callback: globalThis.ResizeObserverCallback) {
      this.callback = callback
    }

    observe(target: Element) {
      this.callback([{ target } as globalThis.ResizeObserverEntry], this)
    }

    unobserve() {}

    disconnect() {}
  }

  window.ResizeObserver = ResizeObserver

  render(<Graph />, {
    path: ":organisationName/:workspaceName/graph",
    route: "/default/demo/graph",
    routes: ["/:organisationName/:workspaceName/filters/create"],
    mocks: [profileMock, filtersMock, tablesMock, tablesMockWithFilter],
  })

  await waitFor(() => {
    expect(screen.getByText("N2 Node")).toBeInTheDocument()
  })

  input(screen.getByTestId("filter-control"))

  await waitFor(() => {
    expect(screen.getByText("New Page")).toBeInTheDocument()
  })
})<|MERGE_RESOLUTION|>--- conflicted
+++ resolved
@@ -2,24 +2,11 @@
 import userEvent from "@testing-library/user-event"
 import { GraphQLError } from "graphql"
 import { act, render, screen, waitFor } from "testing"
-<<<<<<< HEAD
-=======
 import { input } from "testing/autocomplete"
-import profileMock from "testing/profileMock"
->>>>>>> 16b2d139
 import { destinationTable, sourceTable, spareTable } from "helpers/testNodes"
 import { GET_FILTERS } from "components/graph/controls/FilterControl"
 import Graph, { GET_TABLES_AND_EDGES } from "./Graph"
 
-<<<<<<< HEAD
-const mocks = [
-  {
-    request: {
-      query: GET_TABLES_AND_EDGES,
-      variables: {
-        organisationName: "default",
-        workspaceName: "demo",
-=======
 export const filtersMock = {
   request: {
     query: GET_FILTERS,
@@ -41,7 +28,6 @@
             },
           ],
         },
->>>>>>> 16b2d139
       },
     },
   },
@@ -133,7 +119,7 @@
   },
 }
 
-const mocks = [profileMock, filtersMock, tablesMock]
+const mocks = [filtersMock, tablesMock]
 
 jest.retryTimes(1)
 
@@ -190,7 +176,6 @@
     path: ":organisationName/:workspaceName/graph",
     route: "/default/demo/graph",
     mocks: [
-      profileMock,
       {
         request: {
           query: GET_TABLES_AND_EDGES,
@@ -333,11 +318,7 @@
 
 test("no nodes", async () => {
   const mocks = [
-<<<<<<< HEAD
-=======
-    profileMock,
     filtersMock,
->>>>>>> 16b2d139
     {
       request: {
         query: GET_TABLES_AND_EDGES,
@@ -428,7 +409,7 @@
     path: ":organisationName/:workspaceName/graph",
     route: "/default/demo/graph",
     routes: ["/:organisationName/:workspaceName/filters/create"],
-    mocks: [profileMock, filtersMock, tablesMock, tablesMockWithFilter],
+    mocks: [filtersMock, tablesMock, tablesMockWithFilter],
   })
 
   await waitFor(() => {
