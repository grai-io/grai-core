import { GraphQLError } from "graphql"
import React from "react"
<<<<<<< HEAD
import { renderWithMocks, renderWithRouter, screen, waitFor } from "testing"
import Workspaces, { GET_WORKSPACES } from "./Workspaces"
=======
import { render, screen, waitFor } from "testing"
import Workspaces from "./Workspaces"
>>>>>>> 9349d398

test("renders", async () => {
  render(<Workspaces />, {
    withRouter: true,
  })

  await waitFor(() => {
    expect(
      screen.getByRole("heading", { name: /Select workspace/i })
    ).toBeInTheDocument()
  })
})

test("no workspaces", async () => {
  const mocks = [
    {
      request: {
        query: GET_WORKSPACES,
      },
      result: {
        data: {
          workspaces: [],
        },
      },
    },
  ]

  renderWithMocks(<Workspaces />, mocks)

  await waitFor(() => {
    screen.getByRole("heading", { name: /No workspaces/i })
  })
})

test("error", async () => {
  const mocks = [
    {
      request: {
        query: GET_WORKSPACES,
      },
      result: {
        errors: [new GraphQLError("Error!")],
      },
    },
  ]

  renderWithMocks(<Workspaces />, mocks)

  await waitFor(() => {
    expect(screen.getByText("Error!")).toBeInTheDocument()
  })
})<|MERGE_RESOLUTION|>--- conflicted
+++ resolved
@@ -1,12 +1,7 @@
 import { GraphQLError } from "graphql"
 import React from "react"
-<<<<<<< HEAD
-import { renderWithMocks, renderWithRouter, screen, waitFor } from "testing"
 import Workspaces, { GET_WORKSPACES } from "./Workspaces"
-=======
 import { render, screen, waitFor } from "testing"
-import Workspaces from "./Workspaces"
->>>>>>> 9349d398
 
 test("renders", async () => {
   render(<Workspaces />, {
@@ -34,7 +29,7 @@
     },
   ]
 
-  renderWithMocks(<Workspaces />, mocks)
+  render(<Workspaces />, { mocks, withRouter: true })
 
   await waitFor(() => {
     screen.getByRole("heading", { name: /No workspaces/i })
@@ -53,7 +48,7 @@
     },
   ]
 
-  renderWithMocks(<Workspaces />, mocks)
+  render(<Workspaces />, { mocks, withRouter: true })
 
   await waitFor(() => {
     expect(screen.getByText("Error!")).toBeInTheDocument()
