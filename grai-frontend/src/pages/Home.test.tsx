--- conflicted
+++ resolved
@@ -1,19 +1,10 @@
-<<<<<<< HEAD
 import React from "react"
 import userEvent from "@testing-library/user-event"
 import { GraphQLError } from "graphql"
-import { ShepherdTour } from "react-shepherd"
-import steps from "steps"
 import { act, render, screen, waitFor } from "testing"
-// import { source_graph } from "./sources/SourceGraph.test"
 import { GET_COUNTS } from "components/home/HomeCards"
 import { GET_REPORTS } from "components/home/ReportsCard"
 import { GET_WORKSPACE_SOURCE_GRAPH } from "components/home/SourceGraph"
-=======
-import React, { ReactNode } from "react"
-import { GraphQLError } from "graphql"
-import { render, screen, waitFor } from "testing"
->>>>>>> 61c44dc7
 import Home, { GET_WORKSPACE } from "./Home"
 import Workspaces, { GET_WORKSPACES } from "./workspaces/Workspaces"
 
