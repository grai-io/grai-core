/* istanbul ignore file */
import React, { lazy, Suspense } from "react"
import * as Sentry from "@sentry/react"
import { Routes as BrowerRoutes, Route } from "react-router-dom"
import WorkspaceRedirect from "pages/workspaces/WorkspaceRedirect"
import Loading from "components/layout/Loading"
import PageLayout from "components/layout/PageLayout"
import SettingsLayout from "components/settings/SettingsLayout"
import SuspenseOutlet from "components/utils/SuspenseOutlet"
import WorkspaceProvider from "components/utils/WorkspaceProvider"
import GuestRoute from "./components/auth/GuestRoute"
import PrivateRoute from "./components/auth/PrivateRoute"
import NotFound from "./pages/NotFound"

const Index = lazy(() => import("./pages/Index"))
const Workspaces = lazy(() => import("./pages/workspaces/Workspaces"))
const WorkspaceCreate = lazy(() => import("./pages/workspaces/WorkspaceCreate"))
const Home = lazy(() => import("./pages/Home"))
const Graph = lazy(() => import("./pages/Graph"))
const Nodes = lazy(() => import("./pages/nodes/Nodes"))
const Node = lazy(() => import("./pages/nodes/Node"))
const Edges = lazy(() => import("./pages/edges/Edges"))
const Edge = lazy(() => import("./pages/edges/Edge"))
const Runs = lazy(() => import("./pages/runs/Runs"))
const Run = lazy(() => import("./pages/runs/Run"))

const Reports = lazy(() => import("./pages/reports/Reports"))
const Report = lazy(() => import("./pages/reports/Report"))
const Repositories = lazy(() => import("./pages/reports/Repositories"))
const Commits = lazy(() => import("./pages/reports/Commits"))
const PullRequests = lazy(() => import("./pages/reports/PullRequests"))
const PullRequest = lazy(() => import("./pages/reports/PullRequest"))
const Commit = lazy(() => import("./pages/reports/Commit"))

const Connections = lazy(() => import("./pages/connections/Connections"))
const ConnectionCreate = lazy(
  () => import("./pages/connections/ConnectionCreate"),
)
const Connection = lazy(() => import("./pages/connections/Connection"))

const Sources = lazy(() => import("./pages/sources/Sources"))
const SourceCreate = lazy(() => import("./pages/sources/SourceCreate"))
const SourceGraph = lazy(() => import("./pages/sources/SourceGraph"))
const Source = lazy(() => import("./pages/sources/Source"))

const Filters = lazy(() => import("./pages/filters/Filters"))
const Filter = lazy(() => import("./pages/filters/Filter"))
const FilterCreate = lazy(() => import("./pages/filters/FilterCreate"))

const Settings = lazy(() => import("./pages/settings/Settings"))
const ProfileSettings = lazy(() => import("./pages/settings/ProfileSettings"))
const PasswordSettings = lazy(() => import("./pages/settings/PasswordSettings"))
const ApiKeys = lazy(() => import("./pages/settings/ApiKeys"))
const WorkspaceSettings = lazy(
  () => import("./pages/settings/WorkspaceSettings"),
)
const Memberships = lazy(() => import("./pages/settings/Memberships"))
const PostInstall = lazy(() => import("./pages/PostInstall"))
const Alerts = lazy(() => import("./pages/settings/Alerts"))
const Alert = lazy(() => import("./pages/settings/Alert"))
const Installations = lazy(() => import("./pages/settings/Installations"))

const Login = lazy(() => import("./pages/auth/Login"))
const Register = lazy(() => import("./pages/auth/Register"))
const ForgotPassword = lazy(() => import("./pages/auth/ForgotPassword"))
const PasswordReset = lazy(() => import("./pages/auth/PasswordReset"))
const CompleteSignup = lazy(() => import("./pages/auth/CompleteSignup"))

const SentryRoutes = Sentry.withSentryReactRouterV6Routing(BrowerRoutes)

const Routes: React.FC = () => (
  <Suspense fallback={<Loading />}>
    <SentryRoutes>
      <Route element={<PrivateRoute />}>
        <Route element={<SuspenseOutlet fallback={<Loading />} />}>
          <Route index element={<Index />} />
          <Route path="/workspaces">
            <Route index element={<Workspaces />} />
            <Route path="create" element={<WorkspaceCreate />} />
            <Route path=":workspaceId" element={<WorkspaceRedirect />} />
            <Route path=":workspaceId/:rest*" element={<WorkspaceRedirect />} />
          </Route>
          <Route
            path=":organisationName/:workspaceName"
            element={<WorkspaceProvider />}
          >
            <Route
              element={<SuspenseOutlet fallback={<PageLayout loading />} />}
            >
              <Route index element={<Home />} />
              <Route path="graph" element={<Graph />} />
              <Route path="nodes">
                <Route index element={<Nodes />} />
                <Route path=":nodeId" element={<Node />} />
              </Route>
              <Route path="edges">
                <Route index element={<Edges />} />
                <Route path=":edgeId" element={<Edge />} />
              </Route>
              <Route path="runs">
                <Route index element={<Runs />} />
                <Route path=":runId" element={<Run />} />
              </Route>
              <Route path="reports">
                <Route index element={<Reports />} />
                <Route path=":type/:owner">
                  <Route index element={<Repositories />} />
                  <Route path=":repo">
                    <Route index element={<Commits />} />
                    <Route path=":reportId" element={<Report />} />
                    <Route path="pulls">
                      <Route index element={<PullRequests />} />
                      <Route path=":reference" element={<PullRequest />} />
                    </Route>
                    <Route path="commits">
                      <Route index element={<Commits />} />
                      <Route path=":reference" element={<Commit />} />
                    </Route>
                    <Route path="*" element={<NotFound />} />
                  </Route>
                </Route>
                <Route path=":reportId" element={<Report />} />
                <Route path="*" element={<NotFound />} />
              </Route>
              <Route path="connections">
                <Route index element={<Connections />} />
                <Route path="create" element={<ConnectionCreate />} />
                <Route path=":connectionId" element={<Connection />} />
              </Route>
              <Route path="sources">
                <Route index element={<Sources />} />
                <Route path="create" element={<SourceCreate />} />
<<<<<<< HEAD
                <Route path="graph" element={<SourceGraph />} />
=======
>>>>>>> 43aa42d5
                <Route path=":sourceId" element={<Source />} />
              </Route>
              <Route path="filters">
                <Route index element={<Filters />} />
                <Route path="create" element={<FilterCreate />} />
                <Route path=":filterId" element={<Filter />} />
              </Route>
              <Route
                path="settings"
                element={
                  <SuspenseOutlet
                    fallback={
                      <SettingsLayout>
                        <Loading />
                      </SettingsLayout>
                    }
                  />
                }
              >
                <Route index element={<Settings />} />
                <Route path="profile" element={<ProfileSettings />} />
                <Route path="password" element={<PasswordSettings />} />
                <Route path="api-keys" element={<ApiKeys />} />
                <Route path="workspace" element={<WorkspaceSettings />} />
                <Route path="memberships" element={<Memberships />} />
                <Route path="alerts">
                  <Route index element={<Alerts />} />
                  <Route path=":alertId" element={<Alert />} />
                </Route>
                <Route path="installations" element={<Installations />} />
                <Route path="*" element={<NotFound />} />
              </Route>
              <Route path="*" element={<NotFound />} />
            </Route>
            <Route path="post-install" element={<PostInstall />} />
            <Route path="*" element={<NotFound />} />
          </Route>
        </Route>
      </Route>

      <Route element={<GuestRoute />}>
        <Route path="/login" element={<Login />} />
        <Route path="/register" element={<Register />} />
        <Route path="/forgot" element={<ForgotPassword />} />
        <Route path="/reset-password" element={<PasswordReset />} />
        <Route path="/complete-signup" element={<CompleteSignup />} />
      </Route>

      <Route path="*" element={<NotFound />} />
    </SentryRoutes>
  </Suspense>
)

export default Routes<|MERGE_RESOLUTION|>--- conflicted
+++ resolved
@@ -130,10 +130,7 @@
               <Route path="sources">
                 <Route index element={<Sources />} />
                 <Route path="create" element={<SourceCreate />} />
-<<<<<<< HEAD
                 <Route path="graph" element={<SourceGraph />} />
-=======
->>>>>>> 43aa42d5
                 <Route path=":sourceId" element={<Source />} />
               </Route>
               <Route path="filters">
