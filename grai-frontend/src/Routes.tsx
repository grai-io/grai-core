import React, { lazy, Suspense } from "react"
import { Routes as BrowerRoutes, Route } from "react-router-dom"
import GuestRoute from "./components/auth/GuestRoute"
import PrivateRoute from "./components/auth/PrivateRoute"
import NotFound from "./pages/NotFound"
<<<<<<< HEAD
import Connections from "./pages/connections/Connections"
import ConnectionCreate from "./pages/connections/ConnectionCreate"
import Connection from "./pages/connections/Connection"
import Graph from "./pages/Graph"
import Index from "./pages/Index"
import Workspaces from "./pages/workspaces/Workspaces"
import Settings from "./pages/settings/Settings"
import ApiKeys from "./pages/settings/ApiKeys"
import WorkspaceSettings from "pages/settings/WorkspaceSettings"
import Memberships from "pages/settings/Memberships"
import ProfileSettings from "pages/settings/ProfileSettings"
import PasswordSettings from "pages/settings/PasswordSettings"
import ForgotPassword from "pages/auth/ForgotPassword"
import PasswordReset from "pages/auth/PasswordReset"
import CompleteSignup from "pages/auth/CompleteSignup"
import Run from "pages/runs/Run"
import WorkspaceProvider from "components/utils/WorkspaceProvider"

const Routes: React.FC = () => (
  <BrowerRoutes>
    <Route element={<PrivateRoute />}>
      <Route index element={<Index />} />
      <Route path="/workspaces" element={<Workspaces />} />
      <Route
        path=":organisationName/:workspaceName"
        element={<WorkspaceProvider />}
      >
        <Route index element={<Home />} />
        <Route path="graph" element={<Graph />} />
        <Route path="nodes">
          <Route index element={<Nodes />} />
          <Route path=":nodeId" element={<Node />} />
        </Route>
        <Route path="runs">
          <Route path=":runId" element={<Run />} />
        </Route>
        <Route path="connections">
          <Route index element={<Connections />} />
          <Route path="create" element={<ConnectionCreate />} />
          <Route path=":connectionId" element={<Connection />} />
        </Route>
        <Route path="settings">
          <Route index element={<Settings />} />
          <Route path="profile" element={<ProfileSettings />} />
          <Route path="password" element={<PasswordSettings />} />
          <Route path="api-keys" element={<ApiKeys />} />
          <Route path="workspace" element={<WorkspaceSettings />} />
          <Route path="memberships" element={<Memberships />} />
=======
import PageLayout from "components/layout/PageLayout"
import Loading from "components/layout/Loading"
import SuspenseOutlet from "components/utils/SuspenseOutlet"
import SettingsLayout from "components/settings/SettingsLayout"

const Index = lazy(() => import("./pages/Index"))
const Workspaces = lazy(() => import("./pages/workspaces/Workspaces"))
const Home = lazy(() => import("./pages/Home"))
const Graph = lazy(() => import("./pages/Graph"))
const Tables = lazy(() => import("./pages/tables/Tables"))
const Table = lazy(() => import("./pages/tables/Table"))
const Run = lazy(() => import("./pages/runs/Run"))
const Connections = lazy(() => import("./pages/connections/Connections"))
const ConnectionCreate = lazy(
  () => import("./pages/connections/ConnectionCreate")
)
const Connection = lazy(() => import("./pages/connections/Connection"))

const Settings = lazy(() => import("./pages/settings/Settings"))
const ProfileSettings = lazy(() => import("./pages/settings/ProfileSettings"))
const PasswordSettings = lazy(() => import("./pages/settings/PasswordSettings"))
const ApiKeys = lazy(() => import("./pages/settings/ApiKeys"))
const WorkspaceSettings = lazy(
  () => import("./pages/settings/WorkspaceSettings")
)
const Memberships = lazy(() => import("./pages/settings/Memberships"))

const Login = lazy(() => import("./pages/auth/Login"))
const ForgotPassword = lazy(() => import("./pages/auth/ForgotPassword"))
const PasswordReset = lazy(() => import("./pages/auth/PasswordReset"))
const CompleteSignup = lazy(() => import("./pages/auth/CompleteSignup"))

const Routes: React.FC = () => (
  <Suspense fallback={<Loading />}>
    <BrowerRoutes>
      <Route element={<PrivateRoute />}>
        <Route element={<SuspenseOutlet fallback={<PageLayout loading />} />}>
          <Route index element={<Index />} />
          <Route path="workspaces">
            <Route index element={<Workspaces />} />
            <Route path=":workspaceId">
              <Route index element={<Home />} />
              <Route path="graph" element={<Graph />} />
              <Route path="tables">
                <Route index element={<Tables />} />
                <Route path=":tableId" element={<Table />} />
              </Route>
              <Route path="runs">
                <Route path=":runId" element={<Run />} />
              </Route>
              <Route path="connections">
                <Route index element={<Connections />} />
                <Route path="create" element={<ConnectionCreate />} />
                <Route path=":connectionId" element={<Connection />} />
              </Route>
              <Route
                path="settings"
                element={
                  <SuspenseOutlet
                    fallback={
                      <SettingsLayout>
                        <Loading />
                      </SettingsLayout>
                    }
                  />
                }
              >
                <Route index element={<Settings />} />
                <Route path="profile" element={<ProfileSettings />} />
                <Route path="password" element={<PasswordSettings />} />
                <Route path="api-keys" element={<ApiKeys />} />
                <Route path="workspace" element={<WorkspaceSettings />} />
                <Route path="memberships" element={<Memberships />} />
              </Route>
            </Route>
          </Route>
>>>>>>> 9d180771
        </Route>
      </Route>

      <Route element={<GuestRoute />}>
        <Route path="/login" element={<Login />} />
        <Route path="/forgot" element={<ForgotPassword />} />
        <Route path="/reset-password" element={<PasswordReset />} />
        <Route path="/complete-signup" element={<CompleteSignup />} />
      </Route>

      <Route path="*" element={<NotFound />} />
    </BrowerRoutes>
  </Suspense>
)

export default Routes<|MERGE_RESOLUTION|>--- conflicted
+++ resolved
@@ -3,56 +3,7 @@
 import GuestRoute from "./components/auth/GuestRoute"
 import PrivateRoute from "./components/auth/PrivateRoute"
 import NotFound from "./pages/NotFound"
-<<<<<<< HEAD
-import Connections from "./pages/connections/Connections"
-import ConnectionCreate from "./pages/connections/ConnectionCreate"
-import Connection from "./pages/connections/Connection"
-import Graph from "./pages/Graph"
-import Index from "./pages/Index"
-import Workspaces from "./pages/workspaces/Workspaces"
-import Settings from "./pages/settings/Settings"
-import ApiKeys from "./pages/settings/ApiKeys"
-import WorkspaceSettings from "pages/settings/WorkspaceSettings"
-import Memberships from "pages/settings/Memberships"
-import ProfileSettings from "pages/settings/ProfileSettings"
-import PasswordSettings from "pages/settings/PasswordSettings"
-import ForgotPassword from "pages/auth/ForgotPassword"
-import PasswordReset from "pages/auth/PasswordReset"
-import CompleteSignup from "pages/auth/CompleteSignup"
-import Run from "pages/runs/Run"
 import WorkspaceProvider from "components/utils/WorkspaceProvider"
-
-const Routes: React.FC = () => (
-  <BrowerRoutes>
-    <Route element={<PrivateRoute />}>
-      <Route index element={<Index />} />
-      <Route path="/workspaces" element={<Workspaces />} />
-      <Route
-        path=":organisationName/:workspaceName"
-        element={<WorkspaceProvider />}
-      >
-        <Route index element={<Home />} />
-        <Route path="graph" element={<Graph />} />
-        <Route path="nodes">
-          <Route index element={<Nodes />} />
-          <Route path=":nodeId" element={<Node />} />
-        </Route>
-        <Route path="runs">
-          <Route path=":runId" element={<Run />} />
-        </Route>
-        <Route path="connections">
-          <Route index element={<Connections />} />
-          <Route path="create" element={<ConnectionCreate />} />
-          <Route path=":connectionId" element={<Connection />} />
-        </Route>
-        <Route path="settings">
-          <Route index element={<Settings />} />
-          <Route path="profile" element={<ProfileSettings />} />
-          <Route path="password" element={<PasswordSettings />} />
-          <Route path="api-keys" element={<ApiKeys />} />
-          <Route path="workspace" element={<WorkspaceSettings />} />
-          <Route path="memberships" element={<Memberships />} />
-=======
 import PageLayout from "components/layout/PageLayout"
 import Loading from "components/layout/Loading"
 import SuspenseOutlet from "components/utils/SuspenseOutlet"
@@ -91,45 +42,45 @@
       <Route element={<PrivateRoute />}>
         <Route element={<SuspenseOutlet fallback={<PageLayout loading />} />}>
           <Route index element={<Index />} />
-          <Route path="workspaces">
-            <Route index element={<Workspaces />} />
-            <Route path=":workspaceId">
-              <Route index element={<Home />} />
-              <Route path="graph" element={<Graph />} />
-              <Route path="tables">
-                <Route index element={<Tables />} />
-                <Route path=":tableId" element={<Table />} />
-              </Route>
-              <Route path="runs">
-                <Route path=":runId" element={<Run />} />
-              </Route>
-              <Route path="connections">
-                <Route index element={<Connections />} />
-                <Route path="create" element={<ConnectionCreate />} />
-                <Route path=":connectionId" element={<Connection />} />
-              </Route>
-              <Route
-                path="settings"
-                element={
-                  <SuspenseOutlet
-                    fallback={
-                      <SettingsLayout>
-                        <Loading />
-                      </SettingsLayout>
-                    }
-                  />
-                }
-              >
-                <Route index element={<Settings />} />
-                <Route path="profile" element={<ProfileSettings />} />
-                <Route path="password" element={<PasswordSettings />} />
-                <Route path="api-keys" element={<ApiKeys />} />
-                <Route path="workspace" element={<WorkspaceSettings />} />
-                <Route path="memberships" element={<Memberships />} />
-              </Route>
+          <Route path="/workspaces" element={<Workspaces />} />
+          <Route
+            path=":organisationName/:workspaceName"
+            element={<WorkspaceProvider />}
+          >
+            <Route index element={<Home />} />
+            <Route path="graph" element={<Graph />} />
+            <Route path="tables">
+              <Route index element={<Tables />} />
+              <Route path=":tableId" element={<Table />} />
+            </Route>
+            <Route path="runs">
+              <Route path=":runId" element={<Run />} />
+            </Route>
+            <Route path="connections">
+              <Route index element={<Connections />} />
+              <Route path="create" element={<ConnectionCreate />} />
+              <Route path=":connectionId" element={<Connection />} />
+            </Route>
+            <Route
+              path="settings"
+              element={
+                <SuspenseOutlet
+                  fallback={
+                    <SettingsLayout>
+                      <Loading />
+                    </SettingsLayout>
+                  }
+                />
+              }
+            >
+              <Route index element={<Settings />} />
+              <Route path="profile" element={<ProfileSettings />} />
+              <Route path="password" element={<PasswordSettings />} />
+              <Route path="api-keys" element={<ApiKeys />} />
+              <Route path="workspace" element={<WorkspaceSettings />} />
+              <Route path="memberships" element={<Memberships />} />
             </Route>
           </Route>
->>>>>>> 9d180771
         </Route>
       </Route>
 
