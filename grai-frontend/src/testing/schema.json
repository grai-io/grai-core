{
  "__schema": {
    "queryType": {
      "name": "Query"
    },
    "mutationType": {
      "name": "Mutation"
    },
    "subscriptionType": null,
    "types": [
      {
        "kind": "OBJECT",
        "name": "Query",
        "description": null,
        "fields": [
          {
            "name": "workspaces",
            "description": null,
            "args": [],
            "type": {
              "kind": "NON_NULL",
              "name": null,
              "ofType": {
                "kind": "LIST",
                "name": null,
                "ofType": {
                  "kind": "NON_NULL",
                  "name": null,
                  "ofType": {
                    "kind": "OBJECT",
                    "name": "Workspace",
                    "ofType": null
                  }
                }
              }
            },
            "isDeprecated": false,
            "deprecationReason": null
          },
          {
            "name": "workspace",
            "description": null,
            "args": [
              {
                "name": "pk",
                "description": null,
                "type": {
                  "kind": "NON_NULL",
                  "name": null,
                  "ofType": {
                    "kind": "SCALAR",
                    "name": "ID",
                    "ofType": null
                  }
                },
                "defaultValue": null
              }
            ],
            "type": {
              "kind": "NON_NULL",
              "name": null,
              "ofType": {
                "kind": "OBJECT",
                "name": "Workspace",
                "ofType": null
              }
            },
            "isDeprecated": false,
            "deprecationReason": null
          },
          {
            "name": "connectors",
            "description": null,
            "args": [
              {
                "name": "filters",
                "description": null,
                "type": {
                  "kind": "INPUT_OBJECT",
                  "name": "ConnectorFilter",
                  "ofType": null
                },
                "defaultValue": null
              },
              {
                "name": "order",
                "description": null,
                "type": {
                  "kind": "INPUT_OBJECT",
                  "name": "ConnectorOrder",
                  "ofType": null
                },
                "defaultValue": null
              },
              {
                "name": "pagination",
                "description": null,
                "type": {
                  "kind": "INPUT_OBJECT",
                  "name": "OffsetPaginationInput",
                  "ofType": null
                },
                "defaultValue": null
              }
            ],
            "type": {
              "kind": "NON_NULL",
              "name": null,
              "ofType": {
                "kind": "LIST",
                "name": null,
                "ofType": {
                  "kind": "NON_NULL",
                  "name": null,
                  "ofType": {
                    "kind": "OBJECT",
                    "name": "Connector",
                    "ofType": null
                  }
                }
              }
            },
            "isDeprecated": false,
            "deprecationReason": null
          },
          {
            "name": "profile",
            "description": null,
            "args": [],
            "type": {
              "kind": "NON_NULL",
              "name": null,
              "ofType": {
                "kind": "OBJECT",
                "name": "User",
                "ofType": null
              }
            },
            "isDeprecated": false,
            "deprecationReason": null
          }
        ],
        "inputFields": null,
        "interfaces": [],
        "enumValues": null,
        "possibleTypes": null
      },
      {
        "kind": "OBJECT",
        "name": "Workspace",
        "description": null,
        "fields": [
          {
            "name": "id",
            "description": null,
            "args": [],
            "type": {
              "kind": "NON_NULL",
              "name": null,
              "ofType": {
                "kind": "SCALAR",
                "name": "UUID",
                "ofType": null
              }
            },
            "isDeprecated": false,
            "deprecationReason": null
          },
          {
            "name": "name",
            "description": null,
            "args": [],
            "type": {
              "kind": "NON_NULL",
              "name": null,
              "ofType": {
                "kind": "SCALAR",
                "name": "String",
                "ofType": null
              }
            },
            "isDeprecated": false,
            "deprecationReason": null
          },
          {
            "name": "nodes",
            "description": null,
            "args": [
              {
                "name": "filters",
                "description": null,
                "type": {
                  "kind": "INPUT_OBJECT",
                  "name": "NodeFilter",
                  "ofType": null
                },
                "defaultValue": null
              },
              {
                "name": "order",
                "description": null,
                "type": {
                  "kind": "INPUT_OBJECT",
                  "name": "NodeOrder",
                  "ofType": null
                },
                "defaultValue": null
              },
              {
                "name": "pagination",
                "description": null,
                "type": {
                  "kind": "INPUT_OBJECT",
                  "name": "OffsetPaginationInput",
                  "ofType": null
                },
                "defaultValue": null
              }
            ],
            "type": {
              "kind": "NON_NULL",
              "name": null,
              "ofType": {
                "kind": "LIST",
                "name": null,
                "ofType": {
                  "kind": "NON_NULL",
                  "name": null,
                  "ofType": {
                    "kind": "OBJECT",
                    "name": "Node",
                    "ofType": null
                  }
                }
              }
            },
            "isDeprecated": false,
            "deprecationReason": null
          },
          {
            "name": "edges",
            "description": null,
            "args": [
              {
                "name": "filters",
                "description": null,
                "type": {
                  "kind": "INPUT_OBJECT",
                  "name": "EdgeFilter",
                  "ofType": null
                },
                "defaultValue": null
              },
              {
                "name": "order",
                "description": null,
                "type": {
                  "kind": "INPUT_OBJECT",
                  "name": "EdgeOrder",
                  "ofType": null
                },
                "defaultValue": null
              },
              {
                "name": "pagination",
                "description": null,
                "type": {
                  "kind": "INPUT_OBJECT",
                  "name": "OffsetPaginationInput",
                  "ofType": null
                },
                "defaultValue": null
              }
            ],
            "type": {
              "kind": "NON_NULL",
              "name": null,
              "ofType": {
                "kind": "LIST",
                "name": null,
                "ofType": {
                  "kind": "NON_NULL",
                  "name": null,
                  "ofType": {
                    "kind": "OBJECT",
                    "name": "Edge",
                    "ofType": null
                  }
                }
              }
            },
            "isDeprecated": false,
            "deprecationReason": null
          },
          {
            "name": "connections",
            "description": null,
            "args": [
              {
                "name": "filters",
                "description": null,
                "type": {
                  "kind": "INPUT_OBJECT",
                  "name": "ConnectionFilter",
                  "ofType": null
                },
                "defaultValue": null
              },
              {
                "name": "order",
                "description": null,
                "type": {
                  "kind": "INPUT_OBJECT",
                  "name": "ConnectionOrder",
                  "ofType": null
                },
                "defaultValue": null
              },
              {
                "name": "pagination",
                "description": null,
                "type": {
                  "kind": "INPUT_OBJECT",
                  "name": "OffsetPaginationInput",
                  "ofType": null
                },
                "defaultValue": null
              }
            ],
            "type": {
              "kind": "NON_NULL",
              "name": null,
              "ofType": {
                "kind": "LIST",
                "name": null,
                "ofType": {
                  "kind": "NON_NULL",
                  "name": null,
                  "ofType": {
                    "kind": "OBJECT",
                    "name": "Connection",
                    "ofType": null
                  }
                }
              }
            },
            "isDeprecated": false,
            "deprecationReason": null
          },
          {
            "name": "runs",
            "description": null,
            "args": [
              {
                "name": "order",
                "description": null,
                "type": {
                  "kind": "INPUT_OBJECT",
                  "name": "RunOrder",
                  "ofType": null
                },
                "defaultValue": null
              },
              {
                "name": "pagination",
                "description": null,
                "type": {
                  "kind": "INPUT_OBJECT",
                  "name": "OffsetPaginationInput",
                  "ofType": null
                },
                "defaultValue": null
              }
            ],
            "type": {
              "kind": "NON_NULL",
              "name": null,
              "ofType": {
                "kind": "LIST",
                "name": null,
                "ofType": {
                  "kind": "NON_NULL",
                  "name": null,
                  "ofType": {
                    "kind": "OBJECT",
                    "name": "Run",
                    "ofType": null
                  }
                }
              }
            },
            "isDeprecated": false,
            "deprecationReason": null
          },
          {
            "name": "memberships",
            "description": null,
            "args": [
              {
                "name": "filters",
                "description": null,
                "type": {
                  "kind": "INPUT_OBJECT",
                  "name": "MembershipFilter",
                  "ofType": null
                },
                "defaultValue": null
              },
              {
                "name": "order",
                "description": null,
                "type": {
                  "kind": "INPUT_OBJECT",
                  "name": "MembershipOrder",
                  "ofType": null
                },
                "defaultValue": null
              },
              {
                "name": "pagination",
                "description": null,
                "type": {
                  "kind": "INPUT_OBJECT",
                  "name": "OffsetPaginationInput",
                  "ofType": null
                },
                "defaultValue": null
              }
            ],
            "type": {
              "kind": "NON_NULL",
              "name": null,
              "ofType": {
                "kind": "LIST",
                "name": null,
                "ofType": {
                  "kind": "NON_NULL",
                  "name": null,
                  "ofType": {
                    "kind": "OBJECT",
                    "name": "Membership",
                    "ofType": null
                  }
                }
              }
            },
            "isDeprecated": false,
            "deprecationReason": null
          },
          {
            "name": "api_keys",
            "description": null,
            "args": [
              {
                "name": "filters",
                "description": null,
                "type": {
                  "kind": "INPUT_OBJECT",
                  "name": "WorkspaceAPIKeyFilter",
                  "ofType": null
                },
                "defaultValue": null
              },
              {
                "name": "order",
                "description": null,
                "type": {
                  "kind": "INPUT_OBJECT",
                  "name": "WorkspaceAPIKeyOrder",
                  "ofType": null
                },
                "defaultValue": null
              },
              {
                "name": "pagination",
                "description": null,
                "type": {
                  "kind": "INPUT_OBJECT",
                  "name": "OffsetPaginationInput",
                  "ofType": null
                },
                "defaultValue": null
              }
            ],
            "type": {
              "kind": "NON_NULL",
              "name": null,
              "ofType": {
                "kind": "LIST",
                "name": null,
                "ofType": {
                  "kind": "NON_NULL",
                  "name": null,
                  "ofType": {
                    "kind": "OBJECT",
                    "name": "WorkspaceAPIKey",
                    "ofType": null
                  }
                }
              }
            },
            "isDeprecated": false,
            "deprecationReason": null
          },
          {
            "name": "connection",
            "description": null,
            "args": [
              {
                "name": "pk",
                "description": null,
                "type": {
                  "kind": "NON_NULL",
                  "name": null,
                  "ofType": {
                    "kind": "SCALAR",
                    "name": "ID",
                    "ofType": null
                  }
                },
                "defaultValue": null
              }
            ],
            "type": {
              "kind": "NON_NULL",
              "name": null,
              "ofType": {
                "kind": "OBJECT",
                "name": "Connection",
                "ofType": null
              }
            },
            "isDeprecated": false,
            "deprecationReason": null
          },
          {
            "name": "edge",
            "description": null,
            "args": [
              {
                "name": "pk",
                "description": null,
                "type": {
                  "kind": "NON_NULL",
                  "name": null,
                  "ofType": {
                    "kind": "SCALAR",
                    "name": "ID",
                    "ofType": null
                  }
                },
                "defaultValue": null
              }
            ],
            "type": {
              "kind": "NON_NULL",
              "name": null,
              "ofType": {
                "kind": "OBJECT",
                "name": "Edge",
                "ofType": null
              }
            },
            "isDeprecated": false,
            "deprecationReason": null
          },
          {
            "name": "node",
            "description": null,
            "args": [
              {
                "name": "pk",
                "description": null,
                "type": {
                  "kind": "NON_NULL",
                  "name": null,
                  "ofType": {
                    "kind": "SCALAR",
                    "name": "ID",
                    "ofType": null
                  }
                },
                "defaultValue": null
              }
            ],
            "type": {
              "kind": "NON_NULL",
              "name": null,
              "ofType": {
                "kind": "OBJECT",
                "name": "Node",
                "ofType": null
              }
            },
            "isDeprecated": false,
            "deprecationReason": null
          },
          {
            "name": "run",
            "description": null,
            "args": [
              {
                "name": "pk",
                "description": null,
                "type": {
                  "kind": "NON_NULL",
                  "name": null,
                  "ofType": {
                    "kind": "SCALAR",
                    "name": "ID",
                    "ofType": null
                  }
                },
                "defaultValue": null
              }
            ],
            "type": {
              "kind": "NON_NULL",
              "name": null,
              "ofType": {
                "kind": "OBJECT",
                "name": "Run",
                "ofType": null
              }
            },
            "isDeprecated": false,
            "deprecationReason": null
          }
        ],
        "inputFields": null,
        "interfaces": [],
        "enumValues": null,
        "possibleTypes": null
      },
      {
        "kind": "SCALAR",
        "name": "UUID",
        "description": null,
        "fields": null,
        "inputFields": null,
        "interfaces": null,
        "enumValues": null,
        "possibleTypes": null
      },
      {
        "kind": "SCALAR",
        "name": "String",
        "description": "The `String` scalar type represents textual data, represented as UTF-8 character sequences. The String type is most often used by GraphQL to represent free-form human-readable text.",
        "fields": null,
        "inputFields": null,
        "interfaces": null,
        "enumValues": null,
        "possibleTypes": null
      },
      {
        "kind": "INPUT_OBJECT",
        "name": "NodeFilter",
        "description": null,
        "fields": null,
        "inputFields": [
          {
            "name": "id",
            "description": null,
            "type": {
              "kind": "INPUT_OBJECT",
              "name": "UUIDFilterLookup",
              "ofType": null
            },
            "defaultValue": null
          },
          {
            "name": "namespace",
            "description": null,
            "type": {
              "kind": "INPUT_OBJECT",
              "name": "StrFilterLookup",
              "ofType": null
            },
            "defaultValue": null
          },
          {
            "name": "name",
            "description": null,
            "type": {
              "kind": "INPUT_OBJECT",
              "name": "StrFilterLookup",
              "ofType": null
            },
            "defaultValue": null
          },
          {
            "name": "display_name",
            "description": null,
            "type": {
              "kind": "INPUT_OBJECT",
              "name": "StrFilterLookup",
              "ofType": null
            },
            "defaultValue": null
          },
          {
            "name": "data_source",
            "description": null,
            "type": {
              "kind": "INPUT_OBJECT",
              "name": "StrFilterLookup",
              "ofType": null
            },
            "defaultValue": null
          },
          {
            "name": "is_active",
            "description": null,
            "type": {
              "kind": "SCALAR",
              "name": "Boolean",
              "ofType": null
            },
            "defaultValue": null
          },
          {
            "name": "created_at",
            "description": null,
            "type": {
              "kind": "INPUT_OBJECT",
              "name": "DatetimeFilterLookup",
              "ofType": null
            },
            "defaultValue": null
          },
          {
            "name": "updated_at",
            "description": null,
            "type": {
              "kind": "INPUT_OBJECT",
              "name": "DatetimeFilterLookup",
              "ofType": null
            },
            "defaultValue": null
          },
          {
            "name": "source_edges",
            "description": null,
            "type": {
              "kind": "INPUT_OBJECT",
              "name": "EdgeFilter",
              "ofType": null
            },
            "defaultValue": null
          },
          {
            "name": "destination_edges",
            "description": null,
            "type": {
              "kind": "INPUT_OBJECT",
              "name": "EdgeFilter",
              "ofType": null
            },
            "defaultValue": null
          }
        ],
        "interfaces": null,
        "enumValues": null,
        "possibleTypes": null
      },
      {
        "kind": "INPUT_OBJECT",
        "name": "UUIDFilterLookup",
        "description": null,
        "fields": null,
        "inputFields": [
          {
            "name": "exact",
            "description": null,
            "type": {
              "kind": "SCALAR",
              "name": "UUID",
              "ofType": null
            },
            "defaultValue": null
          },
          {
            "name": "i_exact",
            "description": null,
            "type": {
              "kind": "SCALAR",
              "name": "UUID",
              "ofType": null
            },
            "defaultValue": null
          },
          {
            "name": "contains",
            "description": null,
            "type": {
              "kind": "SCALAR",
              "name": "UUID",
              "ofType": null
            },
            "defaultValue": null
          },
          {
            "name": "i_contains",
            "description": null,
            "type": {
              "kind": "SCALAR",
              "name": "UUID",
              "ofType": null
            },
            "defaultValue": null
          },
          {
            "name": "in_list",
            "description": null,
            "type": {
              "kind": "LIST",
              "name": null,
              "ofType": {
                "kind": "NON_NULL",
                "name": null,
                "ofType": {
                  "kind": "SCALAR",
                  "name": "UUID",
                  "ofType": null
                }
              }
            },
            "defaultValue": null
          },
          {
            "name": "gt",
            "description": null,
            "type": {
              "kind": "SCALAR",
              "name": "UUID",
              "ofType": null
            },
            "defaultValue": null
          },
          {
            "name": "gte",
            "description": null,
            "type": {
              "kind": "SCALAR",
              "name": "UUID",
              "ofType": null
            },
            "defaultValue": null
          },
          {
            "name": "lt",
            "description": null,
            "type": {
              "kind": "SCALAR",
              "name": "UUID",
              "ofType": null
            },
            "defaultValue": null
          },
          {
            "name": "lte",
            "description": null,
            "type": {
              "kind": "SCALAR",
              "name": "UUID",
              "ofType": null
            },
            "defaultValue": null
          },
          {
            "name": "starts_with",
            "description": null,
            "type": {
              "kind": "SCALAR",
              "name": "UUID",
              "ofType": null
            },
            "defaultValue": null
          },
          {
            "name": "i_starts_with",
            "description": null,
            "type": {
              "kind": "SCALAR",
              "name": "UUID",
              "ofType": null
            },
            "defaultValue": null
          },
          {
            "name": "ends_with",
            "description": null,
            "type": {
              "kind": "SCALAR",
              "name": "UUID",
              "ofType": null
            },
            "defaultValue": null
          },
          {
            "name": "i_ends_with",
            "description": null,
            "type": {
              "kind": "SCALAR",
              "name": "UUID",
              "ofType": null
            },
            "defaultValue": null
          },
          {
            "name": "range",
            "description": null,
            "type": {
              "kind": "LIST",
              "name": null,
              "ofType": {
                "kind": "NON_NULL",
                "name": null,
                "ofType": {
                  "kind": "SCALAR",
                  "name": "UUID",
                  "ofType": null
                }
              }
            },
            "defaultValue": null
          },
          {
            "name": "is_null",
            "description": null,
            "type": {
              "kind": "SCALAR",
              "name": "Boolean",
              "ofType": null
            },
            "defaultValue": null
          },
          {
            "name": "regex",
            "description": null,
            "type": {
              "kind": "SCALAR",
              "name": "String",
              "ofType": null
            },
            "defaultValue": null
          },
          {
            "name": "i_regex",
            "description": null,
            "type": {
              "kind": "SCALAR",
              "name": "String",
              "ofType": null
            },
            "defaultValue": null
          }
        ],
        "interfaces": null,
        "enumValues": null,
        "possibleTypes": null
      },
      {
        "kind": "SCALAR",
        "name": "Boolean",
        "description": "The `Boolean` scalar type represents `true` or `false`.",
        "fields": null,
        "inputFields": null,
        "interfaces": null,
        "enumValues": null,
        "possibleTypes": null
      },
      {
        "kind": "INPUT_OBJECT",
        "name": "StrFilterLookup",
        "description": null,
        "fields": null,
        "inputFields": [
          {
            "name": "exact",
            "description": null,
            "type": {
              "kind": "SCALAR",
              "name": "String",
              "ofType": null
            },
            "defaultValue": null
          },
          {
            "name": "i_exact",
            "description": null,
            "type": {
              "kind": "SCALAR",
              "name": "String",
              "ofType": null
            },
            "defaultValue": null
          },
          {
            "name": "contains",
            "description": null,
            "type": {
              "kind": "SCALAR",
              "name": "String",
              "ofType": null
            },
            "defaultValue": null
          },
          {
            "name": "i_contains",
            "description": null,
            "type": {
              "kind": "SCALAR",
              "name": "String",
              "ofType": null
            },
            "defaultValue": null
          },
          {
            "name": "in_list",
            "description": null,
            "type": {
              "kind": "LIST",
              "name": null,
              "ofType": {
                "kind": "NON_NULL",
                "name": null,
                "ofType": {
                  "kind": "SCALAR",
                  "name": "String",
                  "ofType": null
                }
              }
            },
            "defaultValue": null
          },
          {
            "name": "gt",
            "description": null,
            "type": {
              "kind": "SCALAR",
              "name": "String",
              "ofType": null
            },
            "defaultValue": null
          },
          {
            "name": "gte",
            "description": null,
            "type": {
              "kind": "SCALAR",
              "name": "String",
              "ofType": null
            },
            "defaultValue": null
          },
          {
            "name": "lt",
            "description": null,
            "type": {
              "kind": "SCALAR",
              "name": "String",
              "ofType": null
            },
            "defaultValue": null
          },
          {
            "name": "lte",
            "description": null,
            "type": {
              "kind": "SCALAR",
              "name": "String",
              "ofType": null
            },
            "defaultValue": null
          },
          {
            "name": "starts_with",
            "description": null,
            "type": {
              "kind": "SCALAR",
              "name": "String",
              "ofType": null
            },
            "defaultValue": null
          },
          {
            "name": "i_starts_with",
            "description": null,
            "type": {
              "kind": "SCALAR",
              "name": "String",
              "ofType": null
            },
            "defaultValue": null
          },
          {
            "name": "ends_with",
            "description": null,
            "type": {
              "kind": "SCALAR",
              "name": "String",
              "ofType": null
            },
            "defaultValue": null
          },
          {
            "name": "i_ends_with",
            "description": null,
            "type": {
              "kind": "SCALAR",
              "name": "String",
              "ofType": null
            },
            "defaultValue": null
          },
          {
            "name": "range",
            "description": null,
            "type": {
              "kind": "LIST",
              "name": null,
              "ofType": {
                "kind": "NON_NULL",
                "name": null,
                "ofType": {
                  "kind": "SCALAR",
                  "name": "String",
                  "ofType": null
                }
              }
            },
            "defaultValue": null
          },
          {
            "name": "is_null",
            "description": null,
            "type": {
              "kind": "SCALAR",
              "name": "Boolean",
              "ofType": null
            },
            "defaultValue": null
          },
          {
            "name": "regex",
            "description": null,
            "type": {
              "kind": "SCALAR",
              "name": "String",
              "ofType": null
            },
            "defaultValue": null
          },
          {
            "name": "i_regex",
            "description": null,
            "type": {
              "kind": "SCALAR",
              "name": "String",
              "ofType": null
            },
            "defaultValue": null
          }
        ],
        "interfaces": null,
        "enumValues": null,
        "possibleTypes": null
      },
      {
        "kind": "INPUT_OBJECT",
        "name": "DatetimeFilterLookup",
        "description": null,
        "fields": null,
        "inputFields": [
          {
            "name": "exact",
            "description": null,
            "type": {
              "kind": "SCALAR",
              "name": "DateTime",
              "ofType": null
            },
            "defaultValue": null
          },
          {
            "name": "i_exact",
            "description": null,
            "type": {
              "kind": "SCALAR",
              "name": "DateTime",
              "ofType": null
            },
            "defaultValue": null
          },
          {
            "name": "contains",
            "description": null,
            "type": {
              "kind": "SCALAR",
              "name": "DateTime",
              "ofType": null
            },
            "defaultValue": null
          },
          {
            "name": "i_contains",
            "description": null,
            "type": {
              "kind": "SCALAR",
              "name": "DateTime",
              "ofType": null
            },
            "defaultValue": null
          },
          {
            "name": "in_list",
            "description": null,
            "type": {
              "kind": "LIST",
              "name": null,
              "ofType": {
                "kind": "NON_NULL",
                "name": null,
                "ofType": {
                  "kind": "SCALAR",
                  "name": "DateTime",
                  "ofType": null
                }
              }
            },
            "defaultValue": null
          },
          {
            "name": "gt",
            "description": null,
            "type": {
              "kind": "SCALAR",
              "name": "DateTime",
              "ofType": null
            },
            "defaultValue": null
          },
          {
            "name": "gte",
            "description": null,
            "type": {
              "kind": "SCALAR",
              "name": "DateTime",
              "ofType": null
            },
            "defaultValue": null
          },
          {
            "name": "lt",
            "description": null,
            "type": {
              "kind": "SCALAR",
              "name": "DateTime",
              "ofType": null
            },
            "defaultValue": null
          },
          {
            "name": "lte",
            "description": null,
            "type": {
              "kind": "SCALAR",
              "name": "DateTime",
              "ofType": null
            },
            "defaultValue": null
          },
          {
            "name": "starts_with",
            "description": null,
            "type": {
              "kind": "SCALAR",
              "name": "DateTime",
              "ofType": null
            },
            "defaultValue": null
          },
          {
            "name": "i_starts_with",
            "description": null,
            "type": {
              "kind": "SCALAR",
              "name": "DateTime",
              "ofType": null
            },
            "defaultValue": null
          },
          {
            "name": "ends_with",
            "description": null,
            "type": {
              "kind": "SCALAR",
              "name": "DateTime",
              "ofType": null
            },
            "defaultValue": null
          },
          {
            "name": "i_ends_with",
            "description": null,
            "type": {
              "kind": "SCALAR",
              "name": "DateTime",
              "ofType": null
            },
            "defaultValue": null
          },
          {
            "name": "range",
            "description": null,
            "type": {
              "kind": "LIST",
              "name": null,
              "ofType": {
                "kind": "NON_NULL",
                "name": null,
                "ofType": {
                  "kind": "SCALAR",
                  "name": "DateTime",
                  "ofType": null
                }
              }
            },
            "defaultValue": null
          },
          {
            "name": "is_null",
            "description": null,
            "type": {
              "kind": "SCALAR",
              "name": "Boolean",
              "ofType": null
            },
            "defaultValue": null
          },
          {
            "name": "regex",
            "description": null,
            "type": {
              "kind": "SCALAR",
              "name": "String",
              "ofType": null
            },
            "defaultValue": null
          },
          {
            "name": "i_regex",
            "description": null,
            "type": {
              "kind": "SCALAR",
              "name": "String",
              "ofType": null
            },
            "defaultValue": null
          }
        ],
        "interfaces": null,
        "enumValues": null,
        "possibleTypes": null
      },
      {
        "kind": "SCALAR",
        "name": "DateTime",
        "description": "Date with time (isoformat)",
        "fields": null,
        "inputFields": null,
        "interfaces": null,
        "enumValues": null,
        "possibleTypes": null
      },
      {
        "kind": "INPUT_OBJECT",
        "name": "EdgeFilter",
        "description": null,
        "fields": null,
        "inputFields": [
          {
            "name": "id",
            "description": null,
            "type": {
              "kind": "INPUT_OBJECT",
              "name": "UUIDFilterLookup",
              "ofType": null
            },
            "defaultValue": null
          },
          {
            "name": "namespace",
            "description": null,
            "type": {
              "kind": "INPUT_OBJECT",
              "name": "StrFilterLookup",
              "ofType": null
            },
            "defaultValue": null
          },
          {
            "name": "name",
            "description": null,
            "type": {
              "kind": "INPUT_OBJECT",
              "name": "StrFilterLookup",
              "ofType": null
            },
            "defaultValue": null
          },
          {
            "name": "display_name",
            "description": null,
            "type": {
              "kind": "INPUT_OBJECT",
              "name": "StrFilterLookup",
              "ofType": null
            },
            "defaultValue": null
          },
          {
            "name": "data_source",
            "description": null,
            "type": {
              "kind": "INPUT_OBJECT",
              "name": "StrFilterLookup",
              "ofType": null
            },
            "defaultValue": null
          },
          {
            "name": "is_active",
            "description": null,
            "type": {
              "kind": "SCALAR",
              "name": "Boolean",
              "ofType": null
            },
            "defaultValue": null
          },
          {
            "name": "source",
            "description": null,
            "type": {
              "kind": "INPUT_OBJECT",
              "name": "NodeFilter",
              "ofType": null
            },
            "defaultValue": null
          },
          {
            "name": "destination",
            "description": null,
            "type": {
              "kind": "INPUT_OBJECT",
              "name": "NodeFilter",
              "ofType": null
            },
            "defaultValue": null
          },
          {
            "name": "created_at",
            "description": null,
            "type": {
              "kind": "INPUT_OBJECT",
              "name": "DatetimeFilterLookup",
              "ofType": null
            },
            "defaultValue": null
          },
          {
            "name": "updated_at",
            "description": null,
            "type": {
              "kind": "INPUT_OBJECT",
              "name": "DatetimeFilterLookup",
              "ofType": null
            },
            "defaultValue": null
          }
        ],
        "interfaces": null,
        "enumValues": null,
        "possibleTypes": null
      },
      {
        "kind": "INPUT_OBJECT",
        "name": "NodeOrder",
        "description": null,
        "fields": null,
        "inputFields": [
          {
            "name": "id",
            "description": null,
            "type": {
              "kind": "ENUM",
              "name": "Ordering",
              "ofType": null
            },
            "defaultValue": null
          },
          {
            "name": "namespace",
            "description": null,
            "type": {
              "kind": "ENUM",
              "name": "Ordering",
              "ofType": null
            },
            "defaultValue": null
          },
          {
            "name": "name",
            "description": null,
            "type": {
              "kind": "ENUM",
              "name": "Ordering",
              "ofType": null
            },
            "defaultValue": null
          },
          {
            "name": "display_name",
            "description": null,
            "type": {
              "kind": "ENUM",
              "name": "Ordering",
              "ofType": null
            },
            "defaultValue": null
          },
          {
            "name": "data_source",
            "description": null,
            "type": {
              "kind": "ENUM",
              "name": "Ordering",
              "ofType": null
            },
            "defaultValue": null
          },
          {
            "name": "is_active",
            "description": null,
            "type": {
              "kind": "ENUM",
              "name": "Ordering",
              "ofType": null
            },
            "defaultValue": null
          },
          {
            "name": "created_at",
            "description": null,
            "type": {
              "kind": "ENUM",
              "name": "Ordering",
              "ofType": null
            },
            "defaultValue": null
          },
          {
            "name": "updated_at",
            "description": null,
            "type": {
              "kind": "ENUM",
              "name": "Ordering",
              "ofType": null
            },
            "defaultValue": null
          }
        ],
        "interfaces": null,
        "enumValues": null,
        "possibleTypes": null
      },
      {
        "kind": "ENUM",
        "name": "Ordering",
        "description": null,
        "fields": null,
        "inputFields": null,
        "interfaces": null,
        "enumValues": [
          {
            "name": "ASC",
            "description": null,
            "isDeprecated": false,
            "deprecationReason": null
          },
          {
            "name": "DESC",
            "description": null,
            "isDeprecated": false,
            "deprecationReason": null
          }
        ],
        "possibleTypes": null
      },
      {
        "kind": "INPUT_OBJECT",
        "name": "OffsetPaginationInput",
        "description": null,
        "fields": null,
        "inputFields": [
          {
            "name": "offset",
            "description": null,
            "type": {
              "kind": "NON_NULL",
              "name": null,
              "ofType": {
                "kind": "SCALAR",
                "name": "Int",
                "ofType": null
              }
            },
            "defaultValue": "0"
          },
          {
            "name": "limit",
            "description": null,
            "type": {
              "kind": "NON_NULL",
              "name": null,
              "ofType": {
                "kind": "SCALAR",
                "name": "Int",
                "ofType": null
              }
            },
            "defaultValue": "-1"
          }
        ],
        "interfaces": null,
        "enumValues": null,
        "possibleTypes": null
      },
      {
        "kind": "SCALAR",
        "name": "Int",
        "description": "The `Int` scalar type represents non-fractional signed whole numeric values. Int can represent values between -(2^31) and 2^31 - 1.",
        "fields": null,
        "inputFields": null,
        "interfaces": null,
        "enumValues": null,
        "possibleTypes": null
      },
      {
        "kind": "OBJECT",
        "name": "Node",
        "description": null,
        "fields": [
          {
            "name": "id",
            "description": null,
            "args": [],
            "type": {
              "kind": "NON_NULL",
              "name": null,
              "ofType": {
                "kind": "SCALAR",
                "name": "UUID",
                "ofType": null
              }
            },
            "isDeprecated": false,
            "deprecationReason": null
          },
          {
            "name": "namespace",
            "description": null,
            "args": [],
            "type": {
              "kind": "NON_NULL",
              "name": null,
              "ofType": {
                "kind": "SCALAR",
                "name": "String",
                "ofType": null
              }
            },
            "isDeprecated": false,
            "deprecationReason": null
          },
          {
            "name": "name",
            "description": null,
            "args": [],
            "type": {
              "kind": "NON_NULL",
              "name": null,
              "ofType": {
                "kind": "SCALAR",
                "name": "String",
                "ofType": null
              }
            },
            "isDeprecated": false,
            "deprecationReason": null
          },
          {
            "name": "display_name",
            "description": null,
            "args": [],
            "type": {
              "kind": "NON_NULL",
              "name": null,
              "ofType": {
                "kind": "SCALAR",
                "name": "String",
                "ofType": null
              }
            },
            "isDeprecated": false,
            "deprecationReason": null
          },
          {
            "name": "data_source",
            "description": null,
            "args": [],
            "type": {
              "kind": "NON_NULL",
              "name": null,
              "ofType": {
                "kind": "SCALAR",
                "name": "String",
                "ofType": null
              }
            },
            "isDeprecated": false,
            "deprecationReason": null
          },
          {
            "name": "metadata",
            "description": null,
            "args": [],
            "type": {
              "kind": "NON_NULL",
              "name": null,
              "ofType": {
                "kind": "SCALAR",
                "name": "JSON",
                "ofType": null
              }
            },
            "isDeprecated": false,
            "deprecationReason": null
          },
          {
            "name": "is_active",
            "description": null,
            "args": [],
            "type": {
              "kind": "NON_NULL",
              "name": null,
              "ofType": {
                "kind": "SCALAR",
                "name": "Boolean",
                "ofType": null
              }
            },
            "isDeprecated": false,
            "deprecationReason": null
          },
          {
            "name": "source_edges",
            "description": null,
            "args": [
              {
                "name": "filters",
                "description": null,
                "type": {
                  "kind": "INPUT_OBJECT",
                  "name": "EdgeFilter",
                  "ofType": null
                },
                "defaultValue": null
              },
              {
                "name": "order",
                "description": null,
                "type": {
                  "kind": "INPUT_OBJECT",
                  "name": "EdgeOrder",
                  "ofType": null
                },
                "defaultValue": null
              },
              {
                "name": "pagination",
                "description": null,
                "type": {
                  "kind": "INPUT_OBJECT",
                  "name": "OffsetPaginationInput",
                  "ofType": null
                },
                "defaultValue": null
              }
            ],
            "type": {
              "kind": "NON_NULL",
              "name": null,
              "ofType": {
                "kind": "LIST",
                "name": null,
                "ofType": {
                  "kind": "NON_NULL",
                  "name": null,
                  "ofType": {
                    "kind": "OBJECT",
                    "name": "Edge",
                    "ofType": null
                  }
                }
              }
            },
            "isDeprecated": false,
            "deprecationReason": null
          },
          {
            "name": "destination_edges",
            "description": null,
            "args": [
              {
                "name": "filters",
                "description": null,
                "type": {
                  "kind": "INPUT_OBJECT",
                  "name": "EdgeFilter",
                  "ofType": null
                },
                "defaultValue": null
              },
              {
                "name": "order",
                "description": null,
                "type": {
                  "kind": "INPUT_OBJECT",
                  "name": "EdgeOrder",
                  "ofType": null
                },
                "defaultValue": null
              },
              {
                "name": "pagination",
                "description": null,
                "type": {
                  "kind": "INPUT_OBJECT",
                  "name": "OffsetPaginationInput",
                  "ofType": null
                },
                "defaultValue": null
              }
            ],
            "type": {
              "kind": "NON_NULL",
              "name": null,
              "ofType": {
                "kind": "LIST",
                "name": null,
                "ofType": {
                  "kind": "NON_NULL",
                  "name": null,
                  "ofType": {
                    "kind": "OBJECT",
                    "name": "Edge",
                    "ofType": null
                  }
                }
              }
            },
            "isDeprecated": false,
            "deprecationReason": null
          }
        ],
        "inputFields": null,
        "interfaces": [],
        "enumValues": null,
        "possibleTypes": null
      },
      {
        "kind": "SCALAR",
        "name": "JSON",
        "description": "The `JSON` scalar type represents JSON values as specified by [ECMA-404](http://www.ecma-international.org/publications/files/ECMA-ST/ECMA-404.pdf).",
        "fields": null,
        "inputFields": null,
        "interfaces": null,
        "enumValues": null,
        "possibleTypes": null
      },
      {
        "kind": "INPUT_OBJECT",
        "name": "EdgeOrder",
        "description": null,
        "fields": null,
        "inputFields": [
          {
            "name": "id",
            "description": null,
            "type": {
              "kind": "ENUM",
              "name": "Ordering",
              "ofType": null
            },
            "defaultValue": null
          },
          {
            "name": "namespace",
            "description": null,
            "type": {
              "kind": "ENUM",
              "name": "Ordering",
              "ofType": null
            },
            "defaultValue": null
          },
          {
            "name": "name",
            "description": null,
            "type": {
              "kind": "ENUM",
              "name": "Ordering",
              "ofType": null
            },
            "defaultValue": null
          },
          {
            "name": "display_name",
            "description": null,
            "type": {
              "kind": "ENUM",
              "name": "Ordering",
              "ofType": null
            },
            "defaultValue": null
          },
          {
            "name": "data_source",
            "description": null,
            "type": {
              "kind": "ENUM",
              "name": "Ordering",
              "ofType": null
            },
            "defaultValue": null
          },
          {
            "name": "is_active",
            "description": null,
            "type": {
              "kind": "ENUM",
              "name": "Ordering",
              "ofType": null
            },
            "defaultValue": null
          },
          {
            "name": "created_at",
            "description": null,
            "type": {
              "kind": "ENUM",
              "name": "Ordering",
              "ofType": null
            },
            "defaultValue": null
          },
          {
            "name": "updated_at",
            "description": null,
            "type": {
              "kind": "ENUM",
              "name": "Ordering",
              "ofType": null
            },
            "defaultValue": null
          }
        ],
        "interfaces": null,
        "enumValues": null,
        "possibleTypes": null
      },
      {
        "kind": "OBJECT",
        "name": "Edge",
        "description": null,
        "fields": [
          {
            "name": "id",
            "description": null,
            "args": [],
            "type": {
              "kind": "NON_NULL",
              "name": null,
              "ofType": {
                "kind": "SCALAR",
                "name": "UUID",
                "ofType": null
              }
            },
            "isDeprecated": false,
            "deprecationReason": null
          },
          {
            "name": "namespace",
            "description": null,
            "args": [],
            "type": {
              "kind": "NON_NULL",
              "name": null,
              "ofType": {
                "kind": "SCALAR",
                "name": "String",
                "ofType": null
              }
            },
            "isDeprecated": false,
            "deprecationReason": null
          },
          {
            "name": "name",
            "description": null,
            "args": [],
            "type": {
              "kind": "NON_NULL",
              "name": null,
              "ofType": {
                "kind": "SCALAR",
                "name": "String",
                "ofType": null
              }
            },
            "isDeprecated": false,
            "deprecationReason": null
          },
          {
            "name": "display_name",
            "description": null,
            "args": [],
            "type": {
              "kind": "NON_NULL",
              "name": null,
              "ofType": {
                "kind": "SCALAR",
                "name": "String",
                "ofType": null
              }
            },
            "isDeprecated": false,
            "deprecationReason": null
          },
          {
            "name": "data_source",
            "description": null,
            "args": [],
            "type": {
              "kind": "NON_NULL",
              "name": null,
              "ofType": {
                "kind": "SCALAR",
                "name": "String",
                "ofType": null
              }
            },
            "isDeprecated": false,
            "deprecationReason": null
          },
          {
            "name": "source",
            "description": null,
            "args": [
              {
                "name": "pagination",
                "description": null,
                "type": {
                  "kind": "INPUT_OBJECT",
                  "name": "OffsetPaginationInput",
                  "ofType": null
                },
                "defaultValue": null
              }
            ],
            "type": {
              "kind": "NON_NULL",
              "name": null,
              "ofType": {
                "kind": "OBJECT",
                "name": "Node",
                "ofType": null
              }
            },
            "isDeprecated": false,
            "deprecationReason": null
          },
          {
            "name": "destination",
            "description": null,
            "args": [
              {
                "name": "pagination",
                "description": null,
                "type": {
                  "kind": "INPUT_OBJECT",
                  "name": "OffsetPaginationInput",
                  "ofType": null
                },
                "defaultValue": null
              }
            ],
            "type": {
              "kind": "NON_NULL",
              "name": null,
              "ofType": {
                "kind": "OBJECT",
                "name": "Node",
                "ofType": null
              }
            },
            "isDeprecated": false,
            "deprecationReason": null
          },
          {
            "name": "metadata",
            "description": null,
            "args": [],
            "type": {
              "kind": "NON_NULL",
              "name": null,
              "ofType": {
                "kind": "SCALAR",
                "name": "JSON",
                "ofType": null
              }
            },
            "isDeprecated": false,
            "deprecationReason": null
          },
          {
            "name": "is_active",
            "description": null,
            "args": [],
            "type": {
              "kind": "NON_NULL",
              "name": null,
              "ofType": {
                "kind": "SCALAR",
                "name": "Boolean",
                "ofType": null
              }
            },
            "isDeprecated": false,
            "deprecationReason": null
          },
          {
            "name": "created_at",
            "description": null,
            "args": [],
            "type": {
              "kind": "NON_NULL",
              "name": null,
              "ofType": {
                "kind": "SCALAR",
                "name": "DateTime",
                "ofType": null
              }
            },
            "isDeprecated": false,
            "deprecationReason": null
          },
          {
            "name": "updated_at",
            "description": null,
            "args": [],
            "type": {
              "kind": "NON_NULL",
              "name": null,
              "ofType": {
                "kind": "SCALAR",
                "name": "DateTime",
                "ofType": null
              }
            },
            "isDeprecated": false,
            "deprecationReason": null
          }
        ],
        "inputFields": null,
        "interfaces": [],
        "enumValues": null,
        "possibleTypes": null
      },
      {
        "kind": "INPUT_OBJECT",
        "name": "ConnectionFilter",
        "description": null,
        "fields": null,
        "inputFields": [
          {
            "name": "id",
            "description": null,
            "type": {
              "kind": "INPUT_OBJECT",
              "name": "UUIDFilterLookup",
              "ofType": null
            },
            "defaultValue": null
          },
          {
            "name": "namespace",
            "description": null,
            "type": {
              "kind": "INPUT_OBJECT",
              "name": "StrFilterLookup",
              "ofType": null
            },
            "defaultValue": null
          },
          {
            "name": "name",
            "description": null,
            "type": {
              "kind": "INPUT_OBJECT",
              "name": "StrFilterLookup",
              "ofType": null
            },
            "defaultValue": null
          },
          {
            "name": "connector",
            "description": null,
            "type": {
              "kind": "INPUT_OBJECT",
              "name": "ConnectorFilter",
              "ofType": null
            },
            "defaultValue": null
          },
          {
            "name": "is_active",
            "description": null,
            "type": {
              "kind": "SCALAR",
              "name": "Boolean",
              "ofType": null
            },
            "defaultValue": null
          },
          {
            "name": "created_at",
            "description": null,
            "type": {
              "kind": "INPUT_OBJECT",
              "name": "DatetimeFilterLookup",
              "ofType": null
            },
            "defaultValue": null
          },
          {
            "name": "updated_at",
            "description": null,
            "type": {
              "kind": "INPUT_OBJECT",
              "name": "DatetimeFilterLookup",
              "ofType": null
            },
            "defaultValue": null
          },
          {
            "name": "created_by",
            "description": null,
            "type": {
              "kind": "INPUT_OBJECT",
              "name": "UserFilter",
              "ofType": null
            },
            "defaultValue": null
          }
        ],
        "interfaces": null,
        "enumValues": null,
        "possibleTypes": null
      },
      {
        "kind": "INPUT_OBJECT",
        "name": "ConnectorFilter",
        "description": null,
        "fields": null,
        "inputFields": [
          {
            "name": "id",
            "description": null,
            "type": {
              "kind": "INPUT_OBJECT",
              "name": "UUIDFilterLookup",
              "ofType": null
            },
            "defaultValue": null
          },
          {
            "name": "name",
            "description": null,
            "type": {
              "kind": "INPUT_OBJECT",
              "name": "StrFilterLookup",
              "ofType": null
            },
            "defaultValue": null
          },
          {
            "name": "is_active",
            "description": null,
            "type": {
              "kind": "SCALAR",
              "name": "Boolean",
              "ofType": null
            },
            "defaultValue": null
          }
        ],
        "interfaces": null,
        "enumValues": null,
        "possibleTypes": null
      },
      {
        "kind": "INPUT_OBJECT",
        "name": "UserFilter",
        "description": null,
        "fields": null,
        "inputFields": [
          {
            "name": "username",
            "description": null,
            "type": {
              "kind": "INPUT_OBJECT",
              "name": "StrFilterLookup",
              "ofType": null
            },
            "defaultValue": null
          },
          {
            "name": "first_name",
            "description": null,
            "type": {
              "kind": "SCALAR",
              "name": "String",
              "ofType": null
            },
            "defaultValue": null
          },
          {
            "name": "last_name",
            "description": null,
            "type": {
              "kind": "SCALAR",
              "name": "String",
              "ofType": null
            },
            "defaultValue": null
          },
          {
            "name": "created_at",
            "description": null,
            "type": {
              "kind": "INPUT_OBJECT",
              "name": "DatetimeFilterLookup",
              "ofType": null
            },
            "defaultValue": null
          },
          {
            "name": "updated_at",
            "description": null,
            "type": {
              "kind": "INPUT_OBJECT",
              "name": "DatetimeFilterLookup",
              "ofType": null
            },
            "defaultValue": null
          }
        ],
        "interfaces": null,
        "enumValues": null,
        "possibleTypes": null
      },
      {
        "kind": "INPUT_OBJECT",
        "name": "ConnectionOrder",
        "description": null,
        "fields": null,
        "inputFields": [
          {
            "name": "id",
            "description": null,
            "type": {
              "kind": "ENUM",
              "name": "Ordering",
              "ofType": null
            },
            "defaultValue": null
          },
          {
            "name": "namespace",
            "description": null,
            "type": {
              "kind": "ENUM",
              "name": "Ordering",
              "ofType": null
            },
            "defaultValue": null
          },
          {
            "name": "name",
            "description": null,
            "type": {
              "kind": "ENUM",
              "name": "Ordering",
              "ofType": null
            },
            "defaultValue": null
          },
          {
            "name": "is_active",
            "description": null,
            "type": {
              "kind": "ENUM",
              "name": "Ordering",
              "ofType": null
            },
            "defaultValue": null
          },
          {
            "name": "created_at",
            "description": null,
            "type": {
              "kind": "ENUM",
              "name": "Ordering",
              "ofType": null
            },
            "defaultValue": null
          },
          {
            "name": "updated_at",
            "description": null,
            "type": {
              "kind": "ENUM",
              "name": "Ordering",
              "ofType": null
            },
            "defaultValue": null
          }
        ],
        "interfaces": null,
        "enumValues": null,
        "possibleTypes": null
      },
      {
        "kind": "OBJECT",
        "name": "Connection",
        "description": null,
        "fields": [
          {
            "name": "id",
            "description": null,
            "args": [],
            "type": {
              "kind": "NON_NULL",
              "name": null,
              "ofType": {
                "kind": "SCALAR",
                "name": "UUID",
                "ofType": null
              }
            },
            "isDeprecated": false,
            "deprecationReason": null
          },
          {
            "name": "connector",
            "description": null,
            "args": [
              {
                "name": "pagination",
                "description": null,
                "type": {
                  "kind": "INPUT_OBJECT",
                  "name": "OffsetPaginationInput",
                  "ofType": null
                },
                "defaultValue": null
              }
            ],
            "type": {
              "kind": "NON_NULL",
              "name": null,
              "ofType": {
                "kind": "OBJECT",
                "name": "Connector",
                "ofType": null
              }
            },
            "isDeprecated": false,
            "deprecationReason": null
          },
          {
            "name": "namespace",
            "description": null,
            "args": [],
            "type": {
              "kind": "NON_NULL",
              "name": null,
              "ofType": {
                "kind": "SCALAR",
                "name": "String",
                "ofType": null
              }
            },
            "isDeprecated": false,
            "deprecationReason": null
          },
          {
            "name": "name",
            "description": null,
            "args": [],
            "type": {
              "kind": "NON_NULL",
              "name": null,
              "ofType": {
                "kind": "SCALAR",
                "name": "String",
                "ofType": null
              }
            },
            "isDeprecated": false,
            "deprecationReason": null
          },
          {
            "name": "metadata",
            "description": null,
            "args": [],
            "type": {
              "kind": "NON_NULL",
              "name": null,
              "ofType": {
                "kind": "SCALAR",
                "name": "JSON",
                "ofType": null
              }
            },
            "isDeprecated": false,
            "deprecationReason": null
          },
          {
            "name": "schedules",
            "description": null,
            "args": [],
            "type": {
              "kind": "SCALAR",
              "name": "JSON",
              "ofType": null
            },
            "isDeprecated": false,
            "deprecationReason": null
          },
          {
            "name": "is_active",
            "description": null,
            "args": [],
            "type": {
              "kind": "NON_NULL",
              "name": null,
              "ofType": {
                "kind": "SCALAR",
                "name": "Boolean",
                "ofType": null
              }
            },
            "isDeprecated": false,
            "deprecationReason": null
          },
          {
            "name": "created_at",
            "description": null,
            "args": [],
            "type": {
              "kind": "NON_NULL",
              "name": null,
              "ofType": {
                "kind": "SCALAR",
                "name": "DateTime",
                "ofType": null
              }
            },
            "isDeprecated": false,
            "deprecationReason": null
          },
          {
            "name": "updated_at",
            "description": null,
            "args": [],
            "type": {
              "kind": "NON_NULL",
              "name": null,
              "ofType": {
                "kind": "SCALAR",
                "name": "DateTime",
                "ofType": null
              }
            },
            "isDeprecated": false,
            "deprecationReason": null
          },
          {
            "name": "created_by",
            "description": null,
            "args": [],
            "type": {
              "kind": "OBJECT",
              "name": "User",
              "ofType": null
            },
            "isDeprecated": false,
            "deprecationReason": null
          },
          {
            "name": "runs",
            "description": null,
            "args": [
              {
                "name": "order",
                "description": null,
                "type": {
                  "kind": "INPUT_OBJECT",
                  "name": "RunOrder",
                  "ofType": null
                },
                "defaultValue": null
              },
              {
                "name": "pagination",
                "description": null,
                "type": {
                  "kind": "INPUT_OBJECT",
                  "name": "OffsetPaginationInput",
                  "ofType": null
                },
                "defaultValue": null
              }
            ],
            "type": {
              "kind": "NON_NULL",
              "name": null,
              "ofType": {
                "kind": "LIST",
                "name": null,
                "ofType": {
                  "kind": "NON_NULL",
                  "name": null,
                  "ofType": {
                    "kind": "OBJECT",
                    "name": "Run",
                    "ofType": null
                  }
                }
              }
            },
            "isDeprecated": false,
            "deprecationReason": null
          },
          {
            "name": "last_run",
            "description": null,
            "args": [],
            "type": {
              "kind": "OBJECT",
              "name": "Run",
              "ofType": null
            },
            "isDeprecated": false,
            "deprecationReason": null
          },
          {
            "name": "last_successful_run",
            "description": null,
            "args": [],
            "type": {
              "kind": "OBJECT",
              "name": "Run",
              "ofType": null
            },
            "isDeprecated": false,
            "deprecationReason": null
          },
          {
            "name": "run",
            "description": null,
            "args": [
              {
                "name": "pk",
                "description": null,
                "type": {
                  "kind": "NON_NULL",
                  "name": null,
                  "ofType": {
                    "kind": "SCALAR",
                    "name": "ID",
                    "ofType": null
                  }
                },
                "defaultValue": null
              }
            ],
            "type": {
              "kind": "NON_NULL",
              "name": null,
              "ofType": {
                "kind": "OBJECT",
                "name": "Run",
                "ofType": null
              }
            },
            "isDeprecated": false,
            "deprecationReason": null
          }
        ],
        "inputFields": null,
        "interfaces": [],
        "enumValues": null,
        "possibleTypes": null
      },
      {
        "kind": "OBJECT",
        "name": "Connector",
        "description": null,
        "fields": [
          {
            "name": "id",
            "description": null,
            "args": [],
            "type": {
              "kind": "NON_NULL",
              "name": null,
              "ofType": {
                "kind": "SCALAR",
                "name": "UUID",
                "ofType": null
              }
            },
            "isDeprecated": false,
            "deprecationReason": null
          },
          {
            "name": "name",
            "description": null,
            "args": [],
            "type": {
              "kind": "NON_NULL",
              "name": null,
              "ofType": {
                "kind": "SCALAR",
                "name": "String",
                "ofType": null
              }
            },
            "isDeprecated": false,
            "deprecationReason": null
          },
          {
            "name": "metadata",
            "description": null,
            "args": [],
            "type": {
              "kind": "NON_NULL",
              "name": null,
              "ofType": {
                "kind": "SCALAR",
                "name": "JSON",
                "ofType": null
              }
            },
            "isDeprecated": false,
            "deprecationReason": null
          },
          {
            "name": "is_active",
            "description": null,
            "args": [],
            "type": {
              "kind": "NON_NULL",
              "name": null,
              "ofType": {
                "kind": "SCALAR",
                "name": "Boolean",
                "ofType": null
              }
            },
            "isDeprecated": false,
            "deprecationReason": null
          }
        ],
        "inputFields": null,
        "interfaces": [],
        "enumValues": null,
        "possibleTypes": null
      },
      {
        "kind": "OBJECT",
        "name": "User",
        "description": null,
        "fields": [
          {
            "name": "id",
            "description": null,
            "args": [],
            "type": {
              "kind": "NON_NULL",
              "name": null,
              "ofType": {
                "kind": "SCALAR",
                "name": "UUID",
                "ofType": null
              }
            },
            "isDeprecated": false,
            "deprecationReason": null
          },
          {
            "name": "username",
            "description": null,
            "args": [],
            "type": {
              "kind": "SCALAR",
              "name": "String",
              "ofType": null
            },
            "isDeprecated": false,
            "deprecationReason": null
          },
          {
            "name": "first_name",
            "description": null,
            "args": [],
            "type": {
              "kind": "NON_NULL",
              "name": null,
              "ofType": {
                "kind": "SCALAR",
                "name": "String",
                "ofType": null
              }
            },
            "isDeprecated": false,
            "deprecationReason": null
          },
          {
            "name": "last_name",
            "description": null,
            "args": [],
            "type": {
              "kind": "NON_NULL",
              "name": null,
              "ofType": {
                "kind": "SCALAR",
                "name": "String",
                "ofType": null
              }
            },
            "isDeprecated": false,
            "deprecationReason": null
          },
          {
            "name": "created_at",
            "description": null,
            "args": [],
            "type": {
              "kind": "NON_NULL",
              "name": null,
              "ofType": {
                "kind": "SCALAR",
                "name": "DateTime",
                "ofType": null
              }
            },
            "isDeprecated": false,
            "deprecationReason": null
          },
          {
            "name": "updated_at",
            "description": null,
            "args": [],
            "type": {
              "kind": "NON_NULL",
              "name": null,
              "ofType": {
                "kind": "SCALAR",
                "name": "DateTime",
                "ofType": null
              }
            },
            "isDeprecated": false,
            "deprecationReason": null
          },
          {
            "name": "full_name",
            "description": null,
            "args": [],
            "type": {
              "kind": "NON_NULL",
              "name": null,
              "ofType": {
                "kind": "SCALAR",
                "name": "String",
                "ofType": null
              }
            },
            "isDeprecated": false,
            "deprecationReason": null
          }
        ],
        "inputFields": null,
        "interfaces": [],
        "enumValues": null,
        "possibleTypes": null
      },
      {
        "kind": "INPUT_OBJECT",
        "name": "RunOrder",
        "description": null,
        "fields": null,
        "inputFields": [
          {
            "name": "id",
            "description": null,
            "type": {
              "kind": "ENUM",
              "name": "Ordering",
              "ofType": null
            },
            "defaultValue": null
          },
          {
            "name": "created_at",
            "description": null,
            "type": {
              "kind": "ENUM",
              "name": "Ordering",
              "ofType": null
            },
            "defaultValue": null
          }
        ],
        "interfaces": null,
        "enumValues": null,
        "possibleTypes": null
      },
      {
        "kind": "OBJECT",
        "name": "Run",
        "description": null,
        "fields": [
          {
            "name": "id",
            "description": null,
            "args": [],
            "type": {
              "kind": "NON_NULL",
              "name": null,
              "ofType": {
                "kind": "SCALAR",
                "name": "UUID",
                "ofType": null
              }
            },
            "isDeprecated": false,
            "deprecationReason": null
          },
          {
            "name": "connection",
            "description": null,
            "args": [
              {
                "name": "pagination",
                "description": null,
                "type": {
                  "kind": "INPUT_OBJECT",
                  "name": "OffsetPaginationInput",
                  "ofType": null
                },
                "defaultValue": null
              }
            ],
            "type": {
              "kind": "NON_NULL",
              "name": null,
              "ofType": {
                "kind": "OBJECT",
                "name": "Connection",
                "ofType": null
              }
            },
            "isDeprecated": false,
            "deprecationReason": null
          },
          {
            "name": "status",
            "description": null,
            "args": [],
            "type": {
              "kind": "NON_NULL",
              "name": null,
              "ofType": {
                "kind": "SCALAR",
                "name": "String",
                "ofType": null
              }
            },
            "isDeprecated": false,
            "deprecationReason": null
          },
          {
            "name": "metadata",
            "description": null,
            "args": [],
            "type": {
              "kind": "NON_NULL",
              "name": null,
              "ofType": {
                "kind": "SCALAR",
                "name": "JSON",
                "ofType": null
              }
            },
            "isDeprecated": false,
            "deprecationReason": null
          },
          {
            "name": "created_at",
            "description": null,
            "args": [],
            "type": {
              "kind": "NON_NULL",
              "name": null,
              "ofType": {
                "kind": "SCALAR",
                "name": "DateTime",
                "ofType": null
              }
            },
            "isDeprecated": false,
            "deprecationReason": null
          },
          {
            "name": "updated_at",
            "description": null,
            "args": [],
            "type": {
              "kind": "NON_NULL",
              "name": null,
              "ofType": {
                "kind": "SCALAR",
                "name": "DateTime",
                "ofType": null
              }
            },
            "isDeprecated": false,
            "deprecationReason": null
          },
          {
            "name": "started_at",
            "description": null,
            "args": [],
            "type": {
              "kind": "SCALAR",
              "name": "DateTime",
              "ofType": null
            },
            "isDeprecated": false,
            "deprecationReason": null
          },
          {
            "name": "finished_at",
            "description": null,
            "args": [],
            "type": {
              "kind": "SCALAR",
              "name": "DateTime",
              "ofType": null
            },
            "isDeprecated": false,
            "deprecationReason": null
          },
          {
            "name": "user",
            "description": null,
            "args": [],
            "type": {
              "kind": "OBJECT",
              "name": "User",
              "ofType": null
            },
            "isDeprecated": false,
            "deprecationReason": null
          }
        ],
        "inputFields": null,
        "interfaces": [],
        "enumValues": null,
        "possibleTypes": null
      },
      {
        "kind": "SCALAR",
        "name": "ID",
        "description": "The `ID` scalar type represents a unique identifier, often used to refetch an object or as key for a cache. The ID type appears in a JSON response as a String; however, it is not intended to be human-readable. When expected as an input type, any string (such as `\"4\"`) or integer (such as `4`) input value will be accepted as an ID.",
        "fields": null,
        "inputFields": null,
        "interfaces": null,
        "enumValues": null,
        "possibleTypes": null
      },
      {
        "kind": "INPUT_OBJECT",
        "name": "MembershipFilter",
        "description": null,
        "fields": null,
        "inputFields": [
          {
            "name": "id",
            "description": null,
            "type": {
              "kind": "INPUT_OBJECT",
              "name": "UUIDFilterLookup",
              "ofType": null
            },
            "defaultValue": null
          },
          {
            "name": "role",
            "description": null,
            "type": {
              "kind": "INPUT_OBJECT",
              "name": "StrFilterLookup",
              "ofType": null
            },
            "defaultValue": null
          },
          {
            "name": "is_active",
            "description": null,
            "type": {
              "kind": "SCALAR",
              "name": "Boolean",
              "ofType": null
            },
            "defaultValue": null
          },
          {
            "name": "user",
            "description": null,
            "type": {
              "kind": "INPUT_OBJECT",
              "name": "UserFilter",
              "ofType": null
            },
            "defaultValue": null
          },
          {
            "name": "workspace",
            "description": null,
            "type": {
              "kind": "INPUT_OBJECT",
              "name": "WorkspaceFilter",
              "ofType": null
            },
            "defaultValue": null
          },
          {
            "name": "created_at",
            "description": null,
            "type": {
              "kind": "INPUT_OBJECT",
              "name": "DatetimeFilterLookup",
              "ofType": null
            },
            "defaultValue": null
          }
        ],
        "interfaces": null,
        "enumValues": null,
        "possibleTypes": null
      },
      {
        "kind": "INPUT_OBJECT",
        "name": "WorkspaceFilter",
        "description": null,
        "fields": null,
        "inputFields": [
          {
            "name": "id",
            "description": null,
            "type": {
              "kind": "SCALAR",
              "name": "UUID",
              "ofType": null
            },
            "defaultValue": null
          },
          {
            "name": "name",
            "description": null,
            "type": {
              "kind": "INPUT_OBJECT",
              "name": "StrFilterLookup",
              "ofType": null
            },
            "defaultValue": null
          },
          {
            "name": "memberships",
            "description": null,
            "type": {
              "kind": "INPUT_OBJECT",
              "name": "MembershipFilterFilterLookup",
              "ofType": null
            },
            "defaultValue": null
          }
        ],
        "interfaces": null,
        "enumValues": null,
        "possibleTypes": null
      },
      {
        "kind": "INPUT_OBJECT",
        "name": "MembershipFilterFilterLookup",
        "description": null,
        "fields": null,
        "inputFields": [
          {
            "name": "exact",
            "description": null,
            "type": {
              "kind": "INPUT_OBJECT",
              "name": "MembershipFilter",
              "ofType": null
            },
            "defaultValue": null
          },
          {
            "name": "i_exact",
            "description": null,
            "type": {
              "kind": "INPUT_OBJECT",
              "name": "MembershipFilter",
              "ofType": null
            },
            "defaultValue": null
          },
          {
            "name": "contains",
            "description": null,
            "type": {
              "kind": "INPUT_OBJECT",
              "name": "MembershipFilter",
              "ofType": null
            },
            "defaultValue": null
          },
          {
            "name": "i_contains",
            "description": null,
            "type": {
              "kind": "INPUT_OBJECT",
              "name": "MembershipFilter",
              "ofType": null
            },
            "defaultValue": null
          },
          {
            "name": "in_list",
            "description": null,
            "type": {
              "kind": "LIST",
              "name": null,
              "ofType": {
                "kind": "NON_NULL",
                "name": null,
                "ofType": {
                  "kind": "INPUT_OBJECT",
                  "name": "MembershipFilter",
                  "ofType": null
                }
              }
            },
            "defaultValue": null
          },
          {
            "name": "gt",
            "description": null,
            "type": {
              "kind": "INPUT_OBJECT",
              "name": "MembershipFilter",
              "ofType": null
            },
            "defaultValue": null
          },
          {
            "name": "gte",
            "description": null,
            "type": {
              "kind": "INPUT_OBJECT",
              "name": "MembershipFilter",
              "ofType": null
            },
            "defaultValue": null
          },
          {
            "name": "lt",
            "description": null,
            "type": {
              "kind": "INPUT_OBJECT",
              "name": "MembershipFilter",
              "ofType": null
            },
            "defaultValue": null
          },
          {
            "name": "lte",
            "description": null,
            "type": {
              "kind": "INPUT_OBJECT",
              "name": "MembershipFilter",
              "ofType": null
            },
            "defaultValue": null
          },
          {
            "name": "starts_with",
            "description": null,
            "type": {
              "kind": "INPUT_OBJECT",
              "name": "MembershipFilter",
              "ofType": null
            },
            "defaultValue": null
          },
          {
            "name": "i_starts_with",
            "description": null,
            "type": {
              "kind": "INPUT_OBJECT",
              "name": "MembershipFilter",
              "ofType": null
            },
            "defaultValue": null
          },
          {
            "name": "ends_with",
            "description": null,
            "type": {
              "kind": "INPUT_OBJECT",
              "name": "MembershipFilter",
              "ofType": null
            },
            "defaultValue": null
          },
          {
            "name": "i_ends_with",
            "description": null,
            "type": {
              "kind": "INPUT_OBJECT",
              "name": "MembershipFilter",
              "ofType": null
            },
            "defaultValue": null
          },
          {
            "name": "range",
            "description": null,
            "type": {
              "kind": "LIST",
              "name": null,
              "ofType": {
                "kind": "NON_NULL",
                "name": null,
                "ofType": {
                  "kind": "INPUT_OBJECT",
                  "name": "MembershipFilter",
                  "ofType": null
                }
              }
            },
            "defaultValue": null
          },
          {
            "name": "is_null",
            "description": null,
            "type": {
              "kind": "SCALAR",
              "name": "Boolean",
              "ofType": null
            },
            "defaultValue": null
          },
          {
            "name": "regex",
            "description": null,
            "type": {
              "kind": "SCALAR",
              "name": "String",
              "ofType": null
            },
<<<<<<< HEAD
            "defaultValue": null
          },
          {
            "name": "i_regex",
            "description": null,
            "type": {
              "kind": "SCALAR",
              "name": "String",
              "ofType": null
            },
            "defaultValue": null
=======
            "isDeprecated": false,
            "deprecationReason": null
          },
          {
            "name": "runs",
            "description": null,
            "args": [
              {
                "name": "order",
                "description": null,
                "type": {
                  "kind": "INPUT_OBJECT",
                  "name": "RunOrder",
                  "ofType": null
                },
                "defaultValue": null
              },
              {
                "name": "pagination",
                "description": null,
                "type": {
                  "kind": "INPUT_OBJECT",
                  "name": "OffsetPaginationInput",
                  "ofType": null
                },
                "defaultValue": null
              }
            ],
            "type": {
              "kind": "NON_NULL",
              "name": null,
              "ofType": {
                "kind": "LIST",
                "name": null,
                "ofType": {
                  "kind": "NON_NULL",
                  "name": null,
                  "ofType": {
                    "kind": "OBJECT",
                    "name": "Run",
                    "ofType": null
                  }
                }
              }
            },
            "isDeprecated": false,
            "deprecationReason": null
          },
          {
            "name": "last_run",
            "description": null,
            "args": [],
            "type": {
              "kind": "OBJECT",
              "name": "Run",
              "ofType": null
            },
            "isDeprecated": false,
            "deprecationReason": null
          },
          {
            "name": "last_successful_run",
            "description": null,
            "args": [],
            "type": {
              "kind": "OBJECT",
              "name": "Run",
              "ofType": null
            },
            "isDeprecated": false,
            "deprecationReason": null
          },
          {
            "name": "run",
            "description": null,
            "args": [
              {
                "name": "pk",
                "description": null,
                "type": {
                  "kind": "NON_NULL",
                  "name": null,
                  "ofType": {
                    "kind": "SCALAR",
                    "name": "ID",
                    "ofType": null
                  }
                },
                "defaultValue": null
              }
            ],
            "type": {
              "kind": "NON_NULL",
              "name": null,
              "ofType": {
                "kind": "OBJECT",
                "name": "Run",
                "ofType": null
              }
            },
            "isDeprecated": false,
            "deprecationReason": null
>>>>>>> 4b872b30
          }
        ],
        "interfaces": null,
        "enumValues": null,
        "possibleTypes": null
      },
      {
        "kind": "INPUT_OBJECT",
        "name": "MembershipOrder",
        "description": null,
        "fields": null,
        "inputFields": [
          {
            "name": "id",
            "description": null,
            "type": {
              "kind": "ENUM",
              "name": "Ordering",
              "ofType": null
            },
            "defaultValue": null
          },
          {
            "name": "role",
            "description": null,
            "type": {
              "kind": "ENUM",
              "name": "Ordering",
              "ofType": null
            },
            "defaultValue": null
          },
          {
            "name": "is_active",
            "description": null,
            "type": {
              "kind": "ENUM",
              "name": "Ordering",
              "ofType": null
            },
            "defaultValue": null
          },
          {
            "name": "created_at",
            "description": null,
            "type": {
              "kind": "ENUM",
              "name": "Ordering",
              "ofType": null
            },
            "defaultValue": null
          }
        ],
        "interfaces": null,
        "enumValues": null,
        "possibleTypes": null
      },
      {
        "kind": "INPUT_OBJECT",
        "name": "RunOrder",
        "description": null,
        "fields": null,
        "inputFields": [
          {
            "name": "id",
            "description": null,
            "type": {
              "kind": "ENUM",
              "name": "Ordering",
              "ofType": null
            },
            "defaultValue": null
          },
          {
            "name": "created_at",
            "description": null,
            "type": {
              "kind": "ENUM",
              "name": "Ordering",
              "ofType": null
            },
            "defaultValue": null
          }
        ],
        "interfaces": null,
        "enumValues": null,
        "possibleTypes": null
      },
      {
        "kind": "ENUM",
        "name": "Ordering",
        "description": null,
        "fields": null,
        "inputFields": null,
        "interfaces": null,
        "enumValues": [
          {
            "name": "ASC",
            "description": null,
            "isDeprecated": false,
            "deprecationReason": null
          },
          {
            "name": "DESC",
            "description": null,
            "isDeprecated": false,
            "deprecationReason": null
          }
        ],
        "possibleTypes": null
      },
      {
        "kind": "INPUT_OBJECT",
        "name": "OffsetPaginationInput",
        "description": null,
        "fields": null,
        "inputFields": [
          {
            "name": "offset",
            "description": null,
            "type": {
              "kind": "NON_NULL",
              "name": null,
              "ofType": {
                "kind": "SCALAR",
                "name": "Int",
                "ofType": null
              }
            },
            "defaultValue": "0"
          },
          {
            "name": "limit",
            "description": null,
            "type": {
              "kind": "NON_NULL",
              "name": null,
              "ofType": {
                "kind": "SCALAR",
                "name": "Int",
                "ofType": null
              }
            },
            "defaultValue": "-1"
          }
        ],
        "interfaces": null,
        "enumValues": null,
        "possibleTypes": null
      },
      {
        "kind": "SCALAR",
        "name": "Int",
        "description": "The `Int` scalar type represents non-fractional signed whole numeric values. Int can represent values between -(2^31) and 2^31 - 1.",
        "fields": null,
        "inputFields": null,
        "interfaces": null,
        "enumValues": null,
        "possibleTypes": null
      },
      {
        "kind": "OBJECT",
        "name": "Run",
        "description": null,
        "fields": [
          {
            "name": "id",
            "description": null,
            "args": [],
            "type": {
              "kind": "NON_NULL",
              "name": null,
              "ofType": {
                "kind": "SCALAR",
                "name": "UUID",
                "ofType": null
              }
            },
            "isDeprecated": false,
            "deprecationReason": null
          },
          {
            "name": "connection",
            "description": null,
            "args": [],
            "type": {
              "kind": "NON_NULL",
              "name": null,
              "ofType": {
                "kind": "OBJECT",
                "name": "Connection",
                "ofType": null
              }
            },
            "isDeprecated": false,
            "deprecationReason": null
          },
          {
            "name": "status",
            "description": null,
            "args": [],
            "type": {
              "kind": "NON_NULL",
              "name": null,
              "ofType": {
                "kind": "SCALAR",
                "name": "String",
                "ofType": null
              }
            },
            "isDeprecated": false,
            "deprecationReason": null
          },
          {
            "name": "metadata",
            "description": null,
            "args": [],
            "type": {
              "kind": "NON_NULL",
              "name": null,
              "ofType": {
                "kind": "SCALAR",
                "name": "JSON",
                "ofType": null
              }
            },
            "isDeprecated": false,
            "deprecationReason": null
          },
          {
            "name": "created_at",
            "description": null,
            "args": [],
            "type": {
              "kind": "NON_NULL",
              "name": null,
              "ofType": {
                "kind": "SCALAR",
                "name": "DateTime",
                "ofType": null
              }
            },
            "isDeprecated": false,
            "deprecationReason": null
          },
          {
            "name": "updated_at",
            "description": null,
            "args": [],
            "type": {
              "kind": "NON_NULL",
              "name": null,
              "ofType": {
                "kind": "SCALAR",
                "name": "DateTime",
                "ofType": null
              }
            },
            "isDeprecated": false,
            "deprecationReason": null
          },
          {
            "name": "started_at",
            "description": null,
            "args": [],
            "type": {
              "kind": "SCALAR",
              "name": "DateTime",
              "ofType": null
            },
            "isDeprecated": false,
            "deprecationReason": null
          },
          {
            "name": "finished_at",
            "description": null,
            "args": [],
            "type": {
              "kind": "SCALAR",
              "name": "DateTime",
              "ofType": null
            },
            "isDeprecated": false,
            "deprecationReason": null
          },
          {
            "name": "user",
            "description": null,
            "args": [],
            "type": {
              "kind": "OBJECT",
              "name": "User",
              "ofType": null
            },
            "isDeprecated": false,
            "deprecationReason": null
          }
        ],
        "inputFields": null,
        "interfaces": [],
        "enumValues": null,
        "possibleTypes": null
      },
      {
        "kind": "OBJECT",
        "name": "Membership",
        "description": null,
        "fields": [
          {
            "name": "id",
            "description": null,
            "args": [],
            "type": {
              "kind": "NON_NULL",
              "name": null,
              "ofType": {
                "kind": "SCALAR",
                "name": "UUID",
                "ofType": null
              }
            },
            "isDeprecated": false,
            "deprecationReason": null
          },
          {
            "name": "role",
            "description": null,
            "args": [],
            "type": {
              "kind": "NON_NULL",
              "name": null,
              "ofType": {
                "kind": "SCALAR",
                "name": "String",
                "ofType": null
              }
            },
            "isDeprecated": false,
            "deprecationReason": null
          },
          {
            "name": "user",
            "description": null,
            "args": [],
            "type": {
              "kind": "NON_NULL",
              "name": null,
              "ofType": {
                "kind": "OBJECT",
                "name": "User",
                "ofType": null
              }
            },
            "isDeprecated": false,
            "deprecationReason": null
          },
          {
            "name": "workspace",
            "description": null,
            "args": [
              {
                "name": "pagination",
                "description": null,
                "type": {
                  "kind": "INPUT_OBJECT",
                  "name": "OffsetPaginationInput",
                  "ofType": null
                },
                "defaultValue": null
              }
            ],
            "type": {
              "kind": "NON_NULL",
              "name": null,
              "ofType": {
                "kind": "OBJECT",
                "name": "Workspace",
                "ofType": null
              }
            },
            "isDeprecated": false,
            "deprecationReason": null
          },
          {
            "name": "is_active",
            "description": null,
            "args": [],
            "type": {
              "kind": "NON_NULL",
              "name": null,
              "ofType": {
                "kind": "SCALAR",
                "name": "Boolean",
                "ofType": null
              }
            },
            "isDeprecated": false,
            "deprecationReason": null
          },
          {
            "name": "created_at",
            "description": null,
            "args": [],
            "type": {
              "kind": "NON_NULL",
              "name": null,
              "ofType": {
                "kind": "SCALAR",
                "name": "DateTime",
                "ofType": null
              }
            },
            "isDeprecated": false,
            "deprecationReason": null
          }
        ],
        "inputFields": null,
        "interfaces": [],
        "enumValues": null,
        "possibleTypes": null
      },
      {
        "kind": "INPUT_OBJECT",
        "name": "WorkspaceAPIKeyFilter",
        "description": null,
        "fields": null,
        "inputFields": [
          {
            "name": "id",
            "description": null,
            "type": {
              "kind": "INPUT_OBJECT",
              "name": "StrFilterLookup",
              "ofType": null
            },
            "defaultValue": null
          },
          {
            "name": "name",
            "description": null,
            "type": {
              "kind": "INPUT_OBJECT",
              "name": "StrFilterLookup",
              "ofType": null
            },
            "defaultValue": null
          },
          {
            "name": "revoked",
            "description": null,
            "type": {
              "kind": "SCALAR",
              "name": "Boolean",
              "ofType": null
            },
            "defaultValue": null
          },
          {
            "name": "expiry_date",
            "description": null,
            "type": {
              "kind": "INPUT_OBJECT",
              "name": "DatetimeFilterLookup",
              "ofType": null
            },
            "defaultValue": null
          },
          {
            "name": "created",
            "description": null,
            "type": {
              "kind": "INPUT_OBJECT",
              "name": "DatetimeFilterLookup",
              "ofType": null
            },
            "defaultValue": null
          }
        ],
        "interfaces": null,
        "enumValues": null,
        "possibleTypes": null
      },
      {
        "kind": "INPUT_OBJECT",
        "name": "WorkspaceAPIKeyOrder",
        "description": null,
        "fields": null,
        "inputFields": [
          {
            "name": "id",
            "description": null,
            "type": {
              "kind": "ENUM",
              "name": "Ordering",
              "ofType": null
            },
            "defaultValue": null
          },
          {
            "name": "name",
            "description": null,
            "type": {
              "kind": "ENUM",
              "name": "Ordering",
              "ofType": null
            },
            "defaultValue": null
          },
          {
            "name": "created",
            "description": null,
            "type": {
              "kind": "ENUM",
              "name": "Ordering",
              "ofType": null
            },
            "defaultValue": null
          }
        ],
        "interfaces": null,
        "enumValues": null,
        "possibleTypes": null
      },
      {
        "kind": "OBJECT",
        "name": "WorkspaceAPIKey",
        "description": null,
        "fields": [
          {
            "name": "id",
            "description": null,
            "args": [],
            "type": {
              "kind": "NON_NULL",
              "name": null,
              "ofType": {
                "kind": "SCALAR",
                "name": "String",
                "ofType": null
              }
            },
            "isDeprecated": false,
            "deprecationReason": null
          },
          {
            "name": "name",
            "description": null,
            "args": [],
            "type": {
              "kind": "NON_NULL",
              "name": null,
              "ofType": {
                "kind": "SCALAR",
                "name": "String",
                "ofType": null
              }
            },
            "isDeprecated": false,
            "deprecationReason": null
          },
          {
            "name": "prefix",
            "description": null,
            "args": [],
            "type": {
              "kind": "NON_NULL",
              "name": null,
              "ofType": {
                "kind": "SCALAR",
                "name": "String",
                "ofType": null
              }
            },
            "isDeprecated": false,
            "deprecationReason": null
          },
          {
            "name": "revoked",
            "description": null,
            "args": [],
            "type": {
              "kind": "NON_NULL",
              "name": null,
              "ofType": {
                "kind": "SCALAR",
                "name": "Boolean",
                "ofType": null
              }
            },
            "isDeprecated": false,
            "deprecationReason": null
          },
          {
            "name": "expiry_date",
            "description": null,
            "args": [],
            "type": {
              "kind": "SCALAR",
              "name": "DateTime",
              "ofType": null
            },
            "isDeprecated": false,
            "deprecationReason": null
          },
          {
            "name": "created",
            "description": null,
            "args": [],
            "type": {
              "kind": "NON_NULL",
              "name": null,
              "ofType": {
                "kind": "SCALAR",
                "name": "DateTime",
                "ofType": null
              }
            },
            "isDeprecated": false,
            "deprecationReason": null
          },
          {
            "name": "created_by",
            "description": null,
            "args": [],
            "type": {
              "kind": "NON_NULL",
              "name": null,
              "ofType": {
                "kind": "OBJECT",
                "name": "User",
                "ofType": null
              }
            },
            "isDeprecated": false,
            "deprecationReason": null
          }
        ],
        "inputFields": null,
        "interfaces": [],
        "enumValues": null,
        "possibleTypes": null
      },
      {
        "kind": "INPUT_OBJECT",
        "name": "ConnectorOrder",
        "description": null,
        "fields": null,
        "inputFields": [
          {
            "name": "id",
            "description": null,
            "type": {
              "kind": "ENUM",
              "name": "Ordering",
              "ofType": null
            },
            "defaultValue": null
          },
          {
            "name": "name",
            "description": null,
            "type": {
              "kind": "ENUM",
              "name": "Ordering",
              "ofType": null
            },
            "defaultValue": null
          },
          {
            "name": "is_active",
            "description": null,
            "type": {
              "kind": "ENUM",
              "name": "Ordering",
              "ofType": null
            },
            "defaultValue": null
          }
        ],
        "interfaces": null,
        "enumValues": null,
        "possibleTypes": null
      },
      {
        "kind": "OBJECT",
        "name": "Mutation",
        "description": null,
        "fields": [
          {
            "name": "createConnection",
            "description": null,
            "args": [
              {
                "name": "workspaceId",
                "description": null,
                "type": {
                  "kind": "NON_NULL",
                  "name": null,
                  "ofType": {
                    "kind": "SCALAR",
                    "name": "ID",
                    "ofType": null
                  }
                },
                "defaultValue": null
              },
              {
                "name": "connectorId",
                "description": null,
                "type": {
                  "kind": "NON_NULL",
                  "name": null,
                  "ofType": {
                    "kind": "SCALAR",
                    "name": "ID",
                    "ofType": null
                  }
                },
                "defaultValue": null
              },
              {
                "name": "namespace",
                "description": null,
                "type": {
                  "kind": "NON_NULL",
                  "name": null,
                  "ofType": {
                    "kind": "SCALAR",
                    "name": "String",
                    "ofType": null
                  }
                },
                "defaultValue": null
              },
              {
                "name": "name",
                "description": null,
                "type": {
                  "kind": "NON_NULL",
                  "name": null,
                  "ofType": {
                    "kind": "SCALAR",
                    "name": "String",
                    "ofType": null
                  }
                },
                "defaultValue": null
              },
              {
                "name": "metadata",
                "description": null,
                "type": {
                  "kind": "NON_NULL",
                  "name": null,
                  "ofType": {
                    "kind": "SCALAR",
                    "name": "JSON",
                    "ofType": null
                  }
                },
                "defaultValue": null
              },
              {
                "name": "secrets",
                "description": null,
                "type": {
                  "kind": "SCALAR",
                  "name": "JSON",
                  "ofType": null
                },
                "defaultValue": null
              },
              {
                "name": "schedules",
                "description": null,
                "type": {
                  "kind": "SCALAR",
                  "name": "JSON",
                  "ofType": null
                },
                "defaultValue": null
              },
              {
                "name": "is_active",
                "description": null,
                "type": {
                  "kind": "SCALAR",
                  "name": "Boolean",
                  "ofType": null
                },
                "defaultValue": null
              }
            ],
            "type": {
              "kind": "NON_NULL",
              "name": null,
              "ofType": {
                "kind": "OBJECT",
                "name": "Connection",
                "ofType": null
              }
            },
            "isDeprecated": false,
            "deprecationReason": null
          },
          {
            "name": "updateConnection",
            "description": null,
            "args": [
              {
                "name": "id",
                "description": null,
                "type": {
                  "kind": "NON_NULL",
                  "name": null,
                  "ofType": {
                    "kind": "SCALAR",
                    "name": "ID",
                    "ofType": null
                  }
                },
                "defaultValue": null
              },
              {
                "name": "namespace",
                "description": null,
                "type": {
                  "kind": "NON_NULL",
                  "name": null,
                  "ofType": {
                    "kind": "SCALAR",
                    "name": "String",
                    "ofType": null
                  }
                },
                "defaultValue": null
              },
              {
                "name": "name",
                "description": null,
                "type": {
                  "kind": "NON_NULL",
                  "name": null,
                  "ofType": {
                    "kind": "SCALAR",
                    "name": "String",
                    "ofType": null
                  }
                },
                "defaultValue": null
              },
              {
                "name": "metadata",
                "description": null,
                "type": {
                  "kind": "NON_NULL",
                  "name": null,
                  "ofType": {
                    "kind": "SCALAR",
                    "name": "JSON",
                    "ofType": null
                  }
                },
                "defaultValue": null
              },
              {
                "name": "secrets",
                "description": null,
                "type": {
                  "kind": "SCALAR",
                  "name": "JSON",
                  "ofType": null
                },
                "defaultValue": null
              },
              {
                "name": "schedules",
                "description": null,
                "type": {
                  "kind": "SCALAR",
                  "name": "JSON",
                  "ofType": null
                },
                "defaultValue": null
              },
              {
                "name": "is_active",
                "description": null,
                "type": {
                  "kind": "SCALAR",
                  "name": "Boolean",
                  "ofType": null
                },
                "defaultValue": null
              }
            ],
            "type": {
              "kind": "NON_NULL",
              "name": null,
              "ofType": {
                "kind": "OBJECT",
                "name": "Connection",
                "ofType": null
              }
            },
            "isDeprecated": false,
            "deprecationReason": null
          },
          {
            "name": "runConnection",
            "description": null,
            "args": [
              {
                "name": "connectionId",
                "description": null,
                "type": {
                  "kind": "NON_NULL",
                  "name": null,
                  "ofType": {
                    "kind": "SCALAR",
                    "name": "ID",
                    "ofType": null
                  }
                },
                "defaultValue": null
              }
            ],
            "type": {
              "kind": "NON_NULL",
              "name": null,
              "ofType": {
                "kind": "OBJECT",
                "name": "Connection",
                "ofType": null
              }
            },
            "isDeprecated": false,
            "deprecationReason": null
          },
          {
            "name": "runConnection",
            "description": null,
            "args": [
              {
                "name": "connectionId",
                "description": null,
                "type": {
                  "kind": "NON_NULL",
                  "name": null,
                  "ofType": {
                    "kind": "SCALAR",
                    "name": "ID",
                    "ofType": null
                  }
                },
                "defaultValue": null
              }
            ],
            "type": {
              "kind": "NON_NULL",
              "name": null,
              "ofType": {
                "kind": "OBJECT",
                "name": "Connection",
                "ofType": null
              }
            },
            "isDeprecated": false,
            "deprecationReason": null
          },
          {
            "name": "createApiKey",
            "description": null,
            "args": [
              {
                "name": "name",
                "description": null,
                "type": {
                  "kind": "NON_NULL",
                  "name": null,
                  "ofType": {
                    "kind": "SCALAR",
                    "name": "String",
                    "ofType": null
                  }
                },
                "defaultValue": null
              },
              {
                "name": "workspaceId",
                "description": null,
                "type": {
                  "kind": "NON_NULL",
                  "name": null,
                  "ofType": {
                    "kind": "SCALAR",
                    "name": "ID",
                    "ofType": null
                  }
                },
                "defaultValue": null
              }
            ],
            "type": {
              "kind": "NON_NULL",
              "name": null,
              "ofType": {
                "kind": "OBJECT",
                "name": "KeyResult",
                "ofType": null
              }
            },
            "isDeprecated": false,
            "deprecationReason": null
          },
          {
            "name": "updateWorkspace",
            "description": null,
            "args": [
              {
                "name": "id",
                "description": null,
                "type": {
                  "kind": "NON_NULL",
                  "name": null,
                  "ofType": {
                    "kind": "SCALAR",
                    "name": "ID",
                    "ofType": null
                  }
                },
                "defaultValue": null
              },
              {
                "name": "name",
                "description": null,
                "type": {
                  "kind": "NON_NULL",
                  "name": null,
                  "ofType": {
                    "kind": "SCALAR",
                    "name": "String",
                    "ofType": null
                  }
                },
                "defaultValue": null
              }
            ],
            "type": {
              "kind": "NON_NULL",
              "name": null,
              "ofType": {
                "kind": "OBJECT",
                "name": "Workspace",
                "ofType": null
              }
            },
            "isDeprecated": false,
            "deprecationReason": null
          },
          {
            "name": "createMembership",
            "description": null,
            "args": [
              {
                "name": "workspaceId",
                "description": null,
                "type": {
                  "kind": "NON_NULL",
                  "name": null,
                  "ofType": {
                    "kind": "SCALAR",
                    "name": "ID",
                    "ofType": null
                  }
                },
                "defaultValue": null
              },
              {
                "name": "role",
                "description": null,
                "type": {
                  "kind": "NON_NULL",
                  "name": null,
                  "ofType": {
                    "kind": "SCALAR",
                    "name": "String",
                    "ofType": null
                  }
                },
                "defaultValue": null
              },
              {
                "name": "email",
                "description": null,
                "type": {
                  "kind": "NON_NULL",
                  "name": null,
                  "ofType": {
                    "kind": "SCALAR",
                    "name": "String",
                    "ofType": null
                  }
                },
                "defaultValue": null
              }
            ],
            "type": {
              "kind": "NON_NULL",
              "name": null,
              "ofType": {
                "kind": "OBJECT",
                "name": "Membership",
                "ofType": null
              }
            },
            "isDeprecated": false,
            "deprecationReason": null
          },
          {
            "name": "updateProfile",
            "description": null,
            "args": [
              {
                "name": "first_name",
                "description": null,
                "type": {
                  "kind": "NON_NULL",
                  "name": null,
                  "ofType": {
                    "kind": "SCALAR",
                    "name": "String",
                    "ofType": null
                  }
                },
                "defaultValue": null
              },
              {
                "name": "last_name",
                "description": null,
                "type": {
                  "kind": "NON_NULL",
                  "name": null,
                  "ofType": {
                    "kind": "SCALAR",
                    "name": "String",
                    "ofType": null
                  }
                },
                "defaultValue": null
              }
            ],
            "type": {
              "kind": "NON_NULL",
              "name": null,
              "ofType": {
                "kind": "OBJECT",
                "name": "User",
                "ofType": null
              }
            },
            "isDeprecated": false,
            "deprecationReason": null
          },
          {
            "name": "updatePassword",
            "description": null,
            "args": [
              {
                "name": "old_password",
                "description": null,
                "type": {
                  "kind": "NON_NULL",
                  "name": null,
                  "ofType": {
                    "kind": "SCALAR",
                    "name": "String",
                    "ofType": null
                  }
                },
                "defaultValue": null
              },
              {
                "name": "password",
                "description": null,
                "type": {
                  "kind": "NON_NULL",
                  "name": null,
                  "ofType": {
                    "kind": "SCALAR",
                    "name": "String",
                    "ofType": null
                  }
                },
                "defaultValue": null
              }
            ],
            "type": {
              "kind": "NON_NULL",
              "name": null,
              "ofType": {
                "kind": "OBJECT",
                "name": "User",
                "ofType": null
              }
            },
            "isDeprecated": false,
            "deprecationReason": null
          },
          {
            "name": "requestPasswordReset",
            "description": null,
            "args": [
              {
                "name": "email",
                "description": null,
                "type": {
                  "kind": "NON_NULL",
                  "name": null,
                  "ofType": {
                    "kind": "SCALAR",
                    "name": "String",
                    "ofType": null
                  }
                },
                "defaultValue": null
              }
            ],
            "type": {
              "kind": "NON_NULL",
              "name": null,
              "ofType": {
                "kind": "OBJECT",
                "name": "BasicResult",
                "ofType": null
              }
            },
            "isDeprecated": false,
            "deprecationReason": null
          },
          {
            "name": "resetPassword",
            "description": null,
            "args": [
              {
                "name": "token",
                "description": null,
                "type": {
                  "kind": "NON_NULL",
                  "name": null,
                  "ofType": {
                    "kind": "SCALAR",
                    "name": "String",
                    "ofType": null
                  }
                },
                "defaultValue": null
              },
              {
                "name": "uid",
                "description": null,
                "type": {
                  "kind": "NON_NULL",
                  "name": null,
                  "ofType": {
                    "kind": "SCALAR",
                    "name": "String",
                    "ofType": null
                  }
                },
                "defaultValue": null
              },
              {
                "name": "password",
                "description": null,
                "type": {
                  "kind": "NON_NULL",
                  "name": null,
                  "ofType": {
                    "kind": "SCALAR",
                    "name": "String",
                    "ofType": null
                  }
                },
                "defaultValue": null
              }
            ],
            "type": {
              "kind": "NON_NULL",
              "name": null,
              "ofType": {
                "kind": "OBJECT",
                "name": "User",
                "ofType": null
              }
            },
            "isDeprecated": false,
            "deprecationReason": null
          },
          {
            "name": "completeSignup",
            "description": null,
            "args": [
              {
                "name": "token",
                "description": null,
                "type": {
                  "kind": "NON_NULL",
                  "name": null,
                  "ofType": {
                    "kind": "SCALAR",
                    "name": "String",
                    "ofType": null
                  }
                },
                "defaultValue": null
              },
              {
                "name": "uid",
                "description": null,
                "type": {
                  "kind": "NON_NULL",
                  "name": null,
                  "ofType": {
                    "kind": "SCALAR",
                    "name": "String",
                    "ofType": null
                  }
                },
                "defaultValue": null
              },
              {
                "name": "first_name",
                "description": null,
                "type": {
                  "kind": "NON_NULL",
                  "name": null,
                  "ofType": {
                    "kind": "SCALAR",
                    "name": "String",
                    "ofType": null
                  }
                },
                "defaultValue": null
              },
              {
                "name": "last_name",
                "description": null,
                "type": {
                  "kind": "NON_NULL",
                  "name": null,
                  "ofType": {
                    "kind": "SCALAR",
                    "name": "String",
                    "ofType": null
                  }
                },
                "defaultValue": null
              },
              {
                "name": "password",
                "description": null,
                "type": {
                  "kind": "NON_NULL",
                  "name": null,
                  "ofType": {
                    "kind": "SCALAR",
                    "name": "String",
                    "ofType": null
                  }
                },
                "defaultValue": null
              }
            ],
            "type": {
              "kind": "NON_NULL",
              "name": null,
              "ofType": {
                "kind": "OBJECT",
                "name": "User",
                "ofType": null
              }
            },
            "isDeprecated": false,
            "deprecationReason": null
          }
        ],
        "inputFields": null,
        "interfaces": [],
        "enumValues": null,
        "possibleTypes": null
      },
      {
        "kind": "OBJECT",
        "name": "KeyResult",
        "description": null,
        "fields": [
          {
            "name": "key",
            "description": null,
            "args": [],
            "type": {
              "kind": "NON_NULL",
              "name": null,
              "ofType": {
                "kind": "SCALAR",
                "name": "String",
                "ofType": null
              }
            },
            "isDeprecated": false,
            "deprecationReason": null
          },
          {
            "name": "api_key",
            "description": null,
            "args": [],
            "type": {
              "kind": "NON_NULL",
              "name": null,
              "ofType": {
                "kind": "OBJECT",
                "name": "WorkspaceAPIKey",
                "ofType": null
              }
            },
            "isDeprecated": false,
            "deprecationReason": null
          }
        ],
        "inputFields": null,
        "interfaces": [],
        "enumValues": null,
        "possibleTypes": null
      },
      {
        "kind": "OBJECT",
        "name": "BasicResult",
        "description": null,
        "fields": [
          {
            "name": "success",
            "description": null,
            "args": [],
            "type": {
              "kind": "NON_NULL",
              "name": null,
              "ofType": {
                "kind": "SCALAR",
                "name": "Boolean",
                "ofType": null
              }
            },
            "isDeprecated": false,
            "deprecationReason": null
          }
        ],
        "inputFields": null,
        "interfaces": [],
        "enumValues": null,
        "possibleTypes": null
      },
      {
        "kind": "OBJECT",
        "name": "__Schema",
        "description": "A GraphQL Schema defines the capabilities of a GraphQL server. It exposes all available types and directives on the server, as well as the entry points for query, mutation, and subscription operations.",
        "fields": [
          {
            "name": "types",
            "description": "A list of all types supported by this server.",
            "args": [],
            "type": {
              "kind": "NON_NULL",
              "name": null,
              "ofType": {
                "kind": "LIST",
                "name": null,
                "ofType": {
                  "kind": "NON_NULL",
                  "name": null,
                  "ofType": {
                    "kind": "OBJECT",
                    "name": "__Type",
                    "ofType": null
                  }
                }
              }
            },
            "isDeprecated": false,
            "deprecationReason": null
          },
          {
            "name": "queryType",
            "description": "The type that query operations will be rooted at.",
            "args": [],
            "type": {
              "kind": "NON_NULL",
              "name": null,
              "ofType": {
                "kind": "OBJECT",
                "name": "__Type",
                "ofType": null
              }
            },
            "isDeprecated": false,
            "deprecationReason": null
          },
          {
            "name": "mutationType",
            "description": "If this server supports mutation, the type that mutation operations will be rooted at.",
            "args": [],
            "type": {
              "kind": "OBJECT",
              "name": "__Type",
              "ofType": null
            },
            "isDeprecated": false,
            "deprecationReason": null
          },
          {
            "name": "subscriptionType",
            "description": "If this server support subscription, the type that subscription operations will be rooted at.",
            "args": [],
            "type": {
              "kind": "OBJECT",
              "name": "__Type",
              "ofType": null
            },
            "isDeprecated": false,
            "deprecationReason": null
          },
          {
            "name": "directives",
            "description": "A list of all directives supported by this server.",
            "args": [],
            "type": {
              "kind": "NON_NULL",
              "name": null,
              "ofType": {
                "kind": "LIST",
                "name": null,
                "ofType": {
                  "kind": "NON_NULL",
                  "name": null,
                  "ofType": {
                    "kind": "OBJECT",
                    "name": "__Directive",
                    "ofType": null
                  }
                }
              }
            },
            "isDeprecated": false,
            "deprecationReason": null
          }
        ],
        "inputFields": null,
        "interfaces": [],
        "enumValues": null,
        "possibleTypes": null
      },
      {
        "kind": "OBJECT",
        "name": "__Type",
        "description": "The fundamental unit of any GraphQL Schema is the type. There are many kinds of types in GraphQL as represented by the `__TypeKind` enum.\n\nDepending on the kind of a type, certain fields describe information about that type. Scalar types provide no information beyond a name and description, while Enum types provide their values. Object and Interface types provide the fields they describe. Abstract types, Union and Interface, provide the Object types possible at runtime. List and NonNull types compose other types.",
        "fields": [
          {
            "name": "kind",
            "description": null,
            "args": [],
            "type": {
              "kind": "NON_NULL",
              "name": null,
              "ofType": {
                "kind": "ENUM",
                "name": "__TypeKind",
                "ofType": null
              }
            },
            "isDeprecated": false,
            "deprecationReason": null
          },
          {
            "name": "name",
            "description": null,
            "args": [],
            "type": {
              "kind": "SCALAR",
              "name": "String",
              "ofType": null
            },
            "isDeprecated": false,
            "deprecationReason": null
          },
          {
            "name": "description",
            "description": null,
            "args": [],
            "type": {
              "kind": "SCALAR",
              "name": "String",
              "ofType": null
            },
            "isDeprecated": false,
            "deprecationReason": null
          },
          {
            "name": "fields",
            "description": null,
            "args": [
              {
                "name": "includeDeprecated",
                "description": null,
                "type": {
                  "kind": "SCALAR",
                  "name": "Boolean",
                  "ofType": null
                },
                "defaultValue": "false"
              }
            ],
            "type": {
              "kind": "LIST",
              "name": null,
              "ofType": {
                "kind": "NON_NULL",
                "name": null,
                "ofType": {
                  "kind": "OBJECT",
                  "name": "__Field",
                  "ofType": null
                }
              }
            },
            "isDeprecated": false,
            "deprecationReason": null
          },
          {
            "name": "interfaces",
            "description": null,
            "args": [],
            "type": {
              "kind": "LIST",
              "name": null,
              "ofType": {
                "kind": "NON_NULL",
                "name": null,
                "ofType": {
                  "kind": "OBJECT",
                  "name": "__Type",
                  "ofType": null
                }
              }
            },
            "isDeprecated": false,
            "deprecationReason": null
          },
          {
            "name": "possibleTypes",
            "description": null,
            "args": [],
            "type": {
              "kind": "LIST",
              "name": null,
              "ofType": {
                "kind": "NON_NULL",
                "name": null,
                "ofType": {
                  "kind": "OBJECT",
                  "name": "__Type",
                  "ofType": null
                }
              }
            },
            "isDeprecated": false,
            "deprecationReason": null
          },
          {
            "name": "enumValues",
            "description": null,
            "args": [
              {
                "name": "includeDeprecated",
                "description": null,
                "type": {
                  "kind": "SCALAR",
                  "name": "Boolean",
                  "ofType": null
                },
                "defaultValue": "false"
              }
            ],
            "type": {
              "kind": "LIST",
              "name": null,
              "ofType": {
                "kind": "NON_NULL",
                "name": null,
                "ofType": {
                  "kind": "OBJECT",
                  "name": "__EnumValue",
                  "ofType": null
                }
              }
            },
            "isDeprecated": false,
            "deprecationReason": null
          },
          {
            "name": "inputFields",
            "description": null,
            "args": [],
            "type": {
              "kind": "LIST",
              "name": null,
              "ofType": {
                "kind": "NON_NULL",
                "name": null,
                "ofType": {
                  "kind": "OBJECT",
                  "name": "__InputValue",
                  "ofType": null
                }
              }
            },
            "isDeprecated": false,
            "deprecationReason": null
          },
          {
            "name": "ofType",
            "description": null,
            "args": [],
            "type": {
              "kind": "OBJECT",
              "name": "__Type",
              "ofType": null
            },
            "isDeprecated": false,
            "deprecationReason": null
          }
        ],
        "inputFields": null,
        "interfaces": [],
        "enumValues": null,
        "possibleTypes": null
      },
      {
        "kind": "ENUM",
        "name": "__TypeKind",
        "description": "An enum describing what kind of type a given `__Type` is.",
        "fields": null,
        "inputFields": null,
        "interfaces": null,
        "enumValues": [
          {
            "name": "SCALAR",
            "description": "Indicates this type is a scalar.",
            "isDeprecated": false,
            "deprecationReason": null
          },
          {
            "name": "OBJECT",
            "description": "Indicates this type is an object. `fields` and `interfaces` are valid fields.",
            "isDeprecated": false,
            "deprecationReason": null
          },
          {
            "name": "INTERFACE",
            "description": "Indicates this type is an interface. `fields` and `possibleTypes` are valid fields.",
            "isDeprecated": false,
            "deprecationReason": null
          },
          {
            "name": "UNION",
            "description": "Indicates this type is a union. `possibleTypes` is a valid field.",
            "isDeprecated": false,
            "deprecationReason": null
          },
          {
            "name": "ENUM",
            "description": "Indicates this type is an enum. `enumValues` is a valid field.",
            "isDeprecated": false,
            "deprecationReason": null
          },
          {
            "name": "INPUT_OBJECT",
            "description": "Indicates this type is an input object. `inputFields` is a valid field.",
            "isDeprecated": false,
            "deprecationReason": null
          },
          {
            "name": "LIST",
            "description": "Indicates this type is a list. `ofType` is a valid field.",
            "isDeprecated": false,
            "deprecationReason": null
          },
          {
            "name": "NON_NULL",
            "description": "Indicates this type is a non-null. `ofType` is a valid field.",
            "isDeprecated": false,
            "deprecationReason": null
          }
        ],
        "possibleTypes": null
      },
      {
        "kind": "OBJECT",
        "name": "__Field",
        "description": "Object and Interface types are described by a list of Fields, each of which has a name, potentially a list of arguments, and a return type.",
        "fields": [
          {
            "name": "name",
            "description": null,
            "args": [],
            "type": {
              "kind": "NON_NULL",
              "name": null,
              "ofType": {
                "kind": "SCALAR",
                "name": "String",
                "ofType": null
              }
            },
            "isDeprecated": false,
            "deprecationReason": null
          },
          {
            "name": "description",
            "description": null,
            "args": [],
            "type": {
              "kind": "SCALAR",
              "name": "String",
              "ofType": null
            },
            "isDeprecated": false,
            "deprecationReason": null
          },
          {
            "name": "args",
            "description": null,
            "args": [],
            "type": {
              "kind": "NON_NULL",
              "name": null,
              "ofType": {
                "kind": "LIST",
                "name": null,
                "ofType": {
                  "kind": "NON_NULL",
                  "name": null,
                  "ofType": {
                    "kind": "OBJECT",
                    "name": "__InputValue",
                    "ofType": null
                  }
                }
              }
            },
            "isDeprecated": false,
            "deprecationReason": null
          },
          {
            "name": "type",
            "description": null,
            "args": [],
            "type": {
              "kind": "NON_NULL",
              "name": null,
              "ofType": {
                "kind": "OBJECT",
                "name": "__Type",
                "ofType": null
              }
            },
            "isDeprecated": false,
            "deprecationReason": null
          },
          {
            "name": "isDeprecated",
            "description": null,
            "args": [],
            "type": {
              "kind": "NON_NULL",
              "name": null,
              "ofType": {
                "kind": "SCALAR",
                "name": "Boolean",
                "ofType": null
              }
            },
            "isDeprecated": false,
            "deprecationReason": null
          },
          {
            "name": "deprecationReason",
            "description": null,
            "args": [],
            "type": {
              "kind": "SCALAR",
              "name": "String",
              "ofType": null
            },
            "isDeprecated": false,
            "deprecationReason": null
          }
        ],
        "inputFields": null,
        "interfaces": [],
        "enumValues": null,
        "possibleTypes": null
      },
      {
        "kind": "OBJECT",
        "name": "__InputValue",
        "description": "Arguments provided to Fields or Directives and the input fields of an InputObject are represented as Input Values which describe their type and optionally a default value.",
        "fields": [
          {
            "name": "name",
            "description": null,
            "args": [],
            "type": {
              "kind": "NON_NULL",
              "name": null,
              "ofType": {
                "kind": "SCALAR",
                "name": "String",
                "ofType": null
              }
            },
            "isDeprecated": false,
            "deprecationReason": null
          },
          {
            "name": "description",
            "description": null,
            "args": [],
            "type": {
              "kind": "SCALAR",
              "name": "String",
              "ofType": null
            },
            "isDeprecated": false,
            "deprecationReason": null
          },
          {
            "name": "type",
            "description": null,
            "args": [],
            "type": {
              "kind": "NON_NULL",
              "name": null,
              "ofType": {
                "kind": "OBJECT",
                "name": "__Type",
                "ofType": null
              }
            },
            "isDeprecated": false,
            "deprecationReason": null
          },
          {
            "name": "defaultValue",
            "description": "A GraphQL-formatted string representing the default value for this input value.",
            "args": [],
            "type": {
              "kind": "SCALAR",
              "name": "String",
              "ofType": null
            },
            "isDeprecated": false,
            "deprecationReason": null
          }
        ],
        "inputFields": null,
        "interfaces": [],
        "enumValues": null,
        "possibleTypes": null
      },
      {
        "kind": "OBJECT",
        "name": "__EnumValue",
        "description": "One possible value for a given Enum. Enum values are unique values, not a placeholder for a string or numeric value. However an Enum value is returned in a JSON response as a string.",
        "fields": [
          {
            "name": "name",
            "description": null,
            "args": [],
            "type": {
              "kind": "NON_NULL",
              "name": null,
              "ofType": {
                "kind": "SCALAR",
                "name": "String",
                "ofType": null
              }
            },
            "isDeprecated": false,
            "deprecationReason": null
          },
          {
            "name": "description",
            "description": null,
            "args": [],
            "type": {
              "kind": "SCALAR",
              "name": "String",
              "ofType": null
            },
            "isDeprecated": false,
            "deprecationReason": null
          },
          {
            "name": "isDeprecated",
            "description": null,
            "args": [],
            "type": {
              "kind": "NON_NULL",
              "name": null,
              "ofType": {
                "kind": "SCALAR",
                "name": "Boolean",
                "ofType": null
              }
            },
            "isDeprecated": false,
            "deprecationReason": null
          },
          {
            "name": "deprecationReason",
            "description": null,
            "args": [],
            "type": {
              "kind": "SCALAR",
              "name": "String",
              "ofType": null
            },
            "isDeprecated": false,
            "deprecationReason": null
          }
        ],
        "inputFields": null,
        "interfaces": [],
        "enumValues": null,
        "possibleTypes": null
      },
      {
        "kind": "OBJECT",
        "name": "__Directive",
        "description": "A Directive provides a way to describe alternate runtime execution and type validation behavior in a GraphQL document.\n\nIn some cases, you need to provide options to alter GraphQL's execution behavior in ways field arguments will not suffice, such as conditionally including or skipping a field. Directives provide this by describing additional information to the executor.",
        "fields": [
          {
            "name": "name",
            "description": null,
            "args": [],
            "type": {
              "kind": "NON_NULL",
              "name": null,
              "ofType": {
                "kind": "SCALAR",
                "name": "String",
                "ofType": null
              }
            },
            "isDeprecated": false,
            "deprecationReason": null
          },
          {
            "name": "description",
            "description": null,
            "args": [],
            "type": {
              "kind": "SCALAR",
              "name": "String",
              "ofType": null
            },
            "isDeprecated": false,
            "deprecationReason": null
          },
          {
            "name": "locations",
            "description": null,
            "args": [],
            "type": {
              "kind": "NON_NULL",
              "name": null,
              "ofType": {
                "kind": "LIST",
                "name": null,
                "ofType": {
                  "kind": "NON_NULL",
                  "name": null,
                  "ofType": {
                    "kind": "ENUM",
                    "name": "__DirectiveLocation",
                    "ofType": null
                  }
                }
              }
            },
            "isDeprecated": false,
            "deprecationReason": null
          },
          {
            "name": "args",
            "description": null,
            "args": [],
            "type": {
              "kind": "NON_NULL",
              "name": null,
              "ofType": {
                "kind": "LIST",
                "name": null,
                "ofType": {
                  "kind": "NON_NULL",
                  "name": null,
                  "ofType": {
                    "kind": "OBJECT",
                    "name": "__InputValue",
                    "ofType": null
                  }
                }
              }
            },
            "isDeprecated": false,
            "deprecationReason": null
          }
        ],
        "inputFields": null,
        "interfaces": [],
        "enumValues": null,
        "possibleTypes": null
      },
      {
        "kind": "ENUM",
        "name": "__DirectiveLocation",
        "description": "A Directive can be adjacent to many parts of the GraphQL language, a __DirectiveLocation describes one such possible adjacencies.",
        "fields": null,
        "inputFields": null,
        "interfaces": null,
        "enumValues": [
          {
            "name": "QUERY",
            "description": "Location adjacent to a query operation.",
            "isDeprecated": false,
            "deprecationReason": null
          },
          {
            "name": "MUTATION",
            "description": "Location adjacent to a mutation operation.",
            "isDeprecated": false,
            "deprecationReason": null
          },
          {
            "name": "SUBSCRIPTION",
            "description": "Location adjacent to a subscription operation.",
            "isDeprecated": false,
            "deprecationReason": null
          },
          {
            "name": "FIELD",
            "description": "Location adjacent to a field.",
            "isDeprecated": false,
            "deprecationReason": null
          },
          {
            "name": "FRAGMENT_DEFINITION",
            "description": "Location adjacent to a fragment definition.",
            "isDeprecated": false,
            "deprecationReason": null
          },
          {
            "name": "FRAGMENT_SPREAD",
            "description": "Location adjacent to a fragment spread.",
            "isDeprecated": false,
            "deprecationReason": null
          },
          {
            "name": "INLINE_FRAGMENT",
            "description": "Location adjacent to an inline fragment.",
            "isDeprecated": false,
            "deprecationReason": null
          },
          {
            "name": "VARIABLE_DEFINITION",
            "description": "Location adjacent to a variable definition.",
            "isDeprecated": false,
            "deprecationReason": null
          },
          {
            "name": "SCHEMA",
            "description": "Location adjacent to a schema definition.",
            "isDeprecated": false,
            "deprecationReason": null
          },
          {
            "name": "SCALAR",
            "description": "Location adjacent to a scalar definition.",
            "isDeprecated": false,
            "deprecationReason": null
          },
          {
            "name": "OBJECT",
            "description": "Location adjacent to an object type definition.",
            "isDeprecated": false,
            "deprecationReason": null
          },
          {
            "name": "FIELD_DEFINITION",
            "description": "Location adjacent to a field definition.",
            "isDeprecated": false,
            "deprecationReason": null
          },
          {
            "name": "ARGUMENT_DEFINITION",
            "description": "Location adjacent to an argument definition.",
            "isDeprecated": false,
            "deprecationReason": null
          },
          {
            "name": "INTERFACE",
            "description": "Location adjacent to an interface definition.",
            "isDeprecated": false,
            "deprecationReason": null
          },
          {
            "name": "UNION",
            "description": "Location adjacent to a union definition.",
            "isDeprecated": false,
            "deprecationReason": null
          },
          {
            "name": "ENUM",
            "description": "Location adjacent to an enum definition.",
            "isDeprecated": false,
            "deprecationReason": null
          },
          {
            "name": "ENUM_VALUE",
            "description": "Location adjacent to an enum value definition.",
            "isDeprecated": false,
            "deprecationReason": null
          },
          {
            "name": "INPUT_OBJECT",
            "description": "Location adjacent to an input object type definition.",
            "isDeprecated": false,
            "deprecationReason": null
          },
          {
            "name": "INPUT_FIELD_DEFINITION",
            "description": "Location adjacent to an input object field definition.",
            "isDeprecated": false,
            "deprecationReason": null
          }
        ],
        "possibleTypes": null
      }
    ],
    "directives": [
      {
        "name": "specifiedBy",
        "description": "Exposes a URL that specifies the behaviour of this scalar.",
        "locations": [
          "SCALAR"
        ],
        "args": [
          {
            "name": "url",
            "description": "The URL that specifies the behaviour of this scalar.",
            "type": {
              "kind": "NON_NULL",
              "name": null,
              "ofType": {
                "kind": "SCALAR",
                "name": "String",
                "ofType": null
              }
            },
            "defaultValue": null
          }
        ]
      },
      {
        "name": "skip",
        "description": "Directs the executor to skip this field or fragment when the `if` argument is true.",
        "locations": [
          "FIELD",
          "FRAGMENT_SPREAD",
          "INLINE_FRAGMENT"
        ],
        "args": [
          {
            "name": "if",
            "description": "Skipped when true.",
            "type": {
              "kind": "NON_NULL",
              "name": null,
              "ofType": {
                "kind": "SCALAR",
                "name": "Boolean",
                "ofType": null
              }
            },
            "defaultValue": null
          }
        ]
      },
      {
        "name": "include",
        "description": "Directs the executor to include this field or fragment only when the `if` argument is true.",
        "locations": [
          "FIELD",
          "FRAGMENT_SPREAD",
          "INLINE_FRAGMENT"
        ],
        "args": [
          {
            "name": "if",
            "description": "Included when true.",
            "type": {
              "kind": "NON_NULL",
              "name": null,
              "ofType": {
                "kind": "SCALAR",
                "name": "Boolean",
                "ofType": null
              }
            },
            "defaultValue": null
          }
        ]
      },
      {
        "name": "deprecated",
        "description": "Marks an element of a GraphQL schema as no longer supported.",
        "locations": [
          "FIELD_DEFINITION",
          "ENUM_VALUE"
        ],
        "args": [
          {
            "name": "reason",
            "description": "Explains why this element was deprecated, usually also including a suggestion for how to access supported similar data. Formatted using the Markdown syntax (as specified by [CommonMark](https://commonmark.org/).",
            "type": {
              "kind": "SCALAR",
              "name": "String",
              "ofType": null
            },
            "defaultValue": "\"No longer supported\""
          }
        ]
      },
      {
        "name": "client",
        "description": "Direct the client to resolve this field locally, either from the cache or local resolvers.",
        "locations": [
          "FIELD",
          "FRAGMENT_DEFINITION",
          "INLINE_FRAGMENT"
        ],
        "args": [
          {
            "name": "always",
            "description": "When true, the client will never use the cache for this value. See\nhttps://www.apollographql.com/docs/react/essentials/local-state/#forcing-resolvers-with-clientalways-true",
            "type": {
              "kind": "SCALAR",
              "name": "Boolean",
              "ofType": null
            },
            "defaultValue": null
          }
        ]
      },
      {
        "name": "export",
        "description": "Export this locally resolved field as a variable to be used in the remainder of this query. See\nhttps://www.apollographql.com/docs/react/essentials/local-state/#using-client-fields-as-variables",
        "locations": [
          "FIELD"
        ],
        "args": [
          {
            "name": "as",
            "description": "The variable name to export this field as.",
            "type": {
              "kind": "NON_NULL",
              "name": null,
              "ofType": {
                "kind": "SCALAR",
                "name": "String",
                "ofType": null
              }
            },
            "defaultValue": null
          }
        ]
      },
      {
        "name": "connection",
        "description": "Specify a custom store key for this result. See\nhttps://www.apollographql.com/docs/react/advanced/caching/#the-connection-directive",
        "locations": [
          "FIELD"
        ],
        "args": [
          {
            "name": "key",
            "description": "Specify the store key.",
            "type": {
              "kind": "NON_NULL",
              "name": null,
              "ofType": {
                "kind": "SCALAR",
                "name": "String",
                "ofType": null
              }
            },
            "defaultValue": null
          },
          {
            "name": "filter",
            "description": "An array of query argument names to include in the generated custom store key.",
            "type": {
              "kind": "LIST",
              "name": null,
              "ofType": {
                "kind": "NON_NULL",
                "name": null,
                "ofType": {
                  "kind": "SCALAR",
                  "name": "String",
                  "ofType": null
                }
              }
            },
            "defaultValue": null
          }
        ]
      }
    ]
  }
}<|MERGE_RESOLUTION|>--- conflicted
+++ resolved
@@ -3101,330 +3101,6 @@
             },
             "isDeprecated": false,
             "deprecationReason": null
-          }
-        ],
-        "inputFields": null,
-        "interfaces": [],
-        "enumValues": null,
-        "possibleTypes": null
-      },
-      {
-        "kind": "SCALAR",
-        "name": "ID",
-        "description": "The `ID` scalar type represents a unique identifier, often used to refetch an object or as key for a cache. The ID type appears in a JSON response as a String; however, it is not intended to be human-readable. When expected as an input type, any string (such as `\"4\"`) or integer (such as `4`) input value will be accepted as an ID.",
-        "fields": null,
-        "inputFields": null,
-        "interfaces": null,
-        "enumValues": null,
-        "possibleTypes": null
-      },
-      {
-        "kind": "INPUT_OBJECT",
-        "name": "MembershipFilter",
-        "description": null,
-        "fields": null,
-        "inputFields": [
-          {
-            "name": "id",
-            "description": null,
-            "type": {
-              "kind": "INPUT_OBJECT",
-              "name": "UUIDFilterLookup",
-              "ofType": null
-            },
-            "defaultValue": null
-          },
-          {
-            "name": "role",
-            "description": null,
-            "type": {
-              "kind": "INPUT_OBJECT",
-              "name": "StrFilterLookup",
-              "ofType": null
-            },
-            "defaultValue": null
-          },
-          {
-            "name": "is_active",
-            "description": null,
-            "type": {
-              "kind": "SCALAR",
-              "name": "Boolean",
-              "ofType": null
-            },
-            "defaultValue": null
-          },
-          {
-            "name": "user",
-            "description": null,
-            "type": {
-              "kind": "INPUT_OBJECT",
-              "name": "UserFilter",
-              "ofType": null
-            },
-            "defaultValue": null
-          },
-          {
-            "name": "workspace",
-            "description": null,
-            "type": {
-              "kind": "INPUT_OBJECT",
-              "name": "WorkspaceFilter",
-              "ofType": null
-            },
-            "defaultValue": null
-          },
-          {
-            "name": "created_at",
-            "description": null,
-            "type": {
-              "kind": "INPUT_OBJECT",
-              "name": "DatetimeFilterLookup",
-              "ofType": null
-            },
-            "defaultValue": null
-          }
-        ],
-        "interfaces": null,
-        "enumValues": null,
-        "possibleTypes": null
-      },
-      {
-        "kind": "INPUT_OBJECT",
-        "name": "WorkspaceFilter",
-        "description": null,
-        "fields": null,
-        "inputFields": [
-          {
-            "name": "id",
-            "description": null,
-            "type": {
-              "kind": "SCALAR",
-              "name": "UUID",
-              "ofType": null
-            },
-            "defaultValue": null
-          },
-          {
-            "name": "name",
-            "description": null,
-            "type": {
-              "kind": "INPUT_OBJECT",
-              "name": "StrFilterLookup",
-              "ofType": null
-            },
-            "defaultValue": null
-          },
-          {
-            "name": "memberships",
-            "description": null,
-            "type": {
-              "kind": "INPUT_OBJECT",
-              "name": "MembershipFilterFilterLookup",
-              "ofType": null
-            },
-            "defaultValue": null
-          }
-        ],
-        "interfaces": null,
-        "enumValues": null,
-        "possibleTypes": null
-      },
-      {
-        "kind": "INPUT_OBJECT",
-        "name": "MembershipFilterFilterLookup",
-        "description": null,
-        "fields": null,
-        "inputFields": [
-          {
-            "name": "exact",
-            "description": null,
-            "type": {
-              "kind": "INPUT_OBJECT",
-              "name": "MembershipFilter",
-              "ofType": null
-            },
-            "defaultValue": null
-          },
-          {
-            "name": "i_exact",
-            "description": null,
-            "type": {
-              "kind": "INPUT_OBJECT",
-              "name": "MembershipFilter",
-              "ofType": null
-            },
-            "defaultValue": null
-          },
-          {
-            "name": "contains",
-            "description": null,
-            "type": {
-              "kind": "INPUT_OBJECT",
-              "name": "MembershipFilter",
-              "ofType": null
-            },
-            "defaultValue": null
-          },
-          {
-            "name": "i_contains",
-            "description": null,
-            "type": {
-              "kind": "INPUT_OBJECT",
-              "name": "MembershipFilter",
-              "ofType": null
-            },
-            "defaultValue": null
-          },
-          {
-            "name": "in_list",
-            "description": null,
-            "type": {
-              "kind": "LIST",
-              "name": null,
-              "ofType": {
-                "kind": "NON_NULL",
-                "name": null,
-                "ofType": {
-                  "kind": "INPUT_OBJECT",
-                  "name": "MembershipFilter",
-                  "ofType": null
-                }
-              }
-            },
-            "defaultValue": null
-          },
-          {
-            "name": "gt",
-            "description": null,
-            "type": {
-              "kind": "INPUT_OBJECT",
-              "name": "MembershipFilter",
-              "ofType": null
-            },
-            "defaultValue": null
-          },
-          {
-            "name": "gte",
-            "description": null,
-            "type": {
-              "kind": "INPUT_OBJECT",
-              "name": "MembershipFilter",
-              "ofType": null
-            },
-            "defaultValue": null
-          },
-          {
-            "name": "lt",
-            "description": null,
-            "type": {
-              "kind": "INPUT_OBJECT",
-              "name": "MembershipFilter",
-              "ofType": null
-            },
-            "defaultValue": null
-          },
-          {
-            "name": "lte",
-            "description": null,
-            "type": {
-              "kind": "INPUT_OBJECT",
-              "name": "MembershipFilter",
-              "ofType": null
-            },
-            "defaultValue": null
-          },
-          {
-            "name": "starts_with",
-            "description": null,
-            "type": {
-              "kind": "INPUT_OBJECT",
-              "name": "MembershipFilter",
-              "ofType": null
-            },
-            "defaultValue": null
-          },
-          {
-            "name": "i_starts_with",
-            "description": null,
-            "type": {
-              "kind": "INPUT_OBJECT",
-              "name": "MembershipFilter",
-              "ofType": null
-            },
-            "defaultValue": null
-          },
-          {
-            "name": "ends_with",
-            "description": null,
-            "type": {
-              "kind": "INPUT_OBJECT",
-              "name": "MembershipFilter",
-              "ofType": null
-            },
-            "defaultValue": null
-          },
-          {
-            "name": "i_ends_with",
-            "description": null,
-            "type": {
-              "kind": "INPUT_OBJECT",
-              "name": "MembershipFilter",
-              "ofType": null
-            },
-            "defaultValue": null
-          },
-          {
-            "name": "range",
-            "description": null,
-            "type": {
-              "kind": "LIST",
-              "name": null,
-              "ofType": {
-                "kind": "NON_NULL",
-                "name": null,
-                "ofType": {
-                  "kind": "INPUT_OBJECT",
-                  "name": "MembershipFilter",
-                  "ofType": null
-                }
-              }
-            },
-            "defaultValue": null
-          },
-          {
-            "name": "is_null",
-            "description": null,
-            "type": {
-              "kind": "SCALAR",
-              "name": "Boolean",
-              "ofType": null
-            },
-            "defaultValue": null
-          },
-          {
-            "name": "regex",
-            "description": null,
-            "type": {
-              "kind": "SCALAR",
-              "name": "String",
-              "ofType": null
-            },
-<<<<<<< HEAD
-            "defaultValue": null
-          },
-          {
-            "name": "i_regex",
-            "description": null,
-            "type": {
-              "kind": "SCALAR",
-              "name": "String",
-              "ofType": null
-            },
-            "defaultValue": null
-=======
-            "isDeprecated": false,
-            "deprecationReason": null
           },
           {
             "name": "runs",
@@ -3525,7 +3201,326 @@
             },
             "isDeprecated": false,
             "deprecationReason": null
->>>>>>> 4b872b30
+          }
+        ],
+        "inputFields": null,
+        "interfaces": [],
+        "enumValues": null,
+        "possibleTypes": null
+      },
+      {
+        "kind": "SCALAR",
+        "name": "ID",
+        "description": "The `ID` scalar type represents a unique identifier, often used to refetch an object or as key for a cache. The ID type appears in a JSON response as a String; however, it is not intended to be human-readable. When expected as an input type, any string (such as `\"4\"`) or integer (such as `4`) input value will be accepted as an ID.",
+        "fields": null,
+        "inputFields": null,
+        "interfaces": null,
+        "enumValues": null,
+        "possibleTypes": null
+      },
+      {
+        "kind": "INPUT_OBJECT",
+        "name": "MembershipFilter",
+        "description": null,
+        "fields": null,
+        "inputFields": [
+          {
+            "name": "id",
+            "description": null,
+            "type": {
+              "kind": "INPUT_OBJECT",
+              "name": "UUIDFilterLookup",
+              "ofType": null
+            },
+            "defaultValue": null
+          },
+          {
+            "name": "role",
+            "description": null,
+            "type": {
+              "kind": "INPUT_OBJECT",
+              "name": "StrFilterLookup",
+              "ofType": null
+            },
+            "defaultValue": null
+          },
+          {
+            "name": "is_active",
+            "description": null,
+            "type": {
+              "kind": "SCALAR",
+              "name": "Boolean",
+              "ofType": null
+            },
+            "defaultValue": null
+          },
+          {
+            "name": "user",
+            "description": null,
+            "type": {
+              "kind": "INPUT_OBJECT",
+              "name": "UserFilter",
+              "ofType": null
+            },
+            "defaultValue": null
+          },
+          {
+            "name": "workspace",
+            "description": null,
+            "type": {
+              "kind": "INPUT_OBJECT",
+              "name": "WorkspaceFilter",
+              "ofType": null
+            },
+            "defaultValue": null
+          },
+          {
+            "name": "created_at",
+            "description": null,
+            "type": {
+              "kind": "INPUT_OBJECT",
+              "name": "DatetimeFilterLookup",
+              "ofType": null
+            },
+            "defaultValue": null
+          }
+        ],
+        "interfaces": null,
+        "enumValues": null,
+        "possibleTypes": null
+      },
+      {
+        "kind": "INPUT_OBJECT",
+        "name": "WorkspaceFilter",
+        "description": null,
+        "fields": null,
+        "inputFields": [
+          {
+            "name": "id",
+            "description": null,
+            "type": {
+              "kind": "SCALAR",
+              "name": "UUID",
+              "ofType": null
+            },
+            "defaultValue": null
+          },
+          {
+            "name": "name",
+            "description": null,
+            "type": {
+              "kind": "INPUT_OBJECT",
+              "name": "StrFilterLookup",
+              "ofType": null
+            },
+            "defaultValue": null
+          },
+          {
+            "name": "memberships",
+            "description": null,
+            "type": {
+              "kind": "INPUT_OBJECT",
+              "name": "MembershipFilterFilterLookup",
+              "ofType": null
+            },
+            "defaultValue": null
+          }
+        ],
+        "interfaces": null,
+        "enumValues": null,
+        "possibleTypes": null
+      },
+      {
+        "kind": "INPUT_OBJECT",
+        "name": "MembershipFilterFilterLookup",
+        "description": null,
+        "fields": null,
+        "inputFields": [
+          {
+            "name": "exact",
+            "description": null,
+            "type": {
+              "kind": "INPUT_OBJECT",
+              "name": "MembershipFilter",
+              "ofType": null
+            },
+            "defaultValue": null
+          },
+          {
+            "name": "i_exact",
+            "description": null,
+            "type": {
+              "kind": "INPUT_OBJECT",
+              "name": "MembershipFilter",
+              "ofType": null
+            },
+            "defaultValue": null
+          },
+          {
+            "name": "contains",
+            "description": null,
+            "type": {
+              "kind": "INPUT_OBJECT",
+              "name": "MembershipFilter",
+              "ofType": null
+            },
+            "defaultValue": null
+          },
+          {
+            "name": "i_contains",
+            "description": null,
+            "type": {
+              "kind": "INPUT_OBJECT",
+              "name": "MembershipFilter",
+              "ofType": null
+            },
+            "defaultValue": null
+          },
+          {
+            "name": "in_list",
+            "description": null,
+            "type": {
+              "kind": "LIST",
+              "name": null,
+              "ofType": {
+                "kind": "NON_NULL",
+                "name": null,
+                "ofType": {
+                  "kind": "INPUT_OBJECT",
+                  "name": "MembershipFilter",
+                  "ofType": null
+                }
+              }
+            },
+            "defaultValue": null
+          },
+          {
+            "name": "gt",
+            "description": null,
+            "type": {
+              "kind": "INPUT_OBJECT",
+              "name": "MembershipFilter",
+              "ofType": null
+            },
+            "defaultValue": null
+          },
+          {
+            "name": "gte",
+            "description": null,
+            "type": {
+              "kind": "INPUT_OBJECT",
+              "name": "MembershipFilter",
+              "ofType": null
+            },
+            "defaultValue": null
+          },
+          {
+            "name": "lt",
+            "description": null,
+            "type": {
+              "kind": "INPUT_OBJECT",
+              "name": "MembershipFilter",
+              "ofType": null
+            },
+            "defaultValue": null
+          },
+          {
+            "name": "lte",
+            "description": null,
+            "type": {
+              "kind": "INPUT_OBJECT",
+              "name": "MembershipFilter",
+              "ofType": null
+            },
+            "defaultValue": null
+          },
+          {
+            "name": "starts_with",
+            "description": null,
+            "type": {
+              "kind": "INPUT_OBJECT",
+              "name": "MembershipFilter",
+              "ofType": null
+            },
+            "defaultValue": null
+          },
+          {
+            "name": "i_starts_with",
+            "description": null,
+            "type": {
+              "kind": "INPUT_OBJECT",
+              "name": "MembershipFilter",
+              "ofType": null
+            },
+            "defaultValue": null
+          },
+          {
+            "name": "ends_with",
+            "description": null,
+            "type": {
+              "kind": "INPUT_OBJECT",
+              "name": "MembershipFilter",
+              "ofType": null
+            },
+            "defaultValue": null
+          },
+          {
+            "name": "i_ends_with",
+            "description": null,
+            "type": {
+              "kind": "INPUT_OBJECT",
+              "name": "MembershipFilter",
+              "ofType": null
+            },
+            "defaultValue": null
+          },
+          {
+            "name": "range",
+            "description": null,
+            "type": {
+              "kind": "LIST",
+              "name": null,
+              "ofType": {
+                "kind": "NON_NULL",
+                "name": null,
+                "ofType": {
+                  "kind": "INPUT_OBJECT",
+                  "name": "MembershipFilter",
+                  "ofType": null
+                }
+              }
+            },
+            "defaultValue": null
+          },
+          {
+            "name": "is_null",
+            "description": null,
+            "type": {
+              "kind": "SCALAR",
+              "name": "Boolean",
+              "ofType": null
+            },
+            "defaultValue": null
+          },
+          {
+            "name": "regex",
+            "description": null,
+            "type": {
+              "kind": "SCALAR",
+              "name": "String",
+              "ofType": null
+            },
+            "defaultValue": null
+          },
+          {
+            "name": "i_regex",
+            "description": null,
+            "type": {
+              "kind": "SCALAR",
+              "name": "String",
+              "ofType": null
+            },
+            "defaultValue": null
           }
         ],
         "interfaces": null,
