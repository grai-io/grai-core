{
  "__schema": {
    "queryType": {
      "name": "Query"
    },
    "mutationType": {
      "name": "Mutation"
    },
    "subscriptionType": null,
    "types": [
      {
        "kind": "OBJECT",
        "name": "Query",
        "description": null,
        "fields": [
          {
            "name": "workspaces",
            "description": null,
            "args": [
              {
                "name": "filters",
                "description": null,
                "type": {
                  "kind": "INPUT_OBJECT",
                  "name": "WorkspaceFilter",
                  "ofType": null
                },
                "defaultValue": null
              },
              {
                "name": "order",
                "description": null,
                "type": {
                  "kind": "INPUT_OBJECT",
                  "name": "WorkspaceOrder",
                  "ofType": null
                },
                "defaultValue": null
              },
              {
                "name": "pagination",
                "description": null,
                "type": {
                  "kind": "INPUT_OBJECT",
                  "name": "OffsetPaginationInput",
                  "ofType": null
                },
                "defaultValue": null
              }
            ],
            "type": {
              "kind": "NON_NULL",
              "name": null,
              "ofType": {
                "kind": "LIST",
                "name": null,
                "ofType": {
                  "kind": "NON_NULL",
                  "name": null,
                  "ofType": {
                    "kind": "OBJECT",
                    "name": "Workspace",
                    "ofType": null
                  }
                }
              }
            },
            "isDeprecated": false,
            "deprecationReason": null
          },
          {
            "name": "workspace",
            "description": null,
            "args": [
              {
                "name": "id",
                "description": null,
                "type": {
                  "kind": "SCALAR",
                  "name": "ID",
                  "ofType": null
                },
<<<<<<< HEAD
                "defaultValue": "null"
              },
              {
                "name": "name",
                "description": null,
                "type": {
                  "kind": "SCALAR",
                  "name": "String",
                  "ofType": null
                },
                "defaultValue": "null"
              },
              {
                "name": "organisationName",
                "description": null,
                "type": {
                  "kind": "SCALAR",
                  "name": "String",
                  "ofType": null
                },
                "defaultValue": "null"
=======
                "defaultValue": null
              },
              {
                "name": "pagination",
                "description": null,
                "type": {
                  "kind": "INPUT_OBJECT",
                  "name": "OffsetPaginationInput",
                  "ofType": null
                },
                "defaultValue": null
>>>>>>> 9d180771
              }
            ],
            "type": {
              "kind": "NON_NULL",
              "name": null,
              "ofType": {
                "kind": "OBJECT",
                "name": "Workspace",
                "ofType": null
              }
            },
            "isDeprecated": false,
            "deprecationReason": null
          },
          {
            "name": "connectors",
            "description": null,
            "args": [
              {
                "name": "filters",
                "description": null,
                "type": {
                  "kind": "INPUT_OBJECT",
                  "name": "ConnectorFilter",
                  "ofType": null
                },
                "defaultValue": null
              },
              {
                "name": "order",
                "description": null,
                "type": {
                  "kind": "INPUT_OBJECT",
                  "name": "ConnectorOrder",
                  "ofType": null
                },
                "defaultValue": null
              },
              {
                "name": "pagination",
                "description": null,
                "type": {
                  "kind": "INPUT_OBJECT",
                  "name": "OffsetPaginationInput",
                  "ofType": null
                },
                "defaultValue": null
              }
            ],
            "type": {
              "kind": "NON_NULL",
              "name": null,
              "ofType": {
                "kind": "LIST",
                "name": null,
                "ofType": {
                  "kind": "NON_NULL",
                  "name": null,
                  "ofType": {
                    "kind": "OBJECT",
                    "name": "Connector",
                    "ofType": null
                  }
                }
              }
            },
            "isDeprecated": false,
            "deprecationReason": null
          },
          {
            "name": "profile",
            "description": null,
            "args": [],
            "type": {
              "kind": "NON_NULL",
              "name": null,
              "ofType": {
                "kind": "OBJECT",
                "name": "User",
                "ofType": null
              }
            },
            "isDeprecated": false,
            "deprecationReason": null
          }
        ],
        "inputFields": null,
        "interfaces": [],
        "enumValues": null,
        "possibleTypes": null
      },
      {
        "kind": "INPUT_OBJECT",
        "name": "WorkspaceFilter",
        "description": null,
        "fields": null,
        "inputFields": [
          {
            "name": "id",
            "description": null,
            "type": {
              "kind": "SCALAR",
              "name": "UUID",
              "ofType": null
            },
            "defaultValue": null
          },
          {
            "name": "name",
            "description": null,
            "type": {
              "kind": "INPUT_OBJECT",
              "name": "StrFilterLookup",
              "ofType": null
            },
            "defaultValue": null
          },
          {
<<<<<<< HEAD
            "name": "organisation",
            "description": null,
            "args": [],
            "type": {
              "kind": "NON_NULL",
              "name": null,
              "ofType": {
                "kind": "OBJECT",
                "name": "Organisation",
                "ofType": null
              }
            },
            "isDeprecated": false,
            "deprecationReason": null
          },
          {
            "name": "nodes",
=======
            "name": "memberships",
>>>>>>> 9d180771
            "description": null,
            "type": {
              "kind": "INPUT_OBJECT",
              "name": "MembershipFilterFilterLookup",
              "ofType": null
            },
            "defaultValue": null
          }
        ],
        "interfaces": null,
        "enumValues": null,
        "possibleTypes": null
      },
      {
        "kind": "SCALAR",
        "name": "UUID",
        "description": null,
        "fields": null,
        "inputFields": null,
        "interfaces": null,
        "enumValues": null,
        "possibleTypes": null
      },
      {
        "kind": "INPUT_OBJECT",
        "name": "StrFilterLookup",
        "description": null,
        "fields": null,
        "inputFields": [
          {
            "name": "exact",
            "description": null,
            "type": {
              "kind": "SCALAR",
              "name": "String",
              "ofType": null
            },
            "defaultValue": null
          },
          {
            "name": "i_exact",
            "description": null,
            "type": {
              "kind": "SCALAR",
              "name": "String",
              "ofType": null
            },
            "defaultValue": null
          },
          {
            "name": "contains",
            "description": null,
            "type": {
              "kind": "SCALAR",
              "name": "String",
              "ofType": null
            },
            "defaultValue": null
          },
          {
            "name": "i_contains",
            "description": null,
            "type": {
              "kind": "SCALAR",
              "name": "String",
              "ofType": null
            },
            "defaultValue": null
          },
          {
            "name": "in_list",
            "description": null,
            "type": {
              "kind": "LIST",
              "name": null,
              "ofType": {
                "kind": "NON_NULL",
                "name": null,
                "ofType": {
                  "kind": "SCALAR",
                  "name": "String",
                  "ofType": null
                }
              }
            },
            "defaultValue": null
          },
          {
            "name": "gt",
            "description": null,
            "type": {
              "kind": "SCALAR",
              "name": "String",
              "ofType": null
            },
            "defaultValue": null
          },
          {
            "name": "gte",
            "description": null,
            "type": {
              "kind": "SCALAR",
              "name": "String",
              "ofType": null
            },
            "defaultValue": null
          },
          {
            "name": "lt",
            "description": null,
            "type": {
              "kind": "SCALAR",
              "name": "String",
              "ofType": null
            },
            "defaultValue": null
          },
          {
            "name": "lte",
            "description": null,
            "type": {
              "kind": "SCALAR",
              "name": "String",
              "ofType": null
            },
            "defaultValue": null
          },
          {
            "name": "starts_with",
            "description": null,
            "type": {
              "kind": "SCALAR",
              "name": "String",
              "ofType": null
            },
            "defaultValue": null
          },
          {
            "name": "i_starts_with",
            "description": null,
            "type": {
              "kind": "SCALAR",
              "name": "String",
              "ofType": null
            },
            "defaultValue": null
          },
          {
            "name": "ends_with",
            "description": null,
            "type": {
              "kind": "SCALAR",
              "name": "String",
              "ofType": null
            },
            "defaultValue": null
          },
          {
            "name": "i_ends_with",
            "description": null,
            "type": {
              "kind": "SCALAR",
              "name": "String",
              "ofType": null
            },
            "defaultValue": null
          },
          {
            "name": "range",
            "description": null,
            "type": {
              "kind": "LIST",
              "name": null,
              "ofType": {
                "kind": "NON_NULL",
                "name": null,
                "ofType": {
                  "kind": "SCALAR",
                  "name": "String",
                  "ofType": null
                }
              }
            },
            "defaultValue": null
          },
          {
            "name": "is_null",
            "description": null,
            "type": {
              "kind": "SCALAR",
              "name": "Boolean",
              "ofType": null
            },
            "defaultValue": null
          },
          {
            "name": "regex",
            "description": null,
            "type": {
              "kind": "SCALAR",
              "name": "String",
              "ofType": null
            },
            "defaultValue": null
          },
          {
            "name": "i_regex",
            "description": null,
            "type": {
              "kind": "SCALAR",
              "name": "String",
              "ofType": null
            },
            "defaultValue": null
          }
        ],
        "interfaces": null,
        "enumValues": null,
        "possibleTypes": null
      },
      {
        "kind": "SCALAR",
        "name": "String",
        "description": "The `String` scalar type represents textual data, represented as UTF-8 character sequences. The String type is most often used by GraphQL to represent free-form human-readable text.",
        "fields": null,
        "inputFields": null,
        "interfaces": null,
        "enumValues": null,
        "possibleTypes": null
      },
      {
        "kind": "SCALAR",
        "name": "Boolean",
        "description": "The `Boolean` scalar type represents `true` or `false`.",
        "fields": null,
        "inputFields": null,
        "interfaces": null,
        "enumValues": null,
        "possibleTypes": null
      },
      {
        "kind": "INPUT_OBJECT",
        "name": "MembershipFilterFilterLookup",
        "description": null,
        "fields": null,
        "inputFields": [
          {
            "name": "exact",
            "description": null,
            "type": {
              "kind": "INPUT_OBJECT",
              "name": "MembershipFilter",
              "ofType": null
            },
            "defaultValue": null
          },
          {
            "name": "i_exact",
            "description": null,
            "type": {
              "kind": "INPUT_OBJECT",
              "name": "MembershipFilter",
              "ofType": null
            },
            "defaultValue": null
          },
          {
            "name": "contains",
            "description": null,
            "type": {
              "kind": "INPUT_OBJECT",
              "name": "MembershipFilter",
              "ofType": null
            },
            "defaultValue": null
          },
          {
            "name": "i_contains",
            "description": null,
            "type": {
              "kind": "INPUT_OBJECT",
              "name": "MembershipFilter",
              "ofType": null
            },
            "defaultValue": null
          },
          {
            "name": "in_list",
            "description": null,
            "type": {
              "kind": "LIST",
              "name": null,
              "ofType": {
                "kind": "NON_NULL",
                "name": null,
                "ofType": {
                  "kind": "INPUT_OBJECT",
                  "name": "MembershipFilter",
                  "ofType": null
                }
              }
            },
            "defaultValue": null
          },
          {
            "name": "gt",
            "description": null,
            "type": {
              "kind": "INPUT_OBJECT",
              "name": "MembershipFilter",
              "ofType": null
            },
            "defaultValue": null
          },
          {
            "name": "gte",
            "description": null,
            "type": {
              "kind": "INPUT_OBJECT",
              "name": "MembershipFilter",
              "ofType": null
            },
            "defaultValue": null
          },
          {
            "name": "lt",
            "description": null,
            "type": {
              "kind": "INPUT_OBJECT",
              "name": "MembershipFilter",
              "ofType": null
            },
            "defaultValue": null
          },
          {
            "name": "lte",
            "description": null,
            "type": {
              "kind": "INPUT_OBJECT",
              "name": "MembershipFilter",
              "ofType": null
            },
            "defaultValue": null
          },
          {
            "name": "starts_with",
            "description": null,
            "type": {
              "kind": "INPUT_OBJECT",
              "name": "MembershipFilter",
              "ofType": null
            },
            "defaultValue": null
          },
          {
            "name": "i_starts_with",
            "description": null,
            "type": {
              "kind": "INPUT_OBJECT",
              "name": "MembershipFilter",
              "ofType": null
            },
            "defaultValue": null
          },
          {
            "name": "ends_with",
            "description": null,
            "type": {
              "kind": "INPUT_OBJECT",
              "name": "MembershipFilter",
              "ofType": null
            },
            "defaultValue": null
          },
          {
            "name": "i_ends_with",
            "description": null,
            "type": {
              "kind": "INPUT_OBJECT",
              "name": "MembershipFilter",
              "ofType": null
            },
            "defaultValue": null
          },
          {
            "name": "range",
            "description": null,
            "type": {
              "kind": "LIST",
              "name": null,
              "ofType": {
                "kind": "NON_NULL",
                "name": null,
                "ofType": {
                  "kind": "INPUT_OBJECT",
                  "name": "MembershipFilter",
                  "ofType": null
                }
              }
            },
            "defaultValue": null
          },
          {
            "name": "is_null",
            "description": null,
            "type": {
              "kind": "SCALAR",
              "name": "Boolean",
              "ofType": null
            },
            "defaultValue": null
          },
          {
            "name": "regex",
            "description": null,
            "type": {
              "kind": "SCALAR",
              "name": "String",
              "ofType": null
            },
            "defaultValue": null
          },
          {
            "name": "i_regex",
            "description": null,
            "type": {
              "kind": "SCALAR",
              "name": "String",
              "ofType": null
            },
            "defaultValue": null
          }
        ],
        "interfaces": null,
        "enumValues": null,
        "possibleTypes": null
      },
      {
        "kind": "INPUT_OBJECT",
        "name": "MembershipFilter",
        "description": null,
        "fields": null,
        "inputFields": [
          {
            "name": "id",
            "description": null,
            "type": {
              "kind": "INPUT_OBJECT",
              "name": "UUIDFilterLookup",
              "ofType": null
            },
            "defaultValue": null
          },
          {
            "name": "role",
            "description": null,
            "type": {
              "kind": "INPUT_OBJECT",
              "name": "StrFilterLookup",
              "ofType": null
            },
            "defaultValue": null
          },
          {
            "name": "is_active",
            "description": null,
            "type": {
              "kind": "SCALAR",
              "name": "Boolean",
              "ofType": null
            },
            "defaultValue": null
          },
          {
            "name": "user",
            "description": null,
            "type": {
              "kind": "INPUT_OBJECT",
              "name": "UserFilter",
              "ofType": null
            },
            "defaultValue": null
          },
          {
            "name": "workspace",
            "description": null,
            "type": {
              "kind": "INPUT_OBJECT",
              "name": "WorkspaceFilter",
              "ofType": null
            },
            "defaultValue": null
          },
          {
            "name": "created_at",
            "description": null,
            "type": {
              "kind": "INPUT_OBJECT",
              "name": "DatetimeFilterLookup",
              "ofType": null
            },
            "defaultValue": null
          }
        ],
        "interfaces": null,
        "enumValues": null,
        "possibleTypes": null
      },
      {
        "kind": "INPUT_OBJECT",
        "name": "UUIDFilterLookup",
        "description": null,
        "fields": null,
        "inputFields": [
          {
            "name": "exact",
            "description": null,
            "type": {
              "kind": "SCALAR",
              "name": "UUID",
              "ofType": null
            },
            "defaultValue": null
          },
          {
            "name": "i_exact",
            "description": null,
            "type": {
              "kind": "SCALAR",
              "name": "UUID",
              "ofType": null
            },
            "defaultValue": null
          },
          {
            "name": "contains",
            "description": null,
            "type": {
              "kind": "SCALAR",
              "name": "UUID",
              "ofType": null
            },
            "defaultValue": null
          },
          {
            "name": "i_contains",
            "description": null,
            "type": {
              "kind": "SCALAR",
              "name": "UUID",
              "ofType": null
            },
            "defaultValue": null
          },
          {
            "name": "in_list",
            "description": null,
            "type": {
              "kind": "LIST",
              "name": null,
              "ofType": {
                "kind": "NON_NULL",
                "name": null,
                "ofType": {
                  "kind": "SCALAR",
                  "name": "UUID",
                  "ofType": null
                }
              }
            },
            "defaultValue": null
          },
          {
            "name": "gt",
            "description": null,
            "type": {
              "kind": "SCALAR",
              "name": "UUID",
              "ofType": null
            },
            "defaultValue": null
          },
          {
            "name": "gte",
            "description": null,
<<<<<<< HEAD
            "args": [
              {
                "name": "id",
                "description": null,
                "type": {
                  "kind": "NON_NULL",
                  "name": null,
                  "ofType": {
                    "kind": "SCALAR",
                    "name": "ID",
                    "ofType": null
                  }
                },
                "defaultValue": null
              }
            ],
=======
>>>>>>> 9d180771
            "type": {
              "kind": "SCALAR",
              "name": "UUID",
              "ofType": null
            },
            "defaultValue": null
          },
          {
            "name": "lt",
            "description": null,
<<<<<<< HEAD
            "args": [
              {
                "name": "id",
                "description": null,
                "type": {
                  "kind": "NON_NULL",
                  "name": null,
                  "ofType": {
                    "kind": "SCALAR",
                    "name": "ID",
                    "ofType": null
                  }
                },
                "defaultValue": null
              }
            ],
=======
>>>>>>> 9d180771
            "type": {
              "kind": "SCALAR",
              "name": "UUID",
              "ofType": null
            },
            "defaultValue": null
          },
          {
            "name": "lte",
            "description": null,
<<<<<<< HEAD
            "args": [
              {
                "name": "id",
                "description": null,
                "type": {
                  "kind": "NON_NULL",
                  "name": null,
                  "ofType": {
                    "kind": "SCALAR",
                    "name": "ID",
                    "ofType": null
                  }
                },
                "defaultValue": null
              }
            ],
=======
>>>>>>> 9d180771
            "type": {
              "kind": "SCALAR",
              "name": "UUID",
              "ofType": null
            },
            "defaultValue": null
          },
          {
            "name": "starts_with",
            "description": null,
<<<<<<< HEAD
            "args": [
              {
                "name": "id",
                "description": null,
                "type": {
                  "kind": "NON_NULL",
                  "name": null,
                  "ofType": {
                    "kind": "SCALAR",
                    "name": "ID",
                    "ofType": null
                  }
                },
                "defaultValue": null
              }
            ],
=======
>>>>>>> 9d180771
            "type": {
              "kind": "SCALAR",
              "name": "UUID",
              "ofType": null
            },
<<<<<<< HEAD
            "isDeprecated": false,
            "deprecationReason": null
          }
        ],
        "inputFields": null,
        "interfaces": [],
        "enumValues": null,
        "possibleTypes": null
      },
      {
        "kind": "SCALAR",
        "name": "UUID",
        "description": null,
        "fields": null,
        "inputFields": null,
        "interfaces": null,
        "enumValues": null,
        "possibleTypes": null
      },
      {
        "kind": "SCALAR",
        "name": "String",
        "description": "The `String` scalar type represents textual data, represented as UTF-8 character sequences. The String type is most often used by GraphQL to represent free-form human-readable text.",
        "fields": null,
        "inputFields": null,
        "interfaces": null,
        "enumValues": null,
        "possibleTypes": null
      },
      {
        "kind": "OBJECT",
        "name": "Organisation",
        "description": null,
        "fields": [
          {
            "name": "id",
            "description": null,
            "args": [],
            "type": {
              "kind": "NON_NULL",
              "name": null,
              "ofType": {
                "kind": "SCALAR",
                "name": "UUID",
                "ofType": null
              }
            },
            "isDeprecated": false,
            "deprecationReason": null
          },
          {
            "name": "name",
            "description": null,
            "args": [],
            "type": {
              "kind": "NON_NULL",
              "name": null,
              "ofType": {
                "kind": "SCALAR",
                "name": "String",
                "ofType": null
              }
            },
            "isDeprecated": false,
            "deprecationReason": null
          }
        ],
        "inputFields": null,
        "interfaces": [],
        "enumValues": null,
        "possibleTypes": null
      },
      {
        "kind": "INPUT_OBJECT",
        "name": "NodeFilter",
        "description": null,
        "fields": null,
        "inputFields": [
=======
            "defaultValue": null
          },
          {
            "name": "i_starts_with",
            "description": null,
            "type": {
              "kind": "SCALAR",
              "name": "UUID",
              "ofType": null
            },
            "defaultValue": null
          },
          {
            "name": "ends_with",
            "description": null,
            "type": {
              "kind": "SCALAR",
              "name": "UUID",
              "ofType": null
            },
            "defaultValue": null
          },
>>>>>>> 9d180771
          {
            "name": "i_ends_with",
            "description": null,
            "type": {
              "kind": "SCALAR",
              "name": "UUID",
              "ofType": null
            },
            "defaultValue": null
          },
          {
            "name": "range",
            "description": null,
            "type": {
              "kind": "LIST",
              "name": null,
              "ofType": {
                "kind": "NON_NULL",
                "name": null,
                "ofType": {
                  "kind": "SCALAR",
                  "name": "UUID",
                  "ofType": null
                }
              }
            },
            "defaultValue": null
          },
          {
            "name": "is_null",
            "description": null,
            "type": {
              "kind": "SCALAR",
              "name": "Boolean",
              "ofType": null
            },
            "defaultValue": null
          },
          {
            "name": "regex",
            "description": null,
            "type": {
              "kind": "SCALAR",
              "name": "String",
              "ofType": null
            },
            "defaultValue": null
          },
          {
            "name": "i_regex",
            "description": null,
            "type": {
              "kind": "SCALAR",
              "name": "String",
              "ofType": null
            },
            "defaultValue": null
          }
        ],
        "interfaces": null,
        "enumValues": null,
        "possibleTypes": null
      },
      {
        "kind": "INPUT_OBJECT",
        "name": "UserFilter",
        "description": null,
        "fields": null,
        "inputFields": [
          {
            "name": "username",
            "description": null,
            "type": {
              "kind": "INPUT_OBJECT",
              "name": "StrFilterLookup",
              "ofType": null
            },
            "defaultValue": null
          },
          {
            "name": "first_name",
            "description": null,
            "type": {
              "kind": "SCALAR",
              "name": "String",
              "ofType": null
            },
            "defaultValue": null
          },
          {
            "name": "last_name",
            "description": null,
            "type": {
              "kind": "SCALAR",
              "name": "String",
              "ofType": null
            },
            "defaultValue": null
          },
          {
            "name": "created_at",
            "description": null,
            "type": {
              "kind": "INPUT_OBJECT",
              "name": "DatetimeFilterLookup",
              "ofType": null
            },
            "defaultValue": null
          },
          {
            "name": "updated_at",
            "description": null,
            "type": {
              "kind": "INPUT_OBJECT",
              "name": "DatetimeFilterLookup",
              "ofType": null
            },
            "defaultValue": null
          }
        ],
        "interfaces": null,
        "enumValues": null,
        "possibleTypes": null
      },
      {
        "kind": "INPUT_OBJECT",
        "name": "DatetimeFilterLookup",
        "description": null,
        "fields": null,
        "inputFields": [
          {
            "name": "exact",
            "description": null,
            "type": {
              "kind": "SCALAR",
              "name": "DateTime",
              "ofType": null
            },
            "defaultValue": null
          },
          {
            "name": "i_exact",
            "description": null,
            "type": {
              "kind": "SCALAR",
              "name": "DateTime",
              "ofType": null
            },
            "defaultValue": null
          },
          {
            "name": "contains",
            "description": null,
            "type": {
              "kind": "SCALAR",
              "name": "DateTime",
              "ofType": null
            },
            "defaultValue": null
          },
          {
            "name": "i_contains",
            "description": null,
            "type": {
              "kind": "SCALAR",
              "name": "DateTime",
              "ofType": null
            },
            "defaultValue": null
          },
          {
            "name": "in_list",
            "description": null,
            "type": {
              "kind": "LIST",
              "name": null,
              "ofType": {
                "kind": "NON_NULL",
                "name": null,
                "ofType": {
                  "kind": "SCALAR",
                  "name": "DateTime",
                  "ofType": null
                }
              }
            },
            "defaultValue": null
          },
          {
            "name": "gt",
            "description": null,
            "type": {
              "kind": "SCALAR",
              "name": "DateTime",
              "ofType": null
            },
            "defaultValue": null
          },
          {
            "name": "gte",
            "description": null,
            "type": {
              "kind": "SCALAR",
              "name": "DateTime",
              "ofType": null
            },
            "defaultValue": null
          },
          {
            "name": "lt",
            "description": null,
            "type": {
              "kind": "SCALAR",
              "name": "DateTime",
              "ofType": null
            },
            "defaultValue": null
          },
          {
            "name": "lte",
            "description": null,
            "type": {
              "kind": "SCALAR",
              "name": "DateTime",
              "ofType": null
            },
            "defaultValue": null
          },
          {
            "name": "starts_with",
            "description": null,
            "type": {
              "kind": "SCALAR",
              "name": "DateTime",
              "ofType": null
            },
            "defaultValue": null
          },
          {
            "name": "i_starts_with",
            "description": null,
            "type": {
              "kind": "SCALAR",
              "name": "DateTime",
              "ofType": null
            },
            "defaultValue": null
          },
          {
            "name": "ends_with",
            "description": null,
            "type": {
              "kind": "SCALAR",
              "name": "DateTime",
              "ofType": null
            },
            "defaultValue": null
          },
          {
            "name": "i_ends_with",
            "description": null,
            "type": {
              "kind": "SCALAR",
              "name": "DateTime",
              "ofType": null
            },
            "defaultValue": null
          },
          {
            "name": "range",
            "description": null,
            "type": {
              "kind": "LIST",
              "name": null,
              "ofType": {
                "kind": "NON_NULL",
                "name": null,
                "ofType": {
                  "kind": "SCALAR",
                  "name": "DateTime",
                  "ofType": null
                }
              }
            },
            "defaultValue": null
          },
          {
            "name": "is_null",
            "description": null,
            "type": {
              "kind": "SCALAR",
              "name": "Boolean",
              "ofType": null
            },
            "defaultValue": null
          },
          {
            "name": "regex",
            "description": null,
            "type": {
              "kind": "SCALAR",
              "name": "String",
              "ofType": null
            },
            "defaultValue": null
          },
          {
            "name": "i_regex",
            "description": null,
            "type": {
              "kind": "SCALAR",
              "name": "String",
              "ofType": null
            },
            "defaultValue": null
          }
        ],
        "interfaces": null,
        "enumValues": null,
        "possibleTypes": null
      },
      {
        "kind": "SCALAR",
        "name": "DateTime",
        "description": "Date with time (isoformat)",
        "fields": null,
        "inputFields": null,
        "interfaces": null,
        "enumValues": null,
        "possibleTypes": null
      },
      {
        "kind": "INPUT_OBJECT",
        "name": "WorkspaceOrder",
        "description": null,
        "fields": null,
        "inputFields": [
          {
            "name": "id",
            "description": null,
            "type": {
              "kind": "ENUM",
              "name": "Ordering",
              "ofType": null
            },
            "defaultValue": null
          },
          {
            "name": "name",
            "description": null,
            "type": {
              "kind": "ENUM",
              "name": "Ordering",
              "ofType": null
            },
            "defaultValue": null
          }
        ],
        "interfaces": null,
        "enumValues": null,
        "possibleTypes": null
      },
      {
        "kind": "ENUM",
        "name": "Ordering",
        "description": null,
        "fields": null,
        "inputFields": null,
        "interfaces": null,
        "enumValues": [
          {
            "name": "ASC",
            "description": null,
            "isDeprecated": false,
            "deprecationReason": null
          },
          {
            "name": "DESC",
            "description": null,
            "isDeprecated": false,
            "deprecationReason": null
          }
        ],
        "possibleTypes": null
      },
      {
        "kind": "INPUT_OBJECT",
        "name": "OffsetPaginationInput",
        "description": null,
        "fields": null,
        "inputFields": [
          {
            "name": "offset",
            "description": null,
            "type": {
              "kind": "NON_NULL",
              "name": null,
              "ofType": {
                "kind": "SCALAR",
                "name": "Int",
                "ofType": null
              }
            },
            "defaultValue": "0"
          },
          {
            "name": "limit",
            "description": null,
            "type": {
              "kind": "NON_NULL",
              "name": null,
              "ofType": {
                "kind": "SCALAR",
                "name": "Int",
                "ofType": null
              }
            },
            "defaultValue": "-1"
          }
        ],
        "interfaces": null,
        "enumValues": null,
        "possibleTypes": null
      },
      {
        "kind": "SCALAR",
        "name": "Int",
        "description": "The `Int` scalar type represents non-fractional signed whole numeric values. Int can represent values between -(2^31) and 2^31 - 1.",
        "fields": null,
        "inputFields": null,
        "interfaces": null,
        "enumValues": null,
        "possibleTypes": null
      },
      {
        "kind": "OBJECT",
        "name": "Workspace",
        "description": null,
        "fields": [
          {
            "name": "id",
            "description": null,
            "args": [],
            "type": {
              "kind": "NON_NULL",
              "name": null,
              "ofType": {
                "kind": "SCALAR",
                "name": "UUID",
                "ofType": null
              }
            },
            "isDeprecated": false,
            "deprecationReason": null
          },
          {
            "name": "name",
            "description": null,
            "args": [],
            "type": {
              "kind": "NON_NULL",
              "name": null,
              "ofType": {
                "kind": "SCALAR",
                "name": "String",
                "ofType": null
              }
            },
            "isDeprecated": false,
            "deprecationReason": null
          },
          {
            "name": "nodes",
            "description": null,
            "args": [
              {
                "name": "filters",
                "description": null,
                "type": {
                  "kind": "INPUT_OBJECT",
                  "name": "NodeFilter",
                  "ofType": null
                },
                "defaultValue": null
              },
              {
                "name": "order",
                "description": null,
                "type": {
                  "kind": "INPUT_OBJECT",
                  "name": "NodeOrder",
                  "ofType": null
                },
                "defaultValue": null
              },
              {
                "name": "pagination",
                "description": null,
                "type": {
                  "kind": "INPUT_OBJECT",
                  "name": "OffsetPaginationInput",
                  "ofType": null
                },
                "defaultValue": null
              }
            ],
            "type": {
              "kind": "NON_NULL",
              "name": null,
              "ofType": {
                "kind": "LIST",
                "name": null,
                "ofType": {
                  "kind": "NON_NULL",
                  "name": null,
                  "ofType": {
                    "kind": "OBJECT",
                    "name": "Node",
                    "ofType": null
                  }
                }
              }
            },
            "isDeprecated": false,
            "deprecationReason": null
          },
          {
            "name": "edges",
            "description": null,
            "args": [
              {
                "name": "filters",
                "description": null,
                "type": {
                  "kind": "INPUT_OBJECT",
                  "name": "EdgeFilter",
                  "ofType": null
                },
                "defaultValue": null
              },
              {
                "name": "order",
                "description": null,
                "type": {
                  "kind": "INPUT_OBJECT",
                  "name": "EdgeOrder",
                  "ofType": null
                },
                "defaultValue": null
              },
              {
                "name": "pagination",
                "description": null,
                "type": {
                  "kind": "INPUT_OBJECT",
                  "name": "OffsetPaginationInput",
                  "ofType": null
                },
                "defaultValue": null
              }
            ],
            "type": {
              "kind": "NON_NULL",
              "name": null,
              "ofType": {
                "kind": "LIST",
                "name": null,
                "ofType": {
                  "kind": "NON_NULL",
                  "name": null,
                  "ofType": {
                    "kind": "OBJECT",
                    "name": "Edge",
                    "ofType": null
                  }
                }
              }
            },
            "isDeprecated": false,
            "deprecationReason": null
          },
          {
            "name": "connections",
            "description": null,
            "args": [
              {
                "name": "filters",
                "description": null,
                "type": {
                  "kind": "INPUT_OBJECT",
                  "name": "ConnectionFilter",
                  "ofType": null
                },
                "defaultValue": null
              },
              {
                "name": "order",
                "description": null,
                "type": {
                  "kind": "INPUT_OBJECT",
                  "name": "ConnectionOrder",
                  "ofType": null
                },
                "defaultValue": null
              },
              {
                "name": "pagination",
                "description": null,
                "type": {
                  "kind": "INPUT_OBJECT",
                  "name": "OffsetPaginationInput",
                  "ofType": null
                },
                "defaultValue": null
              }
            ],
            "type": {
              "kind": "NON_NULL",
              "name": null,
              "ofType": {
                "kind": "LIST",
                "name": null,
                "ofType": {
                  "kind": "NON_NULL",
                  "name": null,
                  "ofType": {
                    "kind": "OBJECT",
                    "name": "Connection",
                    "ofType": null
                  }
                }
              }
            },
            "isDeprecated": false,
            "deprecationReason": null
          },
          {
            "name": "runs",
            "description": null,
            "args": [
              {
                "name": "order",
                "description": null,
                "type": {
                  "kind": "INPUT_OBJECT",
                  "name": "RunOrder",
                  "ofType": null
                },
                "defaultValue": null
              },
              {
                "name": "pagination",
                "description": null,
                "type": {
                  "kind": "INPUT_OBJECT",
                  "name": "OffsetPaginationInput",
                  "ofType": null
                },
                "defaultValue": null
              }
            ],
            "type": {
              "kind": "NON_NULL",
              "name": null,
              "ofType": {
                "kind": "LIST",
                "name": null,
                "ofType": {
                  "kind": "NON_NULL",
                  "name": null,
                  "ofType": {
                    "kind": "OBJECT",
                    "name": "Run",
                    "ofType": null
                  }
                }
              }
            },
            "isDeprecated": false,
            "deprecationReason": null
          },
          {
            "name": "memberships",
            "description": null,
            "args": [
              {
                "name": "filters",
                "description": null,
                "type": {
                  "kind": "INPUT_OBJECT",
                  "name": "MembershipFilter",
                  "ofType": null
                },
                "defaultValue": null
              },
              {
                "name": "order",
                "description": null,
                "type": {
                  "kind": "INPUT_OBJECT",
                  "name": "MembershipOrder",
                  "ofType": null
                },
                "defaultValue": null
              },
              {
                "name": "pagination",
                "description": null,
                "type": {
                  "kind": "INPUT_OBJECT",
                  "name": "OffsetPaginationInput",
                  "ofType": null
                },
                "defaultValue": null
              }
            ],
            "type": {
              "kind": "NON_NULL",
              "name": null,
              "ofType": {
                "kind": "LIST",
                "name": null,
                "ofType": {
                  "kind": "NON_NULL",
                  "name": null,
                  "ofType": {
                    "kind": "OBJECT",
                    "name": "Membership",
                    "ofType": null
                  }
                }
              }
            },
            "isDeprecated": false,
            "deprecationReason": null
          },
          {
            "name": "api_keys",
            "description": null,
            "args": [
              {
                "name": "filters",
                "description": null,
                "type": {
                  "kind": "INPUT_OBJECT",
                  "name": "WorkspaceAPIKeyFilter",
                  "ofType": null
                },
                "defaultValue": null
              },
              {
                "name": "order",
                "description": null,
                "type": {
                  "kind": "INPUT_OBJECT",
                  "name": "WorkspaceAPIKeyOrder",
                  "ofType": null
                },
                "defaultValue": null
              },
              {
                "name": "pagination",
                "description": null,
                "type": {
                  "kind": "INPUT_OBJECT",
                  "name": "OffsetPaginationInput",
                  "ofType": null
                },
                "defaultValue": null
              }
            ],
            "type": {
              "kind": "NON_NULL",
              "name": null,
              "ofType": {
                "kind": "LIST",
                "name": null,
                "ofType": {
                  "kind": "NON_NULL",
                  "name": null,
                  "ofType": {
                    "kind": "OBJECT",
                    "name": "WorkspaceAPIKey",
                    "ofType": null
                  }
                }
              }
            },
            "isDeprecated": false,
            "deprecationReason": null
          },
          {
            "name": "created_at",
            "description": null,
            "args": [],
            "type": {
              "kind": "NON_NULL",
              "name": null,
              "ofType": {
                "kind": "SCALAR",
                "name": "DateTime",
                "ofType": null
              }
            },
            "isDeprecated": false,
            "deprecationReason": null
          },
          {
            "name": "updated_at",
            "description": null,
            "args": [],
            "type": {
              "kind": "NON_NULL",
              "name": null,
              "ofType": {
                "kind": "SCALAR",
                "name": "DateTime",
                "ofType": null
              }
            },
            "isDeprecated": false,
            "deprecationReason": null
          },
          {
            "name": "connection",
            "description": null,
            "args": [
              {
                "name": "pk",
                "description": null,
                "type": {
                  "kind": "NON_NULL",
                  "name": null,
                  "ofType": {
                    "kind": "SCALAR",
                    "name": "ID",
                    "ofType": null
                  }
                },
                "defaultValue": null
              }
            ],
            "type": {
              "kind": "NON_NULL",
              "name": null,
              "ofType": {
                "kind": "OBJECT",
                "name": "Connection",
                "ofType": null
              }
            },
            "isDeprecated": false,
            "deprecationReason": null
          },
          {
            "name": "edge",
            "description": null,
            "args": [
              {
                "name": "pk",
                "description": null,
                "type": {
                  "kind": "NON_NULL",
                  "name": null,
                  "ofType": {
                    "kind": "SCALAR",
                    "name": "ID",
                    "ofType": null
                  }
                },
                "defaultValue": null
              }
            ],
            "type": {
              "kind": "NON_NULL",
              "name": null,
              "ofType": {
                "kind": "OBJECT",
                "name": "Edge",
                "ofType": null
              }
            },
            "isDeprecated": false,
            "deprecationReason": null
          },
          {
            "name": "node",
            "description": null,
            "args": [
              {
                "name": "pk",
                "description": null,
                "type": {
                  "kind": "NON_NULL",
                  "name": null,
                  "ofType": {
                    "kind": "SCALAR",
                    "name": "ID",
                    "ofType": null
                  }
                },
                "defaultValue": null
              }
            ],
            "type": {
              "kind": "NON_NULL",
              "name": null,
              "ofType": {
                "kind": "OBJECT",
                "name": "Node",
                "ofType": null
              }
            },
            "isDeprecated": false,
            "deprecationReason": null
          },
          {
            "name": "other_edges",
            "description": null,
            "args": [],
            "type": {
              "kind": "NON_NULL",
              "name": null,
              "ofType": {
                "kind": "LIST",
                "name": null,
                "ofType": {
                  "kind": "NON_NULL",
                  "name": null,
                  "ofType": {
                    "kind": "OBJECT",
                    "name": "Edge",
                    "ofType": null
                  }
                }
              }
            },
            "isDeprecated": false,
            "deprecationReason": null
          },
          {
            "name": "other_edges_count",
            "description": null,
            "args": [],
            "type": {
              "kind": "NON_NULL",
              "name": null,
              "ofType": {
                "kind": "SCALAR",
                "name": "Int",
                "ofType": null
              }
            },
            "isDeprecated": false,
            "deprecationReason": null
          },
          {
            "name": "run",
            "description": null,
            "args": [
              {
                "name": "pk",
                "description": null,
                "type": {
                  "kind": "NON_NULL",
                  "name": null,
                  "ofType": {
                    "kind": "SCALAR",
                    "name": "ID",
                    "ofType": null
                  }
                },
                "defaultValue": null
              }
            ],
            "type": {
              "kind": "NON_NULL",
              "name": null,
              "ofType": {
                "kind": "OBJECT",
                "name": "Run",
                "ofType": null
              }
            },
            "isDeprecated": false,
            "deprecationReason": null
          },
          {
            "name": "table",
            "description": null,
            "args": [
              {
                "name": "pk",
                "description": null,
                "type": {
                  "kind": "NON_NULL",
                  "name": null,
                  "ofType": {
                    "kind": "SCALAR",
                    "name": "ID",
                    "ofType": null
                  }
                },
                "defaultValue": null
              }
            ],
            "type": {
              "kind": "NON_NULL",
              "name": null,
              "ofType": {
                "kind": "OBJECT",
                "name": "Table",
                "ofType": null
              }
            },
            "isDeprecated": false,
            "deprecationReason": null
          },
          {
            "name": "tables",
            "description": null,
            "args": [
              {
                "name": "pagination",
                "description": null,
                "type": {
                  "kind": "INPUT_OBJECT",
                  "name": "OffsetPaginationInput",
                  "ofType": null
                },
                "defaultValue": "null"
              }
            ],
            "type": {
              "kind": "NON_NULL",
              "name": null,
              "ofType": {
                "kind": "LIST",
                "name": null,
                "ofType": {
                  "kind": "NON_NULL",
                  "name": null,
                  "ofType": {
                    "kind": "OBJECT",
                    "name": "Table",
                    "ofType": null
                  }
                }
              }
            },
            "isDeprecated": false,
            "deprecationReason": null
          },
          {
            "name": "tables_count",
            "description": null,
            "args": [],
            "type": {
              "kind": "NON_NULL",
              "name": null,
              "ofType": {
                "kind": "SCALAR",
                "name": "Int",
                "ofType": null
              }
            },
            "isDeprecated": false,
            "deprecationReason": null
          }
        ],
        "inputFields": null,
        "interfaces": [],
        "enumValues": null,
        "possibleTypes": null
      },
      {
        "kind": "INPUT_OBJECT",
        "name": "NodeFilter",
        "description": null,
        "fields": null,
        "inputFields": [
          {
            "name": "id",
            "description": null,
            "type": {
              "kind": "INPUT_OBJECT",
              "name": "UUIDFilterLookup",
              "ofType": null
            },
            "defaultValue": null
          },
          {
            "name": "namespace",
            "description": null,
            "type": {
              "kind": "INPUT_OBJECT",
              "name": "StrFilterLookup",
              "ofType": null
            },
            "defaultValue": null
          },
          {
            "name": "name",
            "description": null,
            "type": {
              "kind": "INPUT_OBJECT",
              "name": "StrFilterLookup",
              "ofType": null
            },
            "defaultValue": null
          },
          {
            "name": "display_name",
            "description": null,
            "type": {
              "kind": "INPUT_OBJECT",
              "name": "StrFilterLookup",
              "ofType": null
            },
            "defaultValue": null
          },
          {
            "name": "data_source",
            "description": null,
            "type": {
              "kind": "INPUT_OBJECT",
              "name": "StrFilterLookup",
              "ofType": null
            },
            "defaultValue": null
          },
          {
            "name": "is_active",
            "description": null,
            "type": {
              "kind": "SCALAR",
              "name": "Boolean",
              "ofType": null
            },
            "defaultValue": null
          },
          {
            "name": "created_at",
            "description": null,
            "type": {
              "kind": "INPUT_OBJECT",
              "name": "DatetimeFilterLookup",
              "ofType": null
            },
            "defaultValue": null
          },
          {
            "name": "updated_at",
            "description": null,
            "type": {
              "kind": "INPUT_OBJECT",
              "name": "DatetimeFilterLookup",
              "ofType": null
            },
            "defaultValue": null
          },
          {
            "name": "source_edges",
            "description": null,
            "type": {
              "kind": "INPUT_OBJECT",
              "name": "EdgeFilter",
              "ofType": null
            },
            "defaultValue": null
          },
          {
            "name": "destination_edges",
            "description": null,
            "type": {
              "kind": "INPUT_OBJECT",
              "name": "EdgeFilter",
              "ofType": null
            },
            "defaultValue": null
          }
        ],
        "interfaces": null,
        "enumValues": null,
        "possibleTypes": null
      },
      {
        "kind": "INPUT_OBJECT",
        "name": "EdgeFilter",
        "description": null,
        "fields": null,
        "inputFields": [
          {
            "name": "id",
            "description": null,
            "type": {
              "kind": "INPUT_OBJECT",
              "name": "UUIDFilterLookup",
              "ofType": null
            },
            "defaultValue": null
          },
          {
            "name": "namespace",
            "description": null,
            "type": {
              "kind": "INPUT_OBJECT",
              "name": "StrFilterLookup",
              "ofType": null
            },
            "defaultValue": null
          },
          {
            "name": "name",
            "description": null,
            "type": {
              "kind": "INPUT_OBJECT",
              "name": "StrFilterLookup",
              "ofType": null
            },
            "defaultValue": null
          },
          {
            "name": "display_name",
            "description": null,
            "type": {
              "kind": "INPUT_OBJECT",
              "name": "StrFilterLookup",
              "ofType": null
            },
            "defaultValue": null
          },
          {
            "name": "data_source",
            "description": null,
            "type": {
              "kind": "INPUT_OBJECT",
              "name": "StrFilterLookup",
              "ofType": null
            },
            "defaultValue": null
          },
          {
            "name": "is_active",
            "description": null,
            "type": {
              "kind": "SCALAR",
              "name": "Boolean",
              "ofType": null
            },
            "defaultValue": null
          },
          {
            "name": "source",
            "description": null,
            "type": {
              "kind": "INPUT_OBJECT",
              "name": "NodeFilter",
              "ofType": null
            },
            "defaultValue": null
          },
          {
            "name": "destination",
            "description": null,
            "type": {
              "kind": "INPUT_OBJECT",
              "name": "NodeFilter",
              "ofType": null
            },
            "defaultValue": null
          },
          {
            "name": "created_at",
            "description": null,
            "type": {
              "kind": "INPUT_OBJECT",
              "name": "DatetimeFilterLookup",
              "ofType": null
            },
            "defaultValue": null
          },
          {
            "name": "updated_at",
            "description": null,
            "type": {
              "kind": "INPUT_OBJECT",
              "name": "DatetimeFilterLookup",
              "ofType": null
            },
            "defaultValue": null
          }
        ],
        "interfaces": null,
        "enumValues": null,
        "possibleTypes": null
      },
      {
        "kind": "INPUT_OBJECT",
        "name": "NodeOrder",
        "description": null,
        "fields": null,
        "inputFields": [
          {
            "name": "id",
            "description": null,
            "type": {
              "kind": "ENUM",
              "name": "Ordering",
              "ofType": null
            },
            "defaultValue": null
          },
          {
            "name": "namespace",
            "description": null,
            "type": {
              "kind": "ENUM",
              "name": "Ordering",
              "ofType": null
            },
            "defaultValue": null
          },
          {
            "name": "name",
            "description": null,
            "type": {
              "kind": "ENUM",
              "name": "Ordering",
              "ofType": null
            },
            "defaultValue": null
          },
          {
            "name": "display_name",
            "description": null,
            "type": {
              "kind": "ENUM",
              "name": "Ordering",
              "ofType": null
            },
            "defaultValue": null
          },
          {
            "name": "data_source",
            "description": null,
            "type": {
              "kind": "ENUM",
              "name": "Ordering",
              "ofType": null
            },
            "defaultValue": null
          },
          {
            "name": "is_active",
            "description": null,
            "type": {
              "kind": "ENUM",
              "name": "Ordering",
              "ofType": null
            },
            "defaultValue": null
          },
          {
            "name": "created_at",
            "description": null,
            "type": {
              "kind": "ENUM",
              "name": "Ordering",
              "ofType": null
            },
            "defaultValue": null
          },
          {
            "name": "updated_at",
            "description": null,
            "type": {
              "kind": "ENUM",
              "name": "Ordering",
              "ofType": null
            },
            "defaultValue": null
          }
        ],
        "interfaces": null,
        "enumValues": null,
        "possibleTypes": null
      },
      {
        "kind": "OBJECT",
        "name": "Node",
        "description": null,
        "fields": [
          {
            "name": "id",
            "description": null,
            "args": [],
            "type": {
              "kind": "NON_NULL",
              "name": null,
              "ofType": {
                "kind": "SCALAR",
                "name": "UUID",
                "ofType": null
              }
            },
            "isDeprecated": false,
            "deprecationReason": null
          },
          {
            "name": "namespace",
            "description": null,
            "args": [],
            "type": {
              "kind": "NON_NULL",
              "name": null,
              "ofType": {
                "kind": "SCALAR",
                "name": "String",
                "ofType": null
              }
            },
            "isDeprecated": false,
            "deprecationReason": null
          },
          {
            "name": "name",
            "description": null,
            "args": [],
            "type": {
              "kind": "NON_NULL",
              "name": null,
              "ofType": {
                "kind": "SCALAR",
                "name": "String",
                "ofType": null
              }
            },
            "isDeprecated": false,
            "deprecationReason": null
          },
          {
            "name": "display_name",
            "description": null,
            "args": [],
            "type": {
              "kind": "NON_NULL",
              "name": null,
              "ofType": {
                "kind": "SCALAR",
                "name": "String",
                "ofType": null
              }
            },
            "isDeprecated": false,
            "deprecationReason": null
          },
          {
            "name": "data_source",
            "description": null,
            "args": [],
            "type": {
              "kind": "NON_NULL",
              "name": null,
              "ofType": {
                "kind": "SCALAR",
                "name": "String",
                "ofType": null
              }
            },
            "isDeprecated": false,
            "deprecationReason": null
          },
          {
            "name": "metadata",
            "description": null,
            "args": [],
            "type": {
              "kind": "NON_NULL",
              "name": null,
              "ofType": {
                "kind": "SCALAR",
                "name": "JSON",
                "ofType": null
              }
            },
            "isDeprecated": false,
            "deprecationReason": null
          },
          {
            "name": "is_active",
            "description": null,
            "args": [],
            "type": {
              "kind": "NON_NULL",
              "name": null,
              "ofType": {
                "kind": "SCALAR",
                "name": "Boolean",
                "ofType": null
              }
            },
            "isDeprecated": false,
            "deprecationReason": null
          },
          {
            "name": "source_edges",
            "description": null,
            "args": [
              {
                "name": "filters",
                "description": null,
                "type": {
                  "kind": "INPUT_OBJECT",
                  "name": "EdgeFilter",
                  "ofType": null
                },
                "defaultValue": null
              },
              {
                "name": "order",
                "description": null,
                "type": {
                  "kind": "INPUT_OBJECT",
                  "name": "EdgeOrder",
                  "ofType": null
                },
                "defaultValue": null
              },
              {
                "name": "pagination",
                "description": null,
                "type": {
                  "kind": "INPUT_OBJECT",
                  "name": "OffsetPaginationInput",
                  "ofType": null
                },
                "defaultValue": null
              }
            ],
            "type": {
              "kind": "NON_NULL",
              "name": null,
              "ofType": {
                "kind": "LIST",
                "name": null,
                "ofType": {
                  "kind": "NON_NULL",
                  "name": null,
                  "ofType": {
                    "kind": "OBJECT",
                    "name": "Edge",
                    "ofType": null
                  }
                }
              }
            },
            "isDeprecated": false,
            "deprecationReason": null
          },
          {
            "name": "destination_edges",
            "description": null,
            "args": [
              {
                "name": "filters",
                "description": null,
                "type": {
                  "kind": "INPUT_OBJECT",
                  "name": "EdgeFilter",
                  "ofType": null
                },
                "defaultValue": null
              },
              {
                "name": "order",
                "description": null,
                "type": {
                  "kind": "INPUT_OBJECT",
                  "name": "EdgeOrder",
                  "ofType": null
                },
                "defaultValue": null
              },
              {
                "name": "pagination",
                "description": null,
                "type": {
                  "kind": "INPUT_OBJECT",
                  "name": "OffsetPaginationInput",
                  "ofType": null
                },
                "defaultValue": null
              }
            ],
            "type": {
              "kind": "NON_NULL",
              "name": null,
              "ofType": {
                "kind": "LIST",
                "name": null,
                "ofType": {
                  "kind": "NON_NULL",
                  "name": null,
                  "ofType": {
                    "kind": "OBJECT",
                    "name": "Edge",
                    "ofType": null
                  }
                }
              }
            },
            "isDeprecated": false,
            "deprecationReason": null
          }
        ],
        "inputFields": null,
        "interfaces": [],
        "enumValues": null,
        "possibleTypes": null
      },
      {
        "kind": "SCALAR",
        "name": "JSON",
        "description": "The `JSON` scalar type represents JSON values as specified by [ECMA-404](http://www.ecma-international.org/publications/files/ECMA-ST/ECMA-404.pdf).",
        "fields": null,
        "inputFields": null,
        "interfaces": null,
        "enumValues": null,
        "possibleTypes": null
      },
      {
        "kind": "INPUT_OBJECT",
        "name": "EdgeOrder",
        "description": null,
        "fields": null,
        "inputFields": [
          {
            "name": "id",
            "description": null,
            "type": {
              "kind": "ENUM",
              "name": "Ordering",
              "ofType": null
            },
            "defaultValue": null
          },
          {
            "name": "namespace",
            "description": null,
            "type": {
              "kind": "ENUM",
              "name": "Ordering",
              "ofType": null
            },
            "defaultValue": null
          },
          {
            "name": "name",
            "description": null,
            "type": {
              "kind": "ENUM",
              "name": "Ordering",
              "ofType": null
            },
            "defaultValue": null
          },
          {
            "name": "display_name",
            "description": null,
            "type": {
              "kind": "ENUM",
              "name": "Ordering",
              "ofType": null
            },
            "defaultValue": null
          },
          {
            "name": "data_source",
            "description": null,
            "type": {
              "kind": "ENUM",
              "name": "Ordering",
              "ofType": null
            },
            "defaultValue": null
          },
          {
            "name": "is_active",
            "description": null,
            "type": {
              "kind": "ENUM",
              "name": "Ordering",
              "ofType": null
            },
            "defaultValue": null
          },
          {
            "name": "created_at",
            "description": null,
            "type": {
              "kind": "ENUM",
              "name": "Ordering",
              "ofType": null
            },
            "defaultValue": null
          },
          {
            "name": "updated_at",
            "description": null,
            "type": {
              "kind": "ENUM",
              "name": "Ordering",
              "ofType": null
            },
            "defaultValue": null
          }
        ],
        "interfaces": null,
        "enumValues": null,
        "possibleTypes": null
      },
      {
        "kind": "OBJECT",
        "name": "Edge",
        "description": null,
        "fields": [
          {
            "name": "id",
            "description": null,
            "args": [],
            "type": {
              "kind": "NON_NULL",
              "name": null,
              "ofType": {
                "kind": "SCALAR",
                "name": "UUID",
                "ofType": null
              }
            },
            "isDeprecated": false,
            "deprecationReason": null
          },
          {
            "name": "namespace",
            "description": null,
            "args": [],
            "type": {
              "kind": "NON_NULL",
              "name": null,
              "ofType": {
                "kind": "SCALAR",
                "name": "String",
                "ofType": null
              }
            },
            "isDeprecated": false,
            "deprecationReason": null
          },
          {
            "name": "name",
            "description": null,
            "args": [],
            "type": {
              "kind": "NON_NULL",
              "name": null,
              "ofType": {
                "kind": "SCALAR",
                "name": "String",
                "ofType": null
              }
            },
            "isDeprecated": false,
            "deprecationReason": null
          },
          {
            "name": "display_name",
            "description": null,
            "args": [],
            "type": {
              "kind": "NON_NULL",
              "name": null,
              "ofType": {
                "kind": "SCALAR",
                "name": "String",
                "ofType": null
              }
            },
            "isDeprecated": false,
            "deprecationReason": null
          },
          {
            "name": "data_source",
            "description": null,
            "args": [],
            "type": {
              "kind": "NON_NULL",
              "name": null,
              "ofType": {
                "kind": "SCALAR",
                "name": "String",
                "ofType": null
              }
            },
            "isDeprecated": false,
            "deprecationReason": null
          },
          {
            "name": "source",
            "description": null,
            "args": [
              {
                "name": "pagination",
                "description": null,
                "type": {
                  "kind": "INPUT_OBJECT",
                  "name": "OffsetPaginationInput",
                  "ofType": null
                },
                "defaultValue": null
              }
            ],
            "type": {
              "kind": "NON_NULL",
              "name": null,
              "ofType": {
                "kind": "OBJECT",
                "name": "Node",
                "ofType": null
              }
            },
            "isDeprecated": false,
            "deprecationReason": null
          },
          {
            "name": "destination",
            "description": null,
            "args": [
              {
                "name": "pagination",
                "description": null,
                "type": {
                  "kind": "INPUT_OBJECT",
                  "name": "OffsetPaginationInput",
                  "ofType": null
                },
                "defaultValue": null
              }
            ],
            "type": {
              "kind": "NON_NULL",
              "name": null,
              "ofType": {
                "kind": "OBJECT",
                "name": "Node",
                "ofType": null
              }
            },
            "isDeprecated": false,
            "deprecationReason": null
          },
          {
            "name": "metadata",
            "description": null,
            "args": [],
            "type": {
              "kind": "NON_NULL",
              "name": null,
              "ofType": {
                "kind": "SCALAR",
                "name": "JSON",
                "ofType": null
              }
            },
            "isDeprecated": false,
            "deprecationReason": null
          },
          {
            "name": "is_active",
            "description": null,
            "args": [],
            "type": {
              "kind": "NON_NULL",
              "name": null,
              "ofType": {
                "kind": "SCALAR",
                "name": "Boolean",
                "ofType": null
              }
            },
            "isDeprecated": false,
            "deprecationReason": null
          },
          {
            "name": "created_at",
            "description": null,
            "args": [],
            "type": {
              "kind": "NON_NULL",
              "name": null,
              "ofType": {
                "kind": "SCALAR",
                "name": "DateTime",
                "ofType": null
              }
            },
            "isDeprecated": false,
            "deprecationReason": null
          },
          {
            "name": "updated_at",
            "description": null,
            "args": [],
            "type": {
              "kind": "NON_NULL",
              "name": null,
              "ofType": {
                "kind": "SCALAR",
                "name": "DateTime",
                "ofType": null
              }
            },
            "isDeprecated": false,
            "deprecationReason": null
          }
        ],
        "inputFields": null,
        "interfaces": [],
        "enumValues": null,
        "possibleTypes": null
      },
      {
        "kind": "INPUT_OBJECT",
        "name": "ConnectionFilter",
        "description": null,
        "fields": null,
        "inputFields": [
          {
            "name": "id",
            "description": null,
            "type": {
              "kind": "INPUT_OBJECT",
              "name": "UUIDFilterLookup",
              "ofType": null
            },
            "defaultValue": null
          },
          {
            "name": "namespace",
            "description": null,
            "type": {
              "kind": "INPUT_OBJECT",
              "name": "StrFilterLookup",
              "ofType": null
            },
            "defaultValue": null
          },
          {
            "name": "name",
            "description": null,
            "type": {
              "kind": "INPUT_OBJECT",
              "name": "StrFilterLookup",
              "ofType": null
            },
            "defaultValue": null
          },
          {
            "name": "connector",
            "description": null,
            "type": {
              "kind": "INPUT_OBJECT",
              "name": "ConnectorFilter",
              "ofType": null
            },
            "defaultValue": null
          },
          {
            "name": "is_active",
            "description": null,
            "type": {
              "kind": "SCALAR",
              "name": "Boolean",
              "ofType": null
            },
            "defaultValue": null
          },
          {
            "name": "created_at",
            "description": null,
            "type": {
              "kind": "INPUT_OBJECT",
              "name": "DatetimeFilterLookup",
              "ofType": null
            },
            "defaultValue": null
          },
          {
            "name": "updated_at",
            "description": null,
            "type": {
              "kind": "INPUT_OBJECT",
              "name": "DatetimeFilterLookup",
              "ofType": null
            },
            "defaultValue": null
          },
          {
            "name": "created_by",
            "description": null,
            "type": {
              "kind": "INPUT_OBJECT",
              "name": "UserFilter",
              "ofType": null
            },
            "defaultValue": null
          }
        ],
        "interfaces": null,
        "enumValues": null,
        "possibleTypes": null
      },
      {
        "kind": "INPUT_OBJECT",
        "name": "ConnectorFilter",
        "description": null,
        "fields": null,
        "inputFields": [
          {
            "name": "id",
            "description": null,
            "type": {
              "kind": "INPUT_OBJECT",
              "name": "UUIDFilterLookup",
              "ofType": null
            },
            "defaultValue": null
          },
          {
            "name": "name",
            "description": null,
            "type": {
              "kind": "INPUT_OBJECT",
              "name": "StrFilterLookup",
              "ofType": null
            },
            "defaultValue": null
          },
          {
            "name": "is_active",
            "description": null,
            "type": {
              "kind": "SCALAR",
              "name": "Boolean",
              "ofType": null
            },
            "defaultValue": null
          }
        ],
        "interfaces": null,
        "enumValues": null,
        "possibleTypes": null
      },
      {
        "kind": "INPUT_OBJECT",
        "name": "ConnectionOrder",
        "description": null,
        "fields": null,
        "inputFields": [
          {
            "name": "id",
            "description": null,
            "type": {
              "kind": "ENUM",
              "name": "Ordering",
              "ofType": null
            },
            "defaultValue": null
          },
          {
            "name": "namespace",
            "description": null,
            "type": {
              "kind": "ENUM",
              "name": "Ordering",
              "ofType": null
            },
            "defaultValue": null
          },
          {
            "name": "name",
            "description": null,
            "type": {
              "kind": "ENUM",
              "name": "Ordering",
              "ofType": null
            },
            "defaultValue": null
          },
          {
            "name": "is_active",
            "description": null,
            "type": {
              "kind": "ENUM",
              "name": "Ordering",
              "ofType": null
            },
            "defaultValue": null
          },
          {
            "name": "created_at",
            "description": null,
            "type": {
              "kind": "ENUM",
              "name": "Ordering",
              "ofType": null
            },
            "defaultValue": null
          },
          {
            "name": "updated_at",
            "description": null,
            "type": {
              "kind": "ENUM",
              "name": "Ordering",
              "ofType": null
            },
            "defaultValue": null
          }
        ],
        "interfaces": null,
        "enumValues": null,
        "possibleTypes": null
      },
      {
        "kind": "OBJECT",
        "name": "Connection",
        "description": null,
        "fields": [
          {
            "name": "id",
            "description": null,
            "args": [],
            "type": {
              "kind": "NON_NULL",
              "name": null,
              "ofType": {
                "kind": "SCALAR",
                "name": "UUID",
                "ofType": null
              }
            },
            "isDeprecated": false,
            "deprecationReason": null
          },
          {
            "name": "connector",
            "description": null,
            "args": [
              {
                "name": "pagination",
                "description": null,
                "type": {
                  "kind": "INPUT_OBJECT",
                  "name": "OffsetPaginationInput",
                  "ofType": null
                },
                "defaultValue": null
              }
            ],
            "type": {
              "kind": "NON_NULL",
              "name": null,
              "ofType": {
                "kind": "OBJECT",
                "name": "Connector",
                "ofType": null
              }
            },
            "isDeprecated": false,
            "deprecationReason": null
          },
          {
            "name": "namespace",
            "description": null,
            "args": [],
            "type": {
              "kind": "NON_NULL",
              "name": null,
              "ofType": {
                "kind": "SCALAR",
                "name": "String",
                "ofType": null
              }
            },
            "isDeprecated": false,
            "deprecationReason": null
          },
          {
            "name": "name",
            "description": null,
            "args": [],
            "type": {
              "kind": "NON_NULL",
              "name": null,
              "ofType": {
                "kind": "SCALAR",
                "name": "String",
                "ofType": null
              }
            },
            "isDeprecated": false,
            "deprecationReason": null
          },
          {
            "name": "metadata",
            "description": null,
            "args": [],
            "type": {
              "kind": "NON_NULL",
              "name": null,
              "ofType": {
                "kind": "SCALAR",
                "name": "JSON",
                "ofType": null
              }
            },
            "isDeprecated": false,
            "deprecationReason": null
          },
          {
            "name": "schedules",
            "description": null,
            "args": [],
            "type": {
              "kind": "SCALAR",
              "name": "JSON",
              "ofType": null
            },
            "isDeprecated": false,
            "deprecationReason": null
          },
          {
            "name": "is_active",
            "description": null,
            "args": [],
            "type": {
              "kind": "NON_NULL",
              "name": null,
              "ofType": {
                "kind": "SCALAR",
                "name": "Boolean",
                "ofType": null
              }
            },
            "isDeprecated": false,
            "deprecationReason": null
          },
          {
            "name": "created_at",
            "description": null,
            "args": [],
            "type": {
              "kind": "NON_NULL",
              "name": null,
              "ofType": {
                "kind": "SCALAR",
                "name": "DateTime",
                "ofType": null
              }
            },
            "isDeprecated": false,
            "deprecationReason": null
          },
          {
            "name": "updated_at",
            "description": null,
            "args": [],
            "type": {
              "kind": "NON_NULL",
              "name": null,
              "ofType": {
                "kind": "SCALAR",
                "name": "DateTime",
                "ofType": null
              }
            },
            "isDeprecated": false,
            "deprecationReason": null
          },
          {
            "name": "created_by",
            "description": null,
            "args": [],
            "type": {
              "kind": "NON_NULL",
              "name": null,
              "ofType": {
                "kind": "OBJECT",
                "name": "User",
                "ofType": null
              }
            },
            "isDeprecated": false,
            "deprecationReason": null
          },
          {
            "name": "runs",
            "description": null,
            "args": [
              {
                "name": "order",
                "description": null,
                "type": {
                  "kind": "INPUT_OBJECT",
                  "name": "RunOrder",
                  "ofType": null
                },
                "defaultValue": null
              },
              {
                "name": "pagination",
                "description": null,
                "type": {
                  "kind": "INPUT_OBJECT",
                  "name": "OffsetPaginationInput",
                  "ofType": null
                },
                "defaultValue": null
              }
            ],
            "type": {
              "kind": "NON_NULL",
              "name": null,
              "ofType": {
                "kind": "LIST",
                "name": null,
                "ofType": {
                  "kind": "NON_NULL",
                  "name": null,
                  "ofType": {
                    "kind": "OBJECT",
                    "name": "Run",
                    "ofType": null
                  }
                }
              }
            },
            "isDeprecated": false,
            "deprecationReason": null
          },
          {
            "name": "last_run",
            "description": null,
            "args": [],
            "type": {
              "kind": "OBJECT",
              "name": "Run",
              "ofType": null
            },
            "isDeprecated": false,
            "deprecationReason": null
          },
          {
            "name": "last_successful_run",
            "description": null,
            "args": [],
            "type": {
              "kind": "OBJECT",
              "name": "Run",
              "ofType": null
            },
            "isDeprecated": false,
            "deprecationReason": null
          },
          {
            "name": "run",
            "description": null,
            "args": [
              {
                "name": "id",
                "description": null,
                "type": {
                  "kind": "NON_NULL",
                  "name": null,
                  "ofType": {
                    "kind": "SCALAR",
                    "name": "ID",
                    "ofType": null
                  }
                },
                "defaultValue": null
              }
            ],
            "type": {
              "kind": "NON_NULL",
              "name": null,
              "ofType": {
                "kind": "OBJECT",
                "name": "Run",
                "ofType": null
              }
            },
            "isDeprecated": false,
            "deprecationReason": null
          }
        ],
        "inputFields": null,
        "interfaces": [],
        "enumValues": null,
        "possibleTypes": null
      },
      {
        "kind": "OBJECT",
        "name": "Connector",
        "description": null,
        "fields": [
          {
            "name": "id",
            "description": null,
            "args": [],
            "type": {
              "kind": "NON_NULL",
              "name": null,
              "ofType": {
                "kind": "SCALAR",
                "name": "UUID",
                "ofType": null
              }
            },
            "isDeprecated": false,
            "deprecationReason": null
          },
          {
            "name": "name",
            "description": null,
            "args": [],
            "type": {
              "kind": "NON_NULL",
              "name": null,
              "ofType": {
                "kind": "SCALAR",
                "name": "String",
                "ofType": null
              }
            },
            "isDeprecated": false,
            "deprecationReason": null
          },
          {
            "name": "metadata",
            "description": null,
            "args": [],
            "type": {
              "kind": "NON_NULL",
              "name": null,
              "ofType": {
                "kind": "SCALAR",
                "name": "JSON",
                "ofType": null
              }
            },
            "isDeprecated": false,
            "deprecationReason": null
          },
          {
            "name": "is_active",
            "description": null,
            "args": [],
            "type": {
              "kind": "NON_NULL",
              "name": null,
              "ofType": {
                "kind": "SCALAR",
                "name": "Boolean",
                "ofType": null
              }
            },
            "isDeprecated": false,
            "deprecationReason": null
          },
          {
            "name": "icon",
            "description": null,
            "args": [],
            "type": {
              "kind": "SCALAR",
              "name": "String",
              "ofType": null
            },
            "isDeprecated": false,
            "deprecationReason": null
          },
          {
            "name": "category",
            "description": null,
            "args": [],
            "type": {
              "kind": "SCALAR",
              "name": "String",
              "ofType": null
            },
            "isDeprecated": false,
            "deprecationReason": null
          },
          {
            "name": "coming_soon",
            "description": null,
            "args": [],
            "type": {
              "kind": "NON_NULL",
              "name": null,
              "ofType": {
                "kind": "SCALAR",
                "name": "Boolean",
                "ofType": null
              }
            },
            "isDeprecated": false,
            "deprecationReason": null
          }
        ],
        "inputFields": null,
        "interfaces": [],
        "enumValues": null,
        "possibleTypes": null
      },
      {
        "kind": "OBJECT",
        "name": "User",
        "description": null,
        "fields": [
          {
            "name": "id",
            "description": null,
            "args": [],
            "type": {
              "kind": "NON_NULL",
              "name": null,
              "ofType": {
                "kind": "SCALAR",
                "name": "UUID",
                "ofType": null
              }
            },
            "isDeprecated": false,
            "deprecationReason": null
          },
          {
            "name": "username",
            "description": null,
            "args": [],
            "type": {
              "kind": "SCALAR",
              "name": "String",
              "ofType": null
            },
            "isDeprecated": false,
            "deprecationReason": null
          },
          {
            "name": "first_name",
            "description": null,
            "args": [],
            "type": {
              "kind": "NON_NULL",
              "name": null,
              "ofType": {
                "kind": "SCALAR",
                "name": "String",
                "ofType": null
              }
            },
            "isDeprecated": false,
            "deprecationReason": null
          },
          {
            "name": "last_name",
            "description": null,
            "args": [],
            "type": {
              "kind": "NON_NULL",
              "name": null,
              "ofType": {
                "kind": "SCALAR",
                "name": "String",
                "ofType": null
              }
            },
            "isDeprecated": false,
            "deprecationReason": null
          },
          {
            "name": "created_at",
            "description": null,
            "args": [],
            "type": {
              "kind": "NON_NULL",
              "name": null,
              "ofType": {
                "kind": "SCALAR",
                "name": "DateTime",
                "ofType": null
              }
            },
            "isDeprecated": false,
            "deprecationReason": null
          },
          {
            "name": "updated_at",
            "description": null,
            "args": [],
            "type": {
              "kind": "NON_NULL",
              "name": null,
              "ofType": {
                "kind": "SCALAR",
                "name": "DateTime",
                "ofType": null
              }
            },
            "isDeprecated": false,
            "deprecationReason": null
          },
          {
            "name": "full_name",
            "description": null,
            "args": [],
            "type": {
              "kind": "NON_NULL",
              "name": null,
              "ofType": {
                "kind": "SCALAR",
                "name": "String",
                "ofType": null
              }
            },
            "isDeprecated": false,
            "deprecationReason": null
          }
        ],
        "inputFields": null,
        "interfaces": [],
        "enumValues": null,
        "possibleTypes": null
      },
      {
        "kind": "INPUT_OBJECT",
        "name": "RunOrder",
        "description": null,
        "fields": null,
        "inputFields": [
          {
            "name": "id",
            "description": null,
            "type": {
              "kind": "ENUM",
              "name": "Ordering",
              "ofType": null
            },
            "defaultValue": null
          },
          {
            "name": "created_at",
            "description": null,
            "type": {
              "kind": "ENUM",
              "name": "Ordering",
              "ofType": null
            },
            "defaultValue": null
          }
        ],
        "interfaces": null,
        "enumValues": null,
        "possibleTypes": null
      },
      {
        "kind": "OBJECT",
        "name": "Run",
        "description": null,
        "fields": [
          {
            "name": "id",
            "description": null,
            "args": [],
            "type": {
              "kind": "NON_NULL",
              "name": null,
              "ofType": {
                "kind": "SCALAR",
                "name": "UUID",
                "ofType": null
              }
            },
            "isDeprecated": false,
            "deprecationReason": null
          },
          {
            "name": "connection",
            "description": null,
            "args": [
              {
                "name": "pagination",
                "description": null,
                "type": {
                  "kind": "INPUT_OBJECT",
                  "name": "OffsetPaginationInput",
                  "ofType": null
                },
                "defaultValue": null
              }
            ],
            "type": {
              "kind": "NON_NULL",
              "name": null,
              "ofType": {
                "kind": "OBJECT",
                "name": "Connection",
                "ofType": null
              }
            },
            "isDeprecated": false,
            "deprecationReason": null
          },
          {
            "name": "status",
            "description": null,
            "args": [],
            "type": {
              "kind": "NON_NULL",
              "name": null,
              "ofType": {
                "kind": "SCALAR",
                "name": "String",
                "ofType": null
              }
            },
            "isDeprecated": false,
            "deprecationReason": null
          },
          {
            "name": "metadata",
            "description": null,
            "args": [],
            "type": {
              "kind": "NON_NULL",
              "name": null,
              "ofType": {
                "kind": "SCALAR",
                "name": "JSON",
                "ofType": null
              }
            },
            "isDeprecated": false,
            "deprecationReason": null
          },
          {
            "name": "created_at",
            "description": null,
            "args": [],
            "type": {
              "kind": "NON_NULL",
              "name": null,
              "ofType": {
                "kind": "SCALAR",
                "name": "DateTime",
                "ofType": null
              }
            },
            "isDeprecated": false,
            "deprecationReason": null
          },
          {
            "name": "updated_at",
            "description": null,
            "args": [],
            "type": {
              "kind": "NON_NULL",
              "name": null,
              "ofType": {
                "kind": "SCALAR",
                "name": "DateTime",
                "ofType": null
              }
            },
            "isDeprecated": false,
            "deprecationReason": null
          },
          {
            "name": "started_at",
            "description": null,
            "args": [],
            "type": {
              "kind": "SCALAR",
              "name": "DateTime",
              "ofType": null
            },
            "isDeprecated": false,
            "deprecationReason": null
          },
          {
            "name": "finished_at",
            "description": null,
            "args": [],
            "type": {
              "kind": "SCALAR",
              "name": "DateTime",
              "ofType": null
            },
            "isDeprecated": false,
            "deprecationReason": null
          },
          {
            "name": "user",
            "description": null,
            "args": [],
            "type": {
              "kind": "OBJECT",
              "name": "User",
              "ofType": null
            },
            "isDeprecated": false,
            "deprecationReason": null
          }
        ],
        "inputFields": null,
        "interfaces": [],
        "enumValues": null,
        "possibleTypes": null
      },
      {
        "kind": "SCALAR",
        "name": "ID",
        "description": "The `ID` scalar type represents a unique identifier, often used to refetch an object or as key for a cache. The ID type appears in a JSON response as a String; however, it is not intended to be human-readable. When expected as an input type, any string (such as `\"4\"`) or integer (such as `4`) input value will be accepted as an ID.",
        "fields": null,
        "inputFields": null,
        "interfaces": null,
        "enumValues": null,
        "possibleTypes": null
      },
      {
        "kind": "INPUT_OBJECT",
        "name": "MembershipOrder",
        "description": null,
        "fields": null,
        "inputFields": [
          {
            "name": "id",
            "description": null,
            "type": {
              "kind": "ENUM",
              "name": "Ordering",
              "ofType": null
            },
            "defaultValue": null
          },
          {
            "name": "role",
            "description": null,
            "type": {
              "kind": "ENUM",
              "name": "Ordering",
              "ofType": null
            },
            "defaultValue": null
          },
          {
            "name": "is_active",
            "description": null,
            "type": {
              "kind": "ENUM",
              "name": "Ordering",
              "ofType": null
            },
            "defaultValue": null
          },
          {
            "name": "created_at",
            "description": null,
            "type": {
              "kind": "ENUM",
              "name": "Ordering",
              "ofType": null
            },
            "defaultValue": null
          }
        ],
        "interfaces": null,
        "enumValues": null,
        "possibleTypes": null
      },
      {
        "kind": "OBJECT",
        "name": "Membership",
        "description": null,
        "fields": [
          {
            "name": "id",
            "description": null,
            "args": [],
            "type": {
              "kind": "NON_NULL",
              "name": null,
              "ofType": {
                "kind": "SCALAR",
                "name": "UUID",
                "ofType": null
              }
            },
            "isDeprecated": false,
            "deprecationReason": null
          },
          {
            "name": "role",
            "description": null,
            "args": [],
            "type": {
              "kind": "NON_NULL",
              "name": null,
              "ofType": {
                "kind": "SCALAR",
                "name": "String",
                "ofType": null
              }
            },
            "isDeprecated": false,
            "deprecationReason": null
          },
          {
            "name": "user",
            "description": null,
            "args": [],
            "type": {
              "kind": "NON_NULL",
              "name": null,
              "ofType": {
                "kind": "OBJECT",
                "name": "User",
                "ofType": null
              }
            },
            "isDeprecated": false,
            "deprecationReason": null
          },
          {
            "name": "workspace",
            "description": null,
            "args": [
              {
                "name": "pagination",
                "description": null,
                "type": {
                  "kind": "INPUT_OBJECT",
                  "name": "OffsetPaginationInput",
                  "ofType": null
                },
                "defaultValue": null
              }
            ],
            "type": {
              "kind": "NON_NULL",
              "name": null,
              "ofType": {
                "kind": "OBJECT",
                "name": "Workspace",
                "ofType": null
              }
            },
            "isDeprecated": false,
            "deprecationReason": null
          },
          {
            "name": "is_active",
            "description": null,
            "args": [],
            "type": {
              "kind": "NON_NULL",
              "name": null,
              "ofType": {
                "kind": "SCALAR",
                "name": "Boolean",
                "ofType": null
              }
            },
            "isDeprecated": false,
            "deprecationReason": null
          },
          {
            "name": "created_at",
            "description": null,
            "args": [],
            "type": {
              "kind": "NON_NULL",
              "name": null,
              "ofType": {
                "kind": "SCALAR",
                "name": "DateTime",
                "ofType": null
              }
            },
            "isDeprecated": false,
            "deprecationReason": null
          }
        ],
        "inputFields": null,
        "interfaces": [],
        "enumValues": null,
        "possibleTypes": null
      },
      {
        "kind": "INPUT_OBJECT",
        "name": "WorkspaceAPIKeyFilter",
        "description": null,
        "fields": null,
        "inputFields": [
          {
            "name": "id",
            "description": null,
            "type": {
              "kind": "INPUT_OBJECT",
              "name": "StrFilterLookup",
              "ofType": null
            },
            "defaultValue": null
          },
          {
            "name": "name",
            "description": null,
            "type": {
              "kind": "INPUT_OBJECT",
              "name": "StrFilterLookup",
              "ofType": null
            },
            "defaultValue": null
          },
          {
            "name": "revoked",
            "description": null,
            "type": {
              "kind": "SCALAR",
              "name": "Boolean",
              "ofType": null
            },
            "defaultValue": null
          },
          {
            "name": "expiry_date",
            "description": null,
            "type": {
              "kind": "INPUT_OBJECT",
              "name": "DatetimeFilterLookup",
              "ofType": null
            },
            "defaultValue": null
          },
          {
            "name": "created",
            "description": null,
            "type": {
              "kind": "INPUT_OBJECT",
              "name": "DatetimeFilterLookup",
              "ofType": null
            },
            "defaultValue": null
          }
        ],
        "interfaces": null,
        "enumValues": null,
        "possibleTypes": null
      },
      {
        "kind": "INPUT_OBJECT",
        "name": "WorkspaceAPIKeyOrder",
        "description": null,
        "fields": null,
        "inputFields": [
          {
            "name": "id",
            "description": null,
            "type": {
              "kind": "ENUM",
              "name": "Ordering",
              "ofType": null
            },
            "defaultValue": null
          },
          {
            "name": "name",
            "description": null,
            "type": {
              "kind": "ENUM",
              "name": "Ordering",
              "ofType": null
            },
            "defaultValue": null
          },
          {
            "name": "created",
            "description": null,
            "type": {
              "kind": "ENUM",
              "name": "Ordering",
              "ofType": null
            },
            "defaultValue": null
          }
        ],
        "interfaces": null,
        "enumValues": null,
        "possibleTypes": null
      },
      {
        "kind": "OBJECT",
        "name": "WorkspaceAPIKey",
        "description": null,
        "fields": [
          {
            "name": "id",
            "description": null,
            "args": [],
            "type": {
              "kind": "NON_NULL",
              "name": null,
              "ofType": {
                "kind": "SCALAR",
                "name": "String",
                "ofType": null
              }
            },
            "isDeprecated": false,
            "deprecationReason": null
          },
          {
            "name": "name",
            "description": "A free-form name for the API key. Need not be unique. 50 characters max.",
            "args": [],
            "type": {
              "kind": "NON_NULL",
              "name": null,
              "ofType": {
                "kind": "SCALAR",
                "name": "String",
                "ofType": null
              }
            },
            "isDeprecated": false,
            "deprecationReason": null
          },
          {
            "name": "prefix",
            "description": null,
            "args": [],
            "type": {
              "kind": "NON_NULL",
              "name": null,
              "ofType": {
                "kind": "SCALAR",
                "name": "String",
                "ofType": null
              }
            },
            "isDeprecated": false,
            "deprecationReason": null
          },
          {
            "name": "revoked",
            "description": "If the API key is revoked, clients cannot use it anymore. (This cannot be undone.)",
            "args": [],
            "type": {
              "kind": "NON_NULL",
              "name": null,
              "ofType": {
                "kind": "SCALAR",
                "name": "Boolean",
                "ofType": null
              }
            },
            "isDeprecated": false,
            "deprecationReason": null
          },
          {
            "name": "expiry_date",
            "description": "Once API key expires, clients cannot use it anymore.",
            "args": [],
            "type": {
              "kind": "SCALAR",
              "name": "DateTime",
              "ofType": null
            },
            "isDeprecated": false,
            "deprecationReason": null
          },
          {
            "name": "created",
            "description": null,
            "args": [],
            "type": {
              "kind": "NON_NULL",
              "name": null,
              "ofType": {
                "kind": "SCALAR",
                "name": "DateTime",
                "ofType": null
              }
            },
            "isDeprecated": false,
            "deprecationReason": null
          },
          {
            "name": "created_by",
            "description": null,
            "args": [],
            "type": {
              "kind": "NON_NULL",
              "name": null,
              "ofType": {
                "kind": "OBJECT",
                "name": "User",
                "ofType": null
              }
            },
            "isDeprecated": false,
            "deprecationReason": null
          }
        ],
        "inputFields": null,
        "interfaces": [],
        "enumValues": null,
        "possibleTypes": null
      },
      {
        "kind": "OBJECT",
        "name": "Table",
        "description": null,
        "fields": [
          {
            "name": "id",
            "description": null,
            "args": [],
            "type": {
              "kind": "NON_NULL",
              "name": null,
              "ofType": {
                "kind": "SCALAR",
                "name": "UUID",
                "ofType": null
              }
            },
            "isDeprecated": false,
            "deprecationReason": null
          },
          {
            "name": "namespace",
            "description": null,
            "args": [],
            "type": {
              "kind": "NON_NULL",
              "name": null,
              "ofType": {
                "kind": "SCALAR",
                "name": "String",
                "ofType": null
              }
            },
            "isDeprecated": false,
            "deprecationReason": null
          },
          {
            "name": "name",
            "description": null,
            "args": [],
            "type": {
              "kind": "NON_NULL",
              "name": null,
              "ofType": {
                "kind": "SCALAR",
                "name": "String",
                "ofType": null
              }
            },
            "isDeprecated": false,
            "deprecationReason": null
          },
          {
            "name": "display_name",
            "description": null,
            "args": [],
            "type": {
              "kind": "NON_NULL",
              "name": null,
              "ofType": {
                "kind": "SCALAR",
                "name": "String",
                "ofType": null
              }
            },
            "isDeprecated": false,
            "deprecationReason": null
          },
          {
            "name": "data_source",
            "description": null,
            "args": [],
            "type": {
              "kind": "NON_NULL",
              "name": null,
              "ofType": {
                "kind": "SCALAR",
                "name": "String",
                "ofType": null
              }
            },
            "isDeprecated": false,
            "deprecationReason": null
          },
          {
            "name": "metadata",
            "description": null,
            "args": [],
            "type": {
              "kind": "NON_NULL",
              "name": null,
              "ofType": {
                "kind": "SCALAR",
                "name": "JSON",
                "ofType": null
              }
            },
            "isDeprecated": false,
            "deprecationReason": null
          },
          {
            "name": "is_active",
            "description": null,
            "args": [],
            "type": {
              "kind": "NON_NULL",
              "name": null,
              "ofType": {
                "kind": "SCALAR",
                "name": "Boolean",
                "ofType": null
              }
            },
            "isDeprecated": false,
            "deprecationReason": null
          },
          {
            "name": "source_edges",
            "description": null,
            "args": [
              {
                "name": "filters",
                "description": null,
                "type": {
                  "kind": "INPUT_OBJECT",
                  "name": "EdgeFilter",
                  "ofType": null
                },
                "defaultValue": null
              },
              {
                "name": "order",
                "description": null,
                "type": {
                  "kind": "INPUT_OBJECT",
                  "name": "EdgeOrder",
                  "ofType": null
                },
                "defaultValue": null
              },
              {
                "name": "pagination",
                "description": null,
                "type": {
                  "kind": "INPUT_OBJECT",
                  "name": "OffsetPaginationInput",
                  "ofType": null
                },
                "defaultValue": null
              }
            ],
            "type": {
              "kind": "NON_NULL",
              "name": null,
              "ofType": {
                "kind": "LIST",
                "name": null,
                "ofType": {
                  "kind": "NON_NULL",
                  "name": null,
                  "ofType": {
                    "kind": "OBJECT",
                    "name": "Edge",
                    "ofType": null
                  }
                }
              }
            },
            "isDeprecated": false,
            "deprecationReason": null
          },
          {
            "name": "destination_edges",
            "description": null,
            "args": [
              {
                "name": "filters",
                "description": null,
                "type": {
                  "kind": "INPUT_OBJECT",
                  "name": "EdgeFilter",
                  "ofType": null
                },
                "defaultValue": null
              },
              {
                "name": "order",
                "description": null,
                "type": {
                  "kind": "INPUT_OBJECT",
                  "name": "EdgeOrder",
                  "ofType": null
                },
                "defaultValue": null
              },
              {
                "name": "pagination",
                "description": null,
                "type": {
                  "kind": "INPUT_OBJECT",
                  "name": "OffsetPaginationInput",
                  "ofType": null
                },
                "defaultValue": null
              }
            ],
            "type": {
              "kind": "NON_NULL",
              "name": null,
              "ofType": {
                "kind": "LIST",
                "name": null,
                "ofType": {
                  "kind": "NON_NULL",
                  "name": null,
                  "ofType": {
                    "kind": "OBJECT",
                    "name": "Edge",
                    "ofType": null
                  }
                }
              }
            },
            "isDeprecated": false,
            "deprecationReason": null
          },
          {
            "name": "columns",
            "description": null,
            "args": [],
            "type": {
              "kind": "NON_NULL",
              "name": null,
              "ofType": {
                "kind": "LIST",
                "name": null,
                "ofType": {
                  "kind": "NON_NULL",
                  "name": null,
                  "ofType": {
                    "kind": "OBJECT",
                    "name": "Column",
                    "ofType": null
                  }
                }
              }
            },
            "isDeprecated": false,
            "deprecationReason": null
          },
          {
            "name": "destination_tables",
            "description": null,
            "args": [],
            "type": {
              "kind": "NON_NULL",
              "name": null,
              "ofType": {
                "kind": "LIST",
                "name": null,
                "ofType": {
                  "kind": "NON_NULL",
                  "name": null,
                  "ofType": {
                    "kind": "OBJECT",
                    "name": "Table",
                    "ofType": null
                  }
                }
              }
            },
            "isDeprecated": false,
            "deprecationReason": null
          },
          {
            "name": "source_tables",
            "description": null,
            "args": [],
            "type": {
              "kind": "NON_NULL",
              "name": null,
              "ofType": {
                "kind": "LIST",
                "name": null,
                "ofType": {
                  "kind": "NON_NULL",
                  "name": null,
                  "ofType": {
                    "kind": "OBJECT",
                    "name": "Table",
                    "ofType": null
                  }
                }
              }
            },
            "isDeprecated": false,
            "deprecationReason": null
          }
        ],
        "inputFields": null,
        "interfaces": [],
        "enumValues": null,
        "possibleTypes": null
      },
      {
        "kind": "OBJECT",
        "name": "Column",
        "description": null,
        "fields": [
          {
            "name": "id",
            "description": null,
            "args": [],
            "type": {
              "kind": "NON_NULL",
              "name": null,
              "ofType": {
                "kind": "SCALAR",
                "name": "UUID",
                "ofType": null
              }
            },
            "isDeprecated": false,
            "deprecationReason": null
          },
          {
            "name": "namespace",
            "description": null,
            "args": [],
            "type": {
              "kind": "NON_NULL",
              "name": null,
              "ofType": {
                "kind": "SCALAR",
                "name": "String",
                "ofType": null
              }
            },
            "isDeprecated": false,
            "deprecationReason": null
          },
          {
            "name": "name",
            "description": null,
            "args": [],
            "type": {
              "kind": "NON_NULL",
              "name": null,
              "ofType": {
                "kind": "SCALAR",
                "name": "String",
                "ofType": null
              }
            },
            "isDeprecated": false,
            "deprecationReason": null
          },
          {
            "name": "display_name",
            "description": null,
            "args": [],
            "type": {
              "kind": "NON_NULL",
              "name": null,
              "ofType": {
                "kind": "SCALAR",
                "name": "String",
                "ofType": null
              }
            },
            "isDeprecated": false,
            "deprecationReason": null
          },
          {
            "name": "data_source",
            "description": null,
            "args": [],
            "type": {
              "kind": "NON_NULL",
              "name": null,
              "ofType": {
                "kind": "SCALAR",
                "name": "String",
                "ofType": null
              }
            },
            "isDeprecated": false,
            "deprecationReason": null
          },
          {
            "name": "metadata",
            "description": null,
            "args": [],
            "type": {
              "kind": "NON_NULL",
              "name": null,
              "ofType": {
                "kind": "SCALAR",
                "name": "JSON",
                "ofType": null
              }
            },
            "isDeprecated": false,
            "deprecationReason": null
          },
          {
            "name": "is_active",
            "description": null,
            "args": [],
            "type": {
              "kind": "NON_NULL",
              "name": null,
              "ofType": {
                "kind": "SCALAR",
                "name": "Boolean",
                "ofType": null
              }
            },
            "isDeprecated": false,
            "deprecationReason": null
          },
          {
            "name": "source_edges",
            "description": null,
            "args": [
              {
                "name": "filters",
                "description": null,
                "type": {
                  "kind": "INPUT_OBJECT",
                  "name": "EdgeFilter",
                  "ofType": null
                },
                "defaultValue": null
              },
              {
                "name": "order",
                "description": null,
                "type": {
                  "kind": "INPUT_OBJECT",
                  "name": "EdgeOrder",
                  "ofType": null
                },
                "defaultValue": null
              },
              {
                "name": "pagination",
                "description": null,
                "type": {
                  "kind": "INPUT_OBJECT",
                  "name": "OffsetPaginationInput",
                  "ofType": null
                },
                "defaultValue": null
              }
            ],
            "type": {
              "kind": "NON_NULL",
              "name": null,
              "ofType": {
                "kind": "LIST",
                "name": null,
                "ofType": {
                  "kind": "NON_NULL",
                  "name": null,
                  "ofType": {
                    "kind": "OBJECT",
                    "name": "Edge",
                    "ofType": null
                  }
                }
              }
            },
            "isDeprecated": false,
            "deprecationReason": null
          },
          {
            "name": "destination_edges",
            "description": null,
            "args": [
              {
                "name": "filters",
                "description": null,
                "type": {
                  "kind": "INPUT_OBJECT",
                  "name": "EdgeFilter",
                  "ofType": null
                },
                "defaultValue": null
              },
              {
                "name": "order",
                "description": null,
                "type": {
                  "kind": "INPUT_OBJECT",
                  "name": "EdgeOrder",
                  "ofType": null
                },
                "defaultValue": null
              },
              {
                "name": "pagination",
                "description": null,
                "type": {
                  "kind": "INPUT_OBJECT",
                  "name": "OffsetPaginationInput",
                  "ofType": null
                },
                "defaultValue": null
              }
            ],
            "type": {
              "kind": "NON_NULL",
              "name": null,
              "ofType": {
                "kind": "LIST",
                "name": null,
                "ofType": {
                  "kind": "NON_NULL",
                  "name": null,
                  "ofType": {
                    "kind": "OBJECT",
                    "name": "Edge",
                    "ofType": null
                  }
                }
              }
            },
            "isDeprecated": false,
            "deprecationReason": null
          }
        ],
        "inputFields": null,
        "interfaces": [],
        "enumValues": null,
        "possibleTypes": null
      },
      {
        "kind": "INPUT_OBJECT",
        "name": "ConnectorOrder",
        "description": null,
        "fields": null,
        "inputFields": [
          {
            "name": "id",
            "description": null,
            "type": {
              "kind": "ENUM",
              "name": "Ordering",
              "ofType": null
            },
            "defaultValue": null
          },
          {
            "name": "name",
            "description": null,
            "type": {
              "kind": "ENUM",
              "name": "Ordering",
              "ofType": null
            },
            "defaultValue": null
          },
          {
            "name": "is_active",
            "description": null,
            "type": {
              "kind": "ENUM",
              "name": "Ordering",
              "ofType": null
            },
            "defaultValue": null
          },
          {
            "name": "category",
            "description": null,
            "type": {
              "kind": "ENUM",
              "name": "Ordering",
              "ofType": null
            },
            "defaultValue": null
          },
          {
            "name": "coming_soon",
            "description": null,
            "type": {
              "kind": "ENUM",
              "name": "Ordering",
              "ofType": null
            },
            "defaultValue": null
          }
        ],
        "interfaces": null,
        "enumValues": null,
        "possibleTypes": null
      },
      {
        "kind": "OBJECT",
        "name": "Mutation",
        "description": null,
        "fields": [
          {
            "name": "login",
            "description": null,
            "args": [
              {
                "name": "username",
                "description": null,
                "type": {
                  "kind": "NON_NULL",
                  "name": null,
                  "ofType": {
                    "kind": "SCALAR",
                    "name": "String",
                    "ofType": null
                  }
                },
                "defaultValue": null
              },
              {
                "name": "password",
                "description": null,
                "type": {
                  "kind": "NON_NULL",
                  "name": null,
                  "ofType": {
                    "kind": "SCALAR",
                    "name": "String",
                    "ofType": null
                  }
                },
                "defaultValue": null
              }
            ],
            "type": {
              "kind": "NON_NULL",
              "name": null,
              "ofType": {
                "kind": "OBJECT",
                "name": "User",
                "ofType": null
              }
            },
            "isDeprecated": false,
            "deprecationReason": null
          },
          {
            "name": "logout",
            "description": null,
            "args": [],
            "type": {
              "kind": "NON_NULL",
              "name": null,
              "ofType": {
                "kind": "SCALAR",
                "name": "Boolean",
                "ofType": null
              }
            },
            "isDeprecated": false,
            "deprecationReason": null
          },
          {
            "name": "register",
            "description": null,
            "args": [
              {
                "name": "username",
                "description": null,
                "type": {
                  "kind": "NON_NULL",
                  "name": null,
                  "ofType": {
                    "kind": "SCALAR",
                    "name": "String",
                    "ofType": null
                  }
                },
                "defaultValue": null
              },
              {
                "name": "password",
                "description": null,
                "type": {
                  "kind": "NON_NULL",
                  "name": null,
                  "ofType": {
                    "kind": "SCALAR",
                    "name": "String",
                    "ofType": null
                  }
                },
                "defaultValue": null
              }
            ],
            "type": {
              "kind": "NON_NULL",
              "name": null,
              "ofType": {
                "kind": "OBJECT",
                "name": "User",
                "ofType": null
              }
            },
            "isDeprecated": false,
            "deprecationReason": null
          },
          {
            "name": "createConnection",
            "description": null,
            "args": [
              {
                "name": "workspaceId",
                "description": null,
                "type": {
                  "kind": "NON_NULL",
                  "name": null,
                  "ofType": {
                    "kind": "SCALAR",
                    "name": "ID",
                    "ofType": null
                  }
                },
                "defaultValue": null
              },
              {
                "name": "connectorId",
                "description": null,
                "type": {
                  "kind": "NON_NULL",
                  "name": null,
                  "ofType": {
                    "kind": "SCALAR",
                    "name": "ID",
                    "ofType": null
                  }
                },
                "defaultValue": null
              },
              {
                "name": "namespace",
                "description": null,
                "type": {
                  "kind": "NON_NULL",
                  "name": null,
                  "ofType": {
                    "kind": "SCALAR",
                    "name": "String",
                    "ofType": null
                  }
                },
                "defaultValue": null
              },
              {
                "name": "name",
                "description": null,
                "type": {
                  "kind": "NON_NULL",
                  "name": null,
                  "ofType": {
                    "kind": "SCALAR",
                    "name": "String",
                    "ofType": null
                  }
                },
                "defaultValue": null
              },
              {
                "name": "metadata",
                "description": null,
                "type": {
                  "kind": "NON_NULL",
                  "name": null,
                  "ofType": {
                    "kind": "SCALAR",
                    "name": "JSON",
                    "ofType": null
                  }
                },
                "defaultValue": null
              },
              {
                "name": "secrets",
                "description": null,
                "type": {
                  "kind": "SCALAR",
                  "name": "JSON",
                  "ofType": null
                },
                "defaultValue": null
              },
              {
                "name": "schedules",
                "description": null,
                "type": {
                  "kind": "SCALAR",
                  "name": "JSON",
                  "ofType": null
                },
                "defaultValue": null
              },
              {
                "name": "is_active",
                "description": null,
                "type": {
                  "kind": "SCALAR",
                  "name": "Boolean",
                  "ofType": null
                },
                "defaultValue": null
              }
            ],
            "type": {
              "kind": "NON_NULL",
              "name": null,
              "ofType": {
                "kind": "OBJECT",
                "name": "Connection",
                "ofType": null
              }
            },
            "isDeprecated": false,
            "deprecationReason": null
          },
          {
            "name": "updateConnection",
            "description": null,
            "args": [
              {
                "name": "id",
                "description": null,
                "type": {
                  "kind": "NON_NULL",
                  "name": null,
                  "ofType": {
                    "kind": "SCALAR",
                    "name": "ID",
                    "ofType": null
                  }
                },
                "defaultValue": null
              },
              {
                "name": "namespace",
                "description": null,
                "type": {
                  "kind": "NON_NULL",
                  "name": null,
                  "ofType": {
                    "kind": "SCALAR",
                    "name": "String",
                    "ofType": null
                  }
                },
                "defaultValue": null
              },
              {
                "name": "name",
                "description": null,
                "type": {
                  "kind": "NON_NULL",
                  "name": null,
                  "ofType": {
                    "kind": "SCALAR",
                    "name": "String",
                    "ofType": null
                  }
                },
                "defaultValue": null
              },
              {
                "name": "metadata",
                "description": null,
                "type": {
                  "kind": "NON_NULL",
                  "name": null,
                  "ofType": {
                    "kind": "SCALAR",
                    "name": "JSON",
                    "ofType": null
                  }
                },
                "defaultValue": null
              },
              {
                "name": "secrets",
                "description": null,
                "type": {
                  "kind": "SCALAR",
                  "name": "JSON",
                  "ofType": null
                },
                "defaultValue": null
              },
              {
                "name": "schedules",
                "description": null,
                "type": {
                  "kind": "SCALAR",
                  "name": "JSON",
                  "ofType": null
                },
                "defaultValue": null
              },
              {
                "name": "is_active",
                "description": null,
                "type": {
                  "kind": "SCALAR",
                  "name": "Boolean",
                  "ofType": null
                },
                "defaultValue": null
              }
            ],
            "type": {
              "kind": "NON_NULL",
              "name": null,
              "ofType": {
                "kind": "OBJECT",
                "name": "Connection",
                "ofType": null
              }
            },
            "isDeprecated": false,
            "deprecationReason": null
          },
          {
            "name": "runConnection",
            "description": null,
            "args": [
              {
                "name": "connectionId",
                "description": null,
                "type": {
                  "kind": "NON_NULL",
                  "name": null,
                  "ofType": {
                    "kind": "SCALAR",
                    "name": "ID",
                    "ofType": null
                  }
                },
                "defaultValue": null
              }
            ],
            "type": {
              "kind": "NON_NULL",
              "name": null,
              "ofType": {
                "kind": "OBJECT",
                "name": "Connection",
                "ofType": null
              }
            },
            "isDeprecated": false,
            "deprecationReason": null
          },
          {
            "name": "createApiKey",
            "description": null,
            "args": [
              {
                "name": "name",
                "description": null,
                "type": {
                  "kind": "NON_NULL",
                  "name": null,
                  "ofType": {
                    "kind": "SCALAR",
                    "name": "String",
                    "ofType": null
                  }
                },
                "defaultValue": null
              },
              {
                "name": "workspaceId",
                "description": null,
                "type": {
                  "kind": "NON_NULL",
                  "name": null,
                  "ofType": {
                    "kind": "SCALAR",
                    "name": "ID",
                    "ofType": null
                  }
                },
                "defaultValue": null
              }
            ],
            "type": {
              "kind": "NON_NULL",
              "name": null,
              "ofType": {
                "kind": "OBJECT",
                "name": "KeyResult",
                "ofType": null
              }
            },
            "isDeprecated": false,
            "deprecationReason": null
          },
          {
            "name": "updateWorkspace",
            "description": null,
            "args": [
              {
                "name": "id",
                "description": null,
                "type": {
                  "kind": "NON_NULL",
                  "name": null,
                  "ofType": {
                    "kind": "SCALAR",
                    "name": "ID",
                    "ofType": null
                  }
                },
                "defaultValue": null
              },
              {
                "name": "name",
                "description": null,
                "type": {
                  "kind": "NON_NULL",
                  "name": null,
                  "ofType": {
                    "kind": "SCALAR",
                    "name": "String",
                    "ofType": null
                  }
                },
                "defaultValue": null
              }
            ],
            "type": {
              "kind": "NON_NULL",
              "name": null,
              "ofType": {
                "kind": "OBJECT",
                "name": "Workspace",
                "ofType": null
              }
            },
            "isDeprecated": false,
            "deprecationReason": null
          },
          {
            "name": "createMembership",
            "description": null,
            "args": [
              {
                "name": "workspaceId",
                "description": null,
                "type": {
                  "kind": "NON_NULL",
                  "name": null,
                  "ofType": {
                    "kind": "SCALAR",
                    "name": "ID",
                    "ofType": null
                  }
                },
                "defaultValue": null
              },
              {
                "name": "role",
                "description": null,
                "type": {
                  "kind": "NON_NULL",
                  "name": null,
                  "ofType": {
                    "kind": "SCALAR",
                    "name": "String",
                    "ofType": null
                  }
                },
                "defaultValue": null
              },
              {
                "name": "email",
                "description": null,
                "type": {
                  "kind": "NON_NULL",
                  "name": null,
                  "ofType": {
                    "kind": "SCALAR",
                    "name": "String",
                    "ofType": null
                  }
                },
                "defaultValue": null
              }
            ],
            "type": {
              "kind": "NON_NULL",
              "name": null,
              "ofType": {
                "kind": "OBJECT",
                "name": "Membership",
                "ofType": null
              }
            },
            "isDeprecated": false,
            "deprecationReason": null
          },
          {
            "name": "updateProfile",
            "description": null,
            "args": [
              {
                "name": "first_name",
                "description": null,
                "type": {
                  "kind": "NON_NULL",
                  "name": null,
                  "ofType": {
                    "kind": "SCALAR",
                    "name": "String",
                    "ofType": null
                  }
                },
                "defaultValue": null
              },
              {
                "name": "last_name",
                "description": null,
                "type": {
                  "kind": "NON_NULL",
                  "name": null,
                  "ofType": {
                    "kind": "SCALAR",
                    "name": "String",
                    "ofType": null
                  }
                },
                "defaultValue": null
              }
            ],
            "type": {
              "kind": "NON_NULL",
              "name": null,
              "ofType": {
                "kind": "OBJECT",
                "name": "User",
                "ofType": null
              }
            },
            "isDeprecated": false,
            "deprecationReason": null
          },
          {
            "name": "updatePassword",
            "description": null,
            "args": [
              {
                "name": "old_password",
                "description": null,
                "type": {
                  "kind": "NON_NULL",
                  "name": null,
                  "ofType": {
                    "kind": "SCALAR",
                    "name": "String",
                    "ofType": null
                  }
                },
                "defaultValue": null
              },
              {
                "name": "password",
                "description": null,
                "type": {
                  "kind": "NON_NULL",
                  "name": null,
                  "ofType": {
                    "kind": "SCALAR",
                    "name": "String",
                    "ofType": null
                  }
                },
                "defaultValue": null
              }
            ],
            "type": {
              "kind": "NON_NULL",
              "name": null,
              "ofType": {
                "kind": "OBJECT",
                "name": "User",
                "ofType": null
              }
            },
            "isDeprecated": false,
            "deprecationReason": null
          },
          {
            "name": "requestPasswordReset",
            "description": null,
            "args": [
              {
                "name": "email",
                "description": null,
                "type": {
                  "kind": "NON_NULL",
                  "name": null,
                  "ofType": {
                    "kind": "SCALAR",
                    "name": "String",
                    "ofType": null
                  }
                },
                "defaultValue": null
              }
            ],
            "type": {
              "kind": "NON_NULL",
              "name": null,
              "ofType": {
                "kind": "OBJECT",
                "name": "BasicResult",
                "ofType": null
              }
            },
            "isDeprecated": false,
            "deprecationReason": null
          },
          {
            "name": "resetPassword",
            "description": null,
            "args": [
              {
                "name": "token",
                "description": null,
                "type": {
                  "kind": "NON_NULL",
                  "name": null,
                  "ofType": {
                    "kind": "SCALAR",
                    "name": "String",
                    "ofType": null
                  }
                },
                "defaultValue": null
              },
              {
                "name": "uid",
                "description": null,
                "type": {
                  "kind": "NON_NULL",
                  "name": null,
                  "ofType": {
                    "kind": "SCALAR",
                    "name": "String",
                    "ofType": null
                  }
                },
                "defaultValue": null
              },
              {
                "name": "password",
                "description": null,
                "type": {
                  "kind": "NON_NULL",
                  "name": null,
                  "ofType": {
                    "kind": "SCALAR",
                    "name": "String",
                    "ofType": null
                  }
                },
                "defaultValue": null
              }
            ],
            "type": {
              "kind": "NON_NULL",
              "name": null,
              "ofType": {
                "kind": "OBJECT",
                "name": "User",
                "ofType": null
              }
            },
            "isDeprecated": false,
            "deprecationReason": null
          },
          {
            "name": "completeSignup",
            "description": null,
            "args": [
              {
                "name": "token",
                "description": null,
                "type": {
                  "kind": "NON_NULL",
                  "name": null,
                  "ofType": {
                    "kind": "SCALAR",
                    "name": "String",
                    "ofType": null
                  }
                },
                "defaultValue": null
              },
              {
                "name": "uid",
                "description": null,
                "type": {
                  "kind": "NON_NULL",
                  "name": null,
                  "ofType": {
                    "kind": "SCALAR",
                    "name": "String",
                    "ofType": null
                  }
                },
                "defaultValue": null
              },
              {
                "name": "first_name",
                "description": null,
                "type": {
                  "kind": "NON_NULL",
                  "name": null,
                  "ofType": {
                    "kind": "SCALAR",
                    "name": "String",
                    "ofType": null
                  }
                },
                "defaultValue": null
              },
              {
                "name": "last_name",
                "description": null,
                "type": {
                  "kind": "NON_NULL",
                  "name": null,
                  "ofType": {
                    "kind": "SCALAR",
                    "name": "String",
                    "ofType": null
                  }
                },
                "defaultValue": null
              },
              {
                "name": "password",
                "description": null,
                "type": {
                  "kind": "NON_NULL",
                  "name": null,
                  "ofType": {
                    "kind": "SCALAR",
                    "name": "String",
                    "ofType": null
                  }
                },
                "defaultValue": null
              }
            ],
            "type": {
              "kind": "NON_NULL",
              "name": null,
              "ofType": {
                "kind": "OBJECT",
                "name": "User",
                "ofType": null
              }
            },
            "isDeprecated": false,
            "deprecationReason": null
          },
          {
            "name": "uploadConnectorFile",
            "description": null,
            "args": [
              {
                "name": "workspaceId",
                "description": null,
                "type": {
                  "kind": "NON_NULL",
                  "name": null,
                  "ofType": {
                    "kind": "SCALAR",
                    "name": "ID",
                    "ofType": null
                  }
                },
                "defaultValue": null
              },
              {
                "name": "namespace",
                "description": null,
                "type": {
                  "kind": "NON_NULL",
                  "name": null,
                  "ofType": {
                    "kind": "SCALAR",
                    "name": "String",
                    "ofType": null
                  }
                },
                "defaultValue": null
              },
              {
                "name": "connectorId",
                "description": null,
                "type": {
                  "kind": "NON_NULL",
                  "name": null,
                  "ofType": {
                    "kind": "SCALAR",
                    "name": "ID",
                    "ofType": null
                  }
                },
                "defaultValue": null
              },
              {
                "name": "file",
                "description": null,
                "type": {
                  "kind": "NON_NULL",
                  "name": null,
                  "ofType": {
                    "kind": "SCALAR",
                    "name": "Upload",
                    "ofType": null
                  }
                },
                "defaultValue": null
              }
            ],
            "type": {
              "kind": "NON_NULL",
              "name": null,
              "ofType": {
                "kind": "OBJECT",
                "name": "BasicResult",
                "ofType": null
              }
            },
            "isDeprecated": false,
            "deprecationReason": null
          }
        ],
        "inputFields": null,
        "interfaces": [],
        "enumValues": null,
        "possibleTypes": null
      },
      {
        "kind": "OBJECT",
        "name": "KeyResult",
        "description": null,
        "fields": [
          {
            "name": "key",
            "description": null,
            "args": [],
            "type": {
              "kind": "NON_NULL",
              "name": null,
              "ofType": {
                "kind": "SCALAR",
                "name": "String",
                "ofType": null
              }
            },
            "isDeprecated": false,
            "deprecationReason": null
          },
          {
            "name": "api_key",
            "description": null,
            "args": [],
            "type": {
              "kind": "NON_NULL",
              "name": null,
              "ofType": {
                "kind": "OBJECT",
                "name": "WorkspaceAPIKey",
                "ofType": null
              }
            },
            "isDeprecated": false,
            "deprecationReason": null
          }
        ],
        "inputFields": null,
        "interfaces": [],
        "enumValues": null,
        "possibleTypes": null
      },
      {
        "kind": "OBJECT",
        "name": "BasicResult",
        "description": null,
        "fields": [
          {
            "name": "success",
            "description": null,
            "args": [],
            "type": {
              "kind": "NON_NULL",
              "name": null,
              "ofType": {
                "kind": "SCALAR",
                "name": "Boolean",
                "ofType": null
              }
            },
            "isDeprecated": false,
            "deprecationReason": null
          }
        ],
        "inputFields": null,
        "interfaces": [],
        "enumValues": null,
        "possibleTypes": null
      },
      {
        "kind": "SCALAR",
        "name": "Upload",
        "description": null,
        "fields": null,
        "inputFields": null,
        "interfaces": null,
        "enumValues": null,
        "possibleTypes": null
      },
      {
        "kind": "OBJECT",
        "name": "__Schema",
        "description": "A GraphQL Schema defines the capabilities of a GraphQL server. It exposes all available types and directives on the server, as well as the entry points for query, mutation, and subscription operations.",
        "fields": [
          {
            "name": "types",
            "description": "A list of all types supported by this server.",
            "args": [],
            "type": {
              "kind": "NON_NULL",
              "name": null,
              "ofType": {
                "kind": "LIST",
                "name": null,
                "ofType": {
                  "kind": "NON_NULL",
                  "name": null,
                  "ofType": {
                    "kind": "OBJECT",
                    "name": "__Type",
                    "ofType": null
                  }
                }
              }
            },
            "isDeprecated": false,
            "deprecationReason": null
          },
          {
            "name": "queryType",
            "description": "The type that query operations will be rooted at.",
            "args": [],
            "type": {
              "kind": "NON_NULL",
              "name": null,
              "ofType": {
                "kind": "OBJECT",
                "name": "__Type",
                "ofType": null
              }
            },
            "isDeprecated": false,
            "deprecationReason": null
          },
          {
            "name": "mutationType",
            "description": "If this server supports mutation, the type that mutation operations will be rooted at.",
            "args": [],
            "type": {
              "kind": "OBJECT",
              "name": "__Type",
              "ofType": null
            },
            "isDeprecated": false,
            "deprecationReason": null
          },
          {
            "name": "subscriptionType",
            "description": "If this server support subscription, the type that subscription operations will be rooted at.",
            "args": [],
            "type": {
              "kind": "OBJECT",
              "name": "__Type",
              "ofType": null
            },
            "isDeprecated": false,
            "deprecationReason": null
          },
          {
            "name": "directives",
            "description": "A list of all directives supported by this server.",
            "args": [],
            "type": {
              "kind": "NON_NULL",
              "name": null,
              "ofType": {
                "kind": "LIST",
                "name": null,
                "ofType": {
                  "kind": "NON_NULL",
                  "name": null,
                  "ofType": {
                    "kind": "OBJECT",
                    "name": "__Directive",
                    "ofType": null
                  }
                }
              }
            },
            "isDeprecated": false,
            "deprecationReason": null
          }
        ],
        "inputFields": null,
        "interfaces": [],
        "enumValues": null,
        "possibleTypes": null
      },
      {
        "kind": "OBJECT",
        "name": "__Type",
        "description": "The fundamental unit of any GraphQL Schema is the type. There are many kinds of types in GraphQL as represented by the `__TypeKind` enum.\n\nDepending on the kind of a type, certain fields describe information about that type. Scalar types provide no information beyond a name and description, while Enum types provide their values. Object and Interface types provide the fields they describe. Abstract types, Union and Interface, provide the Object types possible at runtime. List and NonNull types compose other types.",
        "fields": [
          {
            "name": "kind",
            "description": null,
            "args": [],
            "type": {
              "kind": "NON_NULL",
              "name": null,
              "ofType": {
                "kind": "ENUM",
                "name": "__TypeKind",
                "ofType": null
              }
            },
            "isDeprecated": false,
            "deprecationReason": null
          },
          {
            "name": "name",
            "description": null,
            "args": [],
            "type": {
              "kind": "SCALAR",
              "name": "String",
              "ofType": null
            },
            "isDeprecated": false,
            "deprecationReason": null
          },
          {
            "name": "description",
            "description": null,
            "args": [],
            "type": {
              "kind": "SCALAR",
              "name": "String",
              "ofType": null
            },
            "isDeprecated": false,
            "deprecationReason": null
          },
          {
            "name": "fields",
            "description": null,
            "args": [
              {
                "name": "includeDeprecated",
                "description": null,
                "type": {
                  "kind": "SCALAR",
                  "name": "Boolean",
                  "ofType": null
                },
                "defaultValue": "false"
              }
            ],
            "type": {
              "kind": "LIST",
              "name": null,
              "ofType": {
                "kind": "NON_NULL",
                "name": null,
                "ofType": {
                  "kind": "OBJECT",
                  "name": "__Field",
                  "ofType": null
                }
              }
            },
            "isDeprecated": false,
            "deprecationReason": null
          },
          {
            "name": "interfaces",
            "description": null,
            "args": [],
            "type": {
              "kind": "LIST",
              "name": null,
              "ofType": {
                "kind": "NON_NULL",
                "name": null,
                "ofType": {
                  "kind": "OBJECT",
                  "name": "__Type",
                  "ofType": null
                }
              }
            },
            "isDeprecated": false,
            "deprecationReason": null
          },
          {
            "name": "possibleTypes",
            "description": null,
            "args": [],
            "type": {
              "kind": "LIST",
              "name": null,
              "ofType": {
                "kind": "NON_NULL",
                "name": null,
                "ofType": {
                  "kind": "OBJECT",
                  "name": "__Type",
                  "ofType": null
                }
              }
            },
            "isDeprecated": false,
            "deprecationReason": null
          },
          {
            "name": "enumValues",
            "description": null,
            "args": [
              {
                "name": "includeDeprecated",
                "description": null,
                "type": {
                  "kind": "SCALAR",
                  "name": "Boolean",
                  "ofType": null
                },
                "defaultValue": "false"
              }
            ],
            "type": {
              "kind": "LIST",
              "name": null,
              "ofType": {
                "kind": "NON_NULL",
                "name": null,
                "ofType": {
                  "kind": "OBJECT",
                  "name": "__EnumValue",
                  "ofType": null
                }
              }
            },
            "isDeprecated": false,
            "deprecationReason": null
          },
          {
            "name": "inputFields",
            "description": null,
            "args": [],
            "type": {
              "kind": "LIST",
              "name": null,
              "ofType": {
                "kind": "NON_NULL",
                "name": null,
                "ofType": {
                  "kind": "OBJECT",
                  "name": "__InputValue",
                  "ofType": null
                }
              }
            },
            "isDeprecated": false,
            "deprecationReason": null
          },
          {
            "name": "ofType",
            "description": null,
            "args": [],
            "type": {
              "kind": "OBJECT",
              "name": "__Type",
              "ofType": null
            },
            "isDeprecated": false,
            "deprecationReason": null
          }
        ],
        "inputFields": null,
        "interfaces": [],
        "enumValues": null,
        "possibleTypes": null
      },
      {
        "kind": "ENUM",
        "name": "__TypeKind",
        "description": "An enum describing what kind of type a given `__Type` is.",
        "fields": null,
        "inputFields": null,
        "interfaces": null,
        "enumValues": [
          {
            "name": "SCALAR",
            "description": "Indicates this type is a scalar.",
            "isDeprecated": false,
            "deprecationReason": null
          },
          {
            "name": "OBJECT",
            "description": "Indicates this type is an object. `fields` and `interfaces` are valid fields.",
            "isDeprecated": false,
            "deprecationReason": null
          },
          {
            "name": "INTERFACE",
            "description": "Indicates this type is an interface. `fields` and `possibleTypes` are valid fields.",
            "isDeprecated": false,
            "deprecationReason": null
          },
          {
            "name": "UNION",
            "description": "Indicates this type is a union. `possibleTypes` is a valid field.",
            "isDeprecated": false,
            "deprecationReason": null
          },
          {
            "name": "ENUM",
            "description": "Indicates this type is an enum. `enumValues` is a valid field.",
            "isDeprecated": false,
            "deprecationReason": null
          },
          {
            "name": "INPUT_OBJECT",
            "description": "Indicates this type is an input object. `inputFields` is a valid field.",
            "isDeprecated": false,
            "deprecationReason": null
          },
          {
            "name": "LIST",
            "description": "Indicates this type is a list. `ofType` is a valid field.",
            "isDeprecated": false,
            "deprecationReason": null
          },
          {
            "name": "NON_NULL",
            "description": "Indicates this type is a non-null. `ofType` is a valid field.",
            "isDeprecated": false,
            "deprecationReason": null
          }
        ],
        "possibleTypes": null
      },
      {
        "kind": "OBJECT",
        "name": "__Field",
        "description": "Object and Interface types are described by a list of Fields, each of which has a name, potentially a list of arguments, and a return type.",
        "fields": [
          {
            "name": "name",
            "description": null,
            "args": [],
            "type": {
              "kind": "NON_NULL",
              "name": null,
              "ofType": {
                "kind": "SCALAR",
                "name": "String",
                "ofType": null
              }
            },
            "isDeprecated": false,
            "deprecationReason": null
          },
          {
            "name": "description",
            "description": null,
            "args": [],
            "type": {
              "kind": "SCALAR",
              "name": "String",
              "ofType": null
            },
            "isDeprecated": false,
            "deprecationReason": null
          },
          {
            "name": "args",
            "description": null,
            "args": [],
            "type": {
              "kind": "NON_NULL",
              "name": null,
              "ofType": {
                "kind": "LIST",
                "name": null,
                "ofType": {
                  "kind": "NON_NULL",
                  "name": null,
                  "ofType": {
                    "kind": "OBJECT",
                    "name": "__InputValue",
                    "ofType": null
                  }
                }
              }
            },
            "isDeprecated": false,
            "deprecationReason": null
          },
          {
            "name": "type",
            "description": null,
            "args": [],
            "type": {
              "kind": "NON_NULL",
              "name": null,
              "ofType": {
                "kind": "OBJECT",
                "name": "__Type",
                "ofType": null
              }
            },
            "isDeprecated": false,
            "deprecationReason": null
          },
          {
            "name": "isDeprecated",
            "description": null,
            "args": [],
            "type": {
              "kind": "NON_NULL",
              "name": null,
              "ofType": {
                "kind": "SCALAR",
                "name": "Boolean",
                "ofType": null
              }
            },
            "isDeprecated": false,
            "deprecationReason": null
          },
          {
            "name": "deprecationReason",
            "description": null,
            "args": [],
            "type": {
              "kind": "SCALAR",
              "name": "String",
              "ofType": null
            },
            "isDeprecated": false,
            "deprecationReason": null
          }
        ],
        "inputFields": null,
        "interfaces": [],
        "enumValues": null,
        "possibleTypes": null
      },
      {
        "kind": "OBJECT",
        "name": "__InputValue",
        "description": "Arguments provided to Fields or Directives and the input fields of an InputObject are represented as Input Values which describe their type and optionally a default value.",
        "fields": [
          {
            "name": "name",
            "description": null,
            "args": [],
            "type": {
              "kind": "NON_NULL",
              "name": null,
              "ofType": {
                "kind": "SCALAR",
                "name": "String",
                "ofType": null
              }
            },
            "isDeprecated": false,
            "deprecationReason": null
          },
          {
            "name": "description",
            "description": null,
            "args": [],
            "type": {
              "kind": "SCALAR",
              "name": "String",
              "ofType": null
            },
            "isDeprecated": false,
            "deprecationReason": null
          },
          {
            "name": "type",
            "description": null,
            "args": [],
            "type": {
              "kind": "NON_NULL",
              "name": null,
              "ofType": {
                "kind": "OBJECT",
                "name": "__Type",
                "ofType": null
              }
            },
            "isDeprecated": false,
            "deprecationReason": null
          },
          {
            "name": "defaultValue",
            "description": "A GraphQL-formatted string representing the default value for this input value.",
            "args": [],
            "type": {
              "kind": "SCALAR",
              "name": "String",
              "ofType": null
            },
            "isDeprecated": false,
            "deprecationReason": null
          }
        ],
        "inputFields": null,
        "interfaces": [],
        "enumValues": null,
        "possibleTypes": null
      },
      {
        "kind": "OBJECT",
        "name": "__EnumValue",
        "description": "One possible value for a given Enum. Enum values are unique values, not a placeholder for a string or numeric value. However an Enum value is returned in a JSON response as a string.",
        "fields": [
          {
            "name": "name",
            "description": null,
            "args": [],
            "type": {
              "kind": "NON_NULL",
              "name": null,
              "ofType": {
                "kind": "SCALAR",
                "name": "String",
                "ofType": null
              }
            },
            "isDeprecated": false,
            "deprecationReason": null
          },
          {
            "name": "description",
            "description": null,
            "args": [],
            "type": {
              "kind": "SCALAR",
              "name": "String",
              "ofType": null
            },
            "isDeprecated": false,
            "deprecationReason": null
          },
          {
            "name": "isDeprecated",
            "description": null,
            "args": [],
            "type": {
              "kind": "NON_NULL",
              "name": null,
              "ofType": {
                "kind": "SCALAR",
                "name": "Boolean",
                "ofType": null
              }
            },
            "isDeprecated": false,
            "deprecationReason": null
          },
          {
            "name": "deprecationReason",
            "description": null,
            "args": [],
            "type": {
              "kind": "SCALAR",
              "name": "String",
              "ofType": null
            },
            "isDeprecated": false,
            "deprecationReason": null
          }
        ],
        "inputFields": null,
        "interfaces": [],
        "enumValues": null,
        "possibleTypes": null
      },
      {
        "kind": "OBJECT",
        "name": "__Directive",
        "description": "A Directive provides a way to describe alternate runtime execution and type validation behavior in a GraphQL document.\n\nIn some cases, you need to provide options to alter GraphQL's execution behavior in ways field arguments will not suffice, such as conditionally including or skipping a field. Directives provide this by describing additional information to the executor.",
        "fields": [
          {
            "name": "name",
            "description": null,
            "args": [],
            "type": {
              "kind": "NON_NULL",
              "name": null,
              "ofType": {
                "kind": "SCALAR",
                "name": "String",
                "ofType": null
              }
            },
            "isDeprecated": false,
            "deprecationReason": null
          },
          {
            "name": "description",
            "description": null,
            "args": [],
            "type": {
              "kind": "SCALAR",
              "name": "String",
              "ofType": null
            },
            "isDeprecated": false,
            "deprecationReason": null
          },
          {
            "name": "locations",
            "description": null,
            "args": [],
            "type": {
              "kind": "NON_NULL",
              "name": null,
              "ofType": {
                "kind": "LIST",
                "name": null,
                "ofType": {
                  "kind": "NON_NULL",
                  "name": null,
                  "ofType": {
                    "kind": "ENUM",
                    "name": "__DirectiveLocation",
                    "ofType": null
                  }
                }
              }
            },
            "isDeprecated": false,
            "deprecationReason": null
          },
          {
            "name": "args",
            "description": null,
            "args": [],
            "type": {
              "kind": "NON_NULL",
              "name": null,
              "ofType": {
                "kind": "LIST",
                "name": null,
                "ofType": {
                  "kind": "NON_NULL",
                  "name": null,
                  "ofType": {
                    "kind": "OBJECT",
                    "name": "__InputValue",
                    "ofType": null
                  }
                }
              }
            },
            "isDeprecated": false,
            "deprecationReason": null
          }
        ],
        "inputFields": null,
        "interfaces": [],
        "enumValues": null,
        "possibleTypes": null
      },
      {
        "kind": "ENUM",
        "name": "__DirectiveLocation",
        "description": "A Directive can be adjacent to many parts of the GraphQL language, a __DirectiveLocation describes one such possible adjacencies.",
        "fields": null,
        "inputFields": null,
        "interfaces": null,
        "enumValues": [
          {
            "name": "QUERY",
            "description": "Location adjacent to a query operation.",
            "isDeprecated": false,
            "deprecationReason": null
          },
          {
            "name": "MUTATION",
            "description": "Location adjacent to a mutation operation.",
            "isDeprecated": false,
            "deprecationReason": null
          },
          {
            "name": "SUBSCRIPTION",
            "description": "Location adjacent to a subscription operation.",
            "isDeprecated": false,
            "deprecationReason": null
          },
          {
            "name": "FIELD",
            "description": "Location adjacent to a field.",
            "isDeprecated": false,
            "deprecationReason": null
          },
          {
            "name": "FRAGMENT_DEFINITION",
            "description": "Location adjacent to a fragment definition.",
            "isDeprecated": false,
            "deprecationReason": null
          },
          {
            "name": "FRAGMENT_SPREAD",
            "description": "Location adjacent to a fragment spread.",
            "isDeprecated": false,
            "deprecationReason": null
          },
          {
            "name": "INLINE_FRAGMENT",
            "description": "Location adjacent to an inline fragment.",
            "isDeprecated": false,
            "deprecationReason": null
          },
          {
            "name": "VARIABLE_DEFINITION",
            "description": "Location adjacent to a variable definition.",
            "isDeprecated": false,
            "deprecationReason": null
          },
          {
            "name": "SCHEMA",
            "description": "Location adjacent to a schema definition.",
            "isDeprecated": false,
            "deprecationReason": null
          },
          {
            "name": "SCALAR",
            "description": "Location adjacent to a scalar definition.",
            "isDeprecated": false,
            "deprecationReason": null
          },
          {
            "name": "OBJECT",
            "description": "Location adjacent to an object type definition.",
            "isDeprecated": false,
            "deprecationReason": null
          },
          {
            "name": "FIELD_DEFINITION",
            "description": "Location adjacent to a field definition.",
            "isDeprecated": false,
            "deprecationReason": null
          },
          {
            "name": "ARGUMENT_DEFINITION",
            "description": "Location adjacent to an argument definition.",
            "isDeprecated": false,
            "deprecationReason": null
          },
          {
            "name": "INTERFACE",
            "description": "Location adjacent to an interface definition.",
            "isDeprecated": false,
            "deprecationReason": null
          },
          {
            "name": "UNION",
            "description": "Location adjacent to a union definition.",
            "isDeprecated": false,
            "deprecationReason": null
          },
          {
            "name": "ENUM",
            "description": "Location adjacent to an enum definition.",
            "isDeprecated": false,
            "deprecationReason": null
          },
          {
            "name": "ENUM_VALUE",
            "description": "Location adjacent to an enum value definition.",
            "isDeprecated": false,
            "deprecationReason": null
          },
          {
            "name": "INPUT_OBJECT",
            "description": "Location adjacent to an input object type definition.",
            "isDeprecated": false,
            "deprecationReason": null
          },
          {
            "name": "INPUT_FIELD_DEFINITION",
            "description": "Location adjacent to an input object field definition.",
            "isDeprecated": false,
            "deprecationReason": null
          }
        ],
        "possibleTypes": null
      }
    ],
    "directives": [
      {
        "name": "specifiedBy",
        "description": "Exposes a URL that specifies the behaviour of this scalar.",
        "locations": [
          "SCALAR"
        ],
        "args": [
          {
            "name": "url",
            "description": "The URL that specifies the behaviour of this scalar.",
            "type": {
              "kind": "NON_NULL",
              "name": null,
              "ofType": {
                "kind": "SCALAR",
                "name": "String",
                "ofType": null
              }
            },
            "defaultValue": null
          }
        ]
      },
      {
        "name": "skip",
        "description": "Directs the executor to skip this field or fragment when the `if` argument is true.",
        "locations": [
          "FIELD",
          "FRAGMENT_SPREAD",
          "INLINE_FRAGMENT"
        ],
        "args": [
          {
            "name": "if",
            "description": "Skipped when true.",
            "type": {
              "kind": "NON_NULL",
              "name": null,
              "ofType": {
                "kind": "SCALAR",
                "name": "Boolean",
                "ofType": null
              }
            },
            "defaultValue": null
          }
        ]
      },
      {
        "name": "include",
        "description": "Directs the executor to include this field or fragment only when the `if` argument is true.",
        "locations": [
          "FIELD",
          "FRAGMENT_SPREAD",
          "INLINE_FRAGMENT"
        ],
        "args": [
          {
            "name": "if",
            "description": "Included when true.",
            "type": {
              "kind": "NON_NULL",
              "name": null,
              "ofType": {
                "kind": "SCALAR",
                "name": "Boolean",
                "ofType": null
              }
            },
            "defaultValue": null
          }
        ]
      },
      {
        "name": "deprecated",
        "description": "Marks an element of a GraphQL schema as no longer supported.",
        "locations": [
          "FIELD_DEFINITION",
          "ENUM_VALUE"
        ],
        "args": [
          {
            "name": "reason",
            "description": "Explains why this element was deprecated, usually also including a suggestion for how to access supported similar data. Formatted using the Markdown syntax (as specified by [CommonMark](https://commonmark.org/).",
            "type": {
              "kind": "SCALAR",
              "name": "String",
              "ofType": null
            },
            "defaultValue": "\"No longer supported\""
          }
        ]
      },
      {
        "name": "client",
        "description": "Direct the client to resolve this field locally, either from the cache or local resolvers.",
        "locations": [
          "FIELD",
          "FRAGMENT_DEFINITION",
          "INLINE_FRAGMENT"
        ],
        "args": [
          {
            "name": "always",
            "description": "When true, the client will never use the cache for this value. See\nhttps://www.apollographql.com/docs/react/essentials/local-state/#forcing-resolvers-with-clientalways-true",
            "type": {
              "kind": "SCALAR",
              "name": "Boolean",
              "ofType": null
            },
            "defaultValue": null
          }
        ]
      },
      {
        "name": "export",
        "description": "Export this locally resolved field as a variable to be used in the remainder of this query. See\nhttps://www.apollographql.com/docs/react/essentials/local-state/#using-client-fields-as-variables",
        "locations": [
          "FIELD"
        ],
        "args": [
          {
            "name": "as",
            "description": "The variable name to export this field as.",
            "type": {
              "kind": "NON_NULL",
              "name": null,
              "ofType": {
                "kind": "SCALAR",
                "name": "String",
                "ofType": null
              }
            },
            "defaultValue": null
          }
        ]
      },
      {
        "name": "connection",
        "description": "Specify a custom store key for this result. See\nhttps://www.apollographql.com/docs/react/advanced/caching/#the-connection-directive",
        "locations": [
          "FIELD"
        ],
        "args": [
          {
            "name": "key",
            "description": "Specify the store key.",
            "type": {
              "kind": "NON_NULL",
              "name": null,
              "ofType": {
                "kind": "SCALAR",
                "name": "String",
                "ofType": null
              }
            },
            "defaultValue": null
          },
          {
            "name": "filter",
            "description": "An array of query argument names to include in the generated custom store key.",
            "type": {
              "kind": "LIST",
              "name": null,
              "ofType": {
                "kind": "NON_NULL",
                "name": null,
                "ofType": {
                  "kind": "SCALAR",
                  "name": "String",
                  "ofType": null
                }
              }
            },
            "defaultValue": null
          }
        ]
      }
    ]
  }
}<|MERGE_RESOLUTION|>--- conflicted
+++ resolved
@@ -16,38 +16,7 @@
           {
             "name": "workspaces",
             "description": null,
-            "args": [
-              {
-                "name": "filters",
-                "description": null,
-                "type": {
-                  "kind": "INPUT_OBJECT",
-                  "name": "WorkspaceFilter",
-                  "ofType": null
-                },
-                "defaultValue": null
-              },
-              {
-                "name": "order",
-                "description": null,
-                "type": {
-                  "kind": "INPUT_OBJECT",
-                  "name": "WorkspaceOrder",
-                  "ofType": null
-                },
-                "defaultValue": null
-              },
-              {
-                "name": "pagination",
-                "description": null,
-                "type": {
-                  "kind": "INPUT_OBJECT",
-                  "name": "OffsetPaginationInput",
-                  "ofType": null
-                },
-                "defaultValue": null
-              }
-            ],
+            "args": [],
             "type": {
               "kind": "NON_NULL",
               "name": null,
@@ -80,7 +49,6 @@
                   "name": "ID",
                   "ofType": null
                 },
-<<<<<<< HEAD
                 "defaultValue": "null"
               },
               {
@@ -102,19 +70,6 @@
                   "ofType": null
                 },
                 "defaultValue": "null"
-=======
-                "defaultValue": null
-              },
-              {
-                "name": "pagination",
-                "description": null,
-                "type": {
-                  "kind": "INPUT_OBJECT",
-                  "name": "OffsetPaginationInput",
-                  "ofType": null
-                },
-                "defaultValue": null
->>>>>>> 9d180771
               }
             ],
             "type": {
@@ -207,33 +162,75 @@
         "possibleTypes": null
       },
       {
-        "kind": "INPUT_OBJECT",
-        "name": "WorkspaceFilter",
+        "kind": "OBJECT",
+        "name": "Workspace",
         "description": null,
-        "fields": null,
-        "inputFields": [
+        "fields": [
           {
             "name": "id",
             "description": null,
-            "type": {
-              "kind": "SCALAR",
-              "name": "UUID",
-              "ofType": null
-            },
-            "defaultValue": null
+            "args": [],
+            "type": {
+              "kind": "NON_NULL",
+              "name": null,
+              "ofType": {
+                "kind": "SCALAR",
+                "name": "UUID",
+                "ofType": null
+              }
+            },
+            "isDeprecated": false,
+            "deprecationReason": null
           },
           {
             "name": "name",
             "description": null,
-            "type": {
-              "kind": "INPUT_OBJECT",
-              "name": "StrFilterLookup",
-              "ofType": null
-            },
-            "defaultValue": null
-          },
-          {
-<<<<<<< HEAD
+            "args": [],
+            "type": {
+              "kind": "NON_NULL",
+              "name": null,
+              "ofType": {
+                "kind": "SCALAR",
+                "name": "String",
+                "ofType": null
+              }
+            },
+            "isDeprecated": false,
+            "deprecationReason": null
+          },
+          {
+            "name": "created_at",
+            "description": null,
+            "args": [],
+            "type": {
+              "kind": "NON_NULL",
+              "name": null,
+              "ofType": {
+                "kind": "SCALAR",
+                "name": "DateTime",
+                "ofType": null
+              }
+            },
+            "isDeprecated": false,
+            "deprecationReason": null
+          },
+          {
+            "name": "updated_at",
+            "description": null,
+            "args": [],
+            "type": {
+              "kind": "NON_NULL",
+              "name": null,
+              "ofType": {
+                "kind": "SCALAR",
+                "name": "DateTime",
+                "ofType": null
+              }
+            },
+            "isDeprecated": false,
+            "deprecationReason": null
+          },
+          {
             "name": "organisation",
             "description": null,
             "args": [],
@@ -250,596 +247,292 @@
             "deprecationReason": null
           },
           {
-            "name": "nodes",
-=======
-            "name": "memberships",
->>>>>>> 9d180771
-            "description": null,
-            "type": {
-              "kind": "INPUT_OBJECT",
-              "name": "MembershipFilterFilterLookup",
-              "ofType": null
-            },
-            "defaultValue": null
-          }
-        ],
-        "interfaces": null,
-        "enumValues": null,
-        "possibleTypes": null
-      },
-      {
-        "kind": "SCALAR",
-        "name": "UUID",
-        "description": null,
-        "fields": null,
-        "inputFields": null,
-        "interfaces": null,
-        "enumValues": null,
-        "possibleTypes": null
-      },
-      {
-        "kind": "INPUT_OBJECT",
-        "name": "StrFilterLookup",
-        "description": null,
-        "fields": null,
-        "inputFields": [
-          {
-            "name": "exact",
-            "description": null,
-            "type": {
-              "kind": "SCALAR",
-              "name": "String",
-              "ofType": null
-            },
-            "defaultValue": null
-          },
-          {
-            "name": "i_exact",
-            "description": null,
-            "type": {
-              "kind": "SCALAR",
-              "name": "String",
-              "ofType": null
-            },
-            "defaultValue": null
-          },
-          {
-            "name": "contains",
-            "description": null,
-            "type": {
-              "kind": "SCALAR",
-              "name": "String",
-              "ofType": null
-            },
-            "defaultValue": null
-          },
-          {
-            "name": "i_contains",
-            "description": null,
-            "type": {
-              "kind": "SCALAR",
-              "name": "String",
-              "ofType": null
-            },
-            "defaultValue": null
-          },
-          {
-            "name": "in_list",
-            "description": null,
-            "type": {
-              "kind": "LIST",
-              "name": null,
-              "ofType": {
-                "kind": "NON_NULL",
+            "name": "api_keys",
+            "description": null,
+            "args": [
+              {
+                "name": "filters",
+                "description": null,
+                "type": {
+                  "kind": "INPUT_OBJECT",
+                  "name": "WorkspaceAPIKeyFilter",
+                  "ofType": null
+                },
+                "defaultValue": null
+              },
+              {
+                "name": "order",
+                "description": null,
+                "type": {
+                  "kind": "INPUT_OBJECT",
+                  "name": "WorkspaceAPIKeyOrder",
+                  "ofType": null
+                },
+                "defaultValue": null
+              },
+              {
+                "name": "pagination",
+                "description": null,
+                "type": {
+                  "kind": "INPUT_OBJECT",
+                  "name": "OffsetPaginationInput",
+                  "ofType": null
+                },
+                "defaultValue": null
+              }
+            ],
+            "type": {
+              "kind": "NON_NULL",
+              "name": null,
+              "ofType": {
+                "kind": "LIST",
                 "name": null,
                 "ofType": {
-                  "kind": "SCALAR",
-                  "name": "String",
-                  "ofType": null
+                  "kind": "NON_NULL",
+                  "name": null,
+                  "ofType": {
+                    "kind": "OBJECT",
+                    "name": "WorkspaceAPIKey",
+                    "ofType": null
+                  }
                 }
               }
             },
-            "defaultValue": null
-          },
-          {
-            "name": "gt",
-            "description": null,
-            "type": {
-              "kind": "SCALAR",
-              "name": "String",
-              "ofType": null
-            },
-            "defaultValue": null
-          },
-          {
-            "name": "gte",
-            "description": null,
-            "type": {
-              "kind": "SCALAR",
-              "name": "String",
-              "ofType": null
-            },
-            "defaultValue": null
-          },
-          {
-            "name": "lt",
-            "description": null,
-            "type": {
-              "kind": "SCALAR",
-              "name": "String",
-              "ofType": null
-            },
-            "defaultValue": null
-          },
-          {
-            "name": "lte",
-            "description": null,
-            "type": {
-              "kind": "SCALAR",
-              "name": "String",
-              "ofType": null
-            },
-            "defaultValue": null
-          },
-          {
-            "name": "starts_with",
-            "description": null,
-            "type": {
-              "kind": "SCALAR",
-              "name": "String",
-              "ofType": null
-            },
-            "defaultValue": null
-          },
-          {
-            "name": "i_starts_with",
-            "description": null,
-            "type": {
-              "kind": "SCALAR",
-              "name": "String",
-              "ofType": null
-            },
-            "defaultValue": null
-          },
-          {
-            "name": "ends_with",
-            "description": null,
-            "type": {
-              "kind": "SCALAR",
-              "name": "String",
-              "ofType": null
-            },
-            "defaultValue": null
-          },
-          {
-            "name": "i_ends_with",
-            "description": null,
-            "type": {
-              "kind": "SCALAR",
-              "name": "String",
-              "ofType": null
-            },
-            "defaultValue": null
-          },
-          {
-            "name": "range",
-            "description": null,
-            "type": {
-              "kind": "LIST",
-              "name": null,
-              "ofType": {
-                "kind": "NON_NULL",
+            "isDeprecated": false,
+            "deprecationReason": null
+          },
+          {
+            "name": "connection",
+            "description": null,
+            "args": [
+              {
+                "name": "id",
+                "description": null,
+                "type": {
+                  "kind": "NON_NULL",
+                  "name": null,
+                  "ofType": {
+                    "kind": "SCALAR",
+                    "name": "ID",
+                    "ofType": null
+                  }
+                },
+                "defaultValue": null
+              }
+            ],
+            "type": {
+              "kind": "NON_NULL",
+              "name": null,
+              "ofType": {
+                "kind": "OBJECT",
+                "name": "Connection",
+                "ofType": null
+              }
+            },
+            "isDeprecated": false,
+            "deprecationReason": null
+          },
+          {
+            "name": "connections",
+            "description": null,
+            "args": [],
+            "type": {
+              "kind": "NON_NULL",
+              "name": null,
+              "ofType": {
+                "kind": "LIST",
                 "name": null,
                 "ofType": {
-                  "kind": "SCALAR",
-                  "name": "String",
-                  "ofType": null
+                  "kind": "NON_NULL",
+                  "name": null,
+                  "ofType": {
+                    "kind": "OBJECT",
+                    "name": "Connection",
+                    "ofType": null
+                  }
                 }
               }
             },
-            "defaultValue": null
-          },
-          {
-            "name": "is_null",
-            "description": null,
-            "type": {
-              "kind": "SCALAR",
-              "name": "Boolean",
-              "ofType": null
-            },
-            "defaultValue": null
-          },
-          {
-            "name": "regex",
-            "description": null,
-            "type": {
-              "kind": "SCALAR",
-              "name": "String",
-              "ofType": null
-            },
-            "defaultValue": null
-          },
-          {
-            "name": "i_regex",
-            "description": null,
-            "type": {
-              "kind": "SCALAR",
-              "name": "String",
-              "ofType": null
-            },
-            "defaultValue": null
-          }
-        ],
-        "interfaces": null,
-        "enumValues": null,
-        "possibleTypes": null
-      },
-      {
-        "kind": "SCALAR",
-        "name": "String",
-        "description": "The `String` scalar type represents textual data, represented as UTF-8 character sequences. The String type is most often used by GraphQL to represent free-form human-readable text.",
-        "fields": null,
-        "inputFields": null,
-        "interfaces": null,
-        "enumValues": null,
-        "possibleTypes": null
-      },
-      {
-        "kind": "SCALAR",
-        "name": "Boolean",
-        "description": "The `Boolean` scalar type represents `true` or `false`.",
-        "fields": null,
-        "inputFields": null,
-        "interfaces": null,
-        "enumValues": null,
-        "possibleTypes": null
-      },
-      {
-        "kind": "INPUT_OBJECT",
-        "name": "MembershipFilterFilterLookup",
-        "description": null,
-        "fields": null,
-        "inputFields": [
-          {
-            "name": "exact",
-            "description": null,
-            "type": {
-              "kind": "INPUT_OBJECT",
-              "name": "MembershipFilter",
-              "ofType": null
-            },
-            "defaultValue": null
-          },
-          {
-            "name": "i_exact",
-            "description": null,
-            "type": {
-              "kind": "INPUT_OBJECT",
-              "name": "MembershipFilter",
-              "ofType": null
-            },
-            "defaultValue": null
-          },
-          {
-            "name": "contains",
-            "description": null,
-            "type": {
-              "kind": "INPUT_OBJECT",
-              "name": "MembershipFilter",
-              "ofType": null
-            },
-            "defaultValue": null
-          },
-          {
-            "name": "i_contains",
-            "description": null,
-            "type": {
-              "kind": "INPUT_OBJECT",
-              "name": "MembershipFilter",
-              "ofType": null
-            },
-            "defaultValue": null
-          },
-          {
-            "name": "in_list",
-            "description": null,
-            "type": {
-              "kind": "LIST",
-              "name": null,
-              "ofType": {
-                "kind": "NON_NULL",
+            "isDeprecated": false,
+            "deprecationReason": null
+          },
+          {
+            "name": "edge",
+            "description": null,
+            "args": [
+              {
+                "name": "id",
+                "description": null,
+                "type": {
+                  "kind": "NON_NULL",
+                  "name": null,
+                  "ofType": {
+                    "kind": "SCALAR",
+                    "name": "ID",
+                    "ofType": null
+                  }
+                },
+                "defaultValue": null
+              }
+            ],
+            "type": {
+              "kind": "NON_NULL",
+              "name": null,
+              "ofType": {
+                "kind": "OBJECT",
+                "name": "Edge",
+                "ofType": null
+              }
+            },
+            "isDeprecated": false,
+            "deprecationReason": null
+          },
+          {
+            "name": "edges",
+            "description": null,
+            "args": [],
+            "type": {
+              "kind": "NON_NULL",
+              "name": null,
+              "ofType": {
+                "kind": "LIST",
                 "name": null,
                 "ofType": {
-                  "kind": "INPUT_OBJECT",
-                  "name": "MembershipFilter",
-                  "ofType": null
+                  "kind": "NON_NULL",
+                  "name": null,
+                  "ofType": {
+                    "kind": "OBJECT",
+                    "name": "Edge",
+                    "ofType": null
+                  }
                 }
               }
             },
-            "defaultValue": null
-          },
-          {
-            "name": "gt",
-            "description": null,
-            "type": {
-              "kind": "INPUT_OBJECT",
-              "name": "MembershipFilter",
-              "ofType": null
-            },
-            "defaultValue": null
-          },
-          {
-            "name": "gte",
-            "description": null,
-            "type": {
-              "kind": "INPUT_OBJECT",
-              "name": "MembershipFilter",
-              "ofType": null
-            },
-            "defaultValue": null
-          },
-          {
-            "name": "lt",
-            "description": null,
-            "type": {
-              "kind": "INPUT_OBJECT",
-              "name": "MembershipFilter",
-              "ofType": null
-            },
-            "defaultValue": null
-          },
-          {
-            "name": "lte",
-            "description": null,
-            "type": {
-              "kind": "INPUT_OBJECT",
-              "name": "MembershipFilter",
-              "ofType": null
-            },
-            "defaultValue": null
-          },
-          {
-            "name": "starts_with",
-            "description": null,
-            "type": {
-              "kind": "INPUT_OBJECT",
-              "name": "MembershipFilter",
-              "ofType": null
-            },
-            "defaultValue": null
-          },
-          {
-            "name": "i_starts_with",
-            "description": null,
-            "type": {
-              "kind": "INPUT_OBJECT",
-              "name": "MembershipFilter",
-              "ofType": null
-            },
-            "defaultValue": null
-          },
-          {
-            "name": "ends_with",
-            "description": null,
-            "type": {
-              "kind": "INPUT_OBJECT",
-              "name": "MembershipFilter",
-              "ofType": null
-            },
-            "defaultValue": null
-          },
-          {
-            "name": "i_ends_with",
-            "description": null,
-            "type": {
-              "kind": "INPUT_OBJECT",
-              "name": "MembershipFilter",
-              "ofType": null
-            },
-            "defaultValue": null
-          },
-          {
-            "name": "range",
-            "description": null,
-            "type": {
-              "kind": "LIST",
-              "name": null,
-              "ofType": {
-                "kind": "NON_NULL",
+            "isDeprecated": false,
+            "deprecationReason": null
+          },
+          {
+            "name": "memberships",
+            "description": null,
+            "args": [],
+            "type": {
+              "kind": "NON_NULL",
+              "name": null,
+              "ofType": {
+                "kind": "LIST",
                 "name": null,
                 "ofType": {
-                  "kind": "INPUT_OBJECT",
-                  "name": "MembershipFilter",
-                  "ofType": null
+                  "kind": "NON_NULL",
+                  "name": null,
+                  "ofType": {
+                    "kind": "OBJECT",
+                    "name": "Membership",
+                    "ofType": null
+                  }
                 }
               }
             },
-            "defaultValue": null
-          },
-          {
-            "name": "is_null",
-            "description": null,
-            "type": {
-              "kind": "SCALAR",
-              "name": "Boolean",
-              "ofType": null
-            },
-            "defaultValue": null
-          },
-          {
-            "name": "regex",
-            "description": null,
-            "type": {
-              "kind": "SCALAR",
-              "name": "String",
-              "ofType": null
-            },
-            "defaultValue": null
-          },
-          {
-            "name": "i_regex",
-            "description": null,
-            "type": {
-              "kind": "SCALAR",
-              "name": "String",
-              "ofType": null
-            },
-            "defaultValue": null
-          }
-        ],
-        "interfaces": null,
-        "enumValues": null,
-        "possibleTypes": null
-      },
-      {
-        "kind": "INPUT_OBJECT",
-        "name": "MembershipFilter",
-        "description": null,
-        "fields": null,
-        "inputFields": [
-          {
-            "name": "id",
-            "description": null,
-            "type": {
-              "kind": "INPUT_OBJECT",
-              "name": "UUIDFilterLookup",
-              "ofType": null
-            },
-            "defaultValue": null
-          },
-          {
-            "name": "role",
-            "description": null,
-            "type": {
-              "kind": "INPUT_OBJECT",
-              "name": "StrFilterLookup",
-              "ofType": null
-            },
-            "defaultValue": null
-          },
-          {
-            "name": "is_active",
-            "description": null,
-            "type": {
-              "kind": "SCALAR",
-              "name": "Boolean",
-              "ofType": null
-            },
-            "defaultValue": null
-          },
-          {
-            "name": "user",
-            "description": null,
-            "type": {
-              "kind": "INPUT_OBJECT",
-              "name": "UserFilter",
-              "ofType": null
-            },
-            "defaultValue": null
-          },
-          {
-            "name": "workspace",
-            "description": null,
-            "type": {
-              "kind": "INPUT_OBJECT",
-              "name": "WorkspaceFilter",
-              "ofType": null
-            },
-            "defaultValue": null
-          },
-          {
-            "name": "created_at",
-            "description": null,
-            "type": {
-              "kind": "INPUT_OBJECT",
-              "name": "DatetimeFilterLookup",
-              "ofType": null
-            },
-            "defaultValue": null
-          }
-        ],
-        "interfaces": null,
-        "enumValues": null,
-        "possibleTypes": null
-      },
-      {
-        "kind": "INPUT_OBJECT",
-        "name": "UUIDFilterLookup",
-        "description": null,
-        "fields": null,
-        "inputFields": [
-          {
-            "name": "exact",
-            "description": null,
-            "type": {
-              "kind": "SCALAR",
-              "name": "UUID",
-              "ofType": null
-            },
-            "defaultValue": null
-          },
-          {
-            "name": "i_exact",
-            "description": null,
-            "type": {
-              "kind": "SCALAR",
-              "name": "UUID",
-              "ofType": null
-            },
-            "defaultValue": null
-          },
-          {
-            "name": "contains",
-            "description": null,
-            "type": {
-              "kind": "SCALAR",
-              "name": "UUID",
-              "ofType": null
-            },
-            "defaultValue": null
-          },
-          {
-            "name": "i_contains",
-            "description": null,
-            "type": {
-              "kind": "SCALAR",
-              "name": "UUID",
-              "ofType": null
-            },
-            "defaultValue": null
-          },
-          {
-            "name": "in_list",
-            "description": null,
-            "type": {
-              "kind": "LIST",
-              "name": null,
-              "ofType": {
-                "kind": "NON_NULL",
+            "isDeprecated": false,
+            "deprecationReason": null
+          },
+          {
+            "name": "node",
+            "description": null,
+            "args": [
+              {
+                "name": "id",
+                "description": null,
+                "type": {
+                  "kind": "NON_NULL",
+                  "name": null,
+                  "ofType": {
+                    "kind": "SCALAR",
+                    "name": "ID",
+                    "ofType": null
+                  }
+                },
+                "defaultValue": null
+              }
+            ],
+            "type": {
+              "kind": "NON_NULL",
+              "name": null,
+              "ofType": {
+                "kind": "OBJECT",
+                "name": "Node",
+                "ofType": null
+              }
+            },
+            "isDeprecated": false,
+            "deprecationReason": null
+          },
+          {
+            "name": "nodes",
+            "description": null,
+            "args": [],
+            "type": {
+              "kind": "NON_NULL",
+              "name": null,
+              "ofType": {
+                "kind": "LIST",
                 "name": null,
                 "ofType": {
-                  "kind": "SCALAR",
-                  "name": "UUID",
-                  "ofType": null
+                  "kind": "NON_NULL",
+                  "name": null,
+                  "ofType": {
+                    "kind": "OBJECT",
+                    "name": "Node",
+                    "ofType": null
+                  }
                 }
               }
             },
-            "defaultValue": null
-          },
-          {
-            "name": "gt",
-            "description": null,
-            "type": {
-              "kind": "SCALAR",
-              "name": "UUID",
-              "ofType": null
-            },
-            "defaultValue": null
-          },
-          {
-            "name": "gte",
-            "description": null,
-<<<<<<< HEAD
+            "isDeprecated": false,
+            "deprecationReason": null
+          },
+          {
+            "name": "other_edges",
+            "description": null,
+            "args": [],
+            "type": {
+              "kind": "NON_NULL",
+              "name": null,
+              "ofType": {
+                "kind": "LIST",
+                "name": null,
+                "ofType": {
+                  "kind": "NON_NULL",
+                  "name": null,
+                  "ofType": {
+                    "kind": "OBJECT",
+                    "name": "Edge",
+                    "ofType": null
+                  }
+                }
+              }
+            },
+            "isDeprecated": false,
+            "deprecationReason": null
+          },
+          {
+            "name": "other_edges_count",
+            "description": null,
+            "args": [],
+            "type": {
+              "kind": "NON_NULL",
+              "name": null,
+              "ofType": {
+                "kind": "SCALAR",
+                "name": "Int",
+                "ofType": null
+              }
+            },
+            "isDeprecated": false,
+            "deprecationReason": null
+          },
+          {
+            "name": "run",
+            "description": null,
             "args": [
               {
                 "name": "id",
@@ -856,19 +549,45 @@
                 "defaultValue": null
               }
             ],
-=======
->>>>>>> 9d180771
-            "type": {
-              "kind": "SCALAR",
-              "name": "UUID",
-              "ofType": null
-            },
-            "defaultValue": null
-          },
-          {
-            "name": "lt",
-            "description": null,
-<<<<<<< HEAD
+            "type": {
+              "kind": "NON_NULL",
+              "name": null,
+              "ofType": {
+                "kind": "OBJECT",
+                "name": "Run",
+                "ofType": null
+              }
+            },
+            "isDeprecated": false,
+            "deprecationReason": null
+          },
+          {
+            "name": "runs",
+            "description": null,
+            "args": [],
+            "type": {
+              "kind": "NON_NULL",
+              "name": null,
+              "ofType": {
+                "kind": "LIST",
+                "name": null,
+                "ofType": {
+                  "kind": "NON_NULL",
+                  "name": null,
+                  "ofType": {
+                    "kind": "OBJECT",
+                    "name": "Run",
+                    "ofType": null
+                  }
+                }
+              }
+            },
+            "isDeprecated": false,
+            "deprecationReason": null
+          },
+          {
+            "name": "table",
+            "description": null,
             "args": [
               {
                 "name": "id",
@@ -885,72 +604,66 @@
                 "defaultValue": null
               }
             ],
-=======
->>>>>>> 9d180771
-            "type": {
-              "kind": "SCALAR",
-              "name": "UUID",
-              "ofType": null
-            },
-            "defaultValue": null
-          },
-          {
-            "name": "lte",
-            "description": null,
-<<<<<<< HEAD
+            "type": {
+              "kind": "NON_NULL",
+              "name": null,
+              "ofType": {
+                "kind": "OBJECT",
+                "name": "Table",
+                "ofType": null
+              }
+            },
+            "isDeprecated": false,
+            "deprecationReason": null
+          },
+          {
+            "name": "tables",
+            "description": null,
             "args": [
               {
-                "name": "id",
-                "description": null,
-                "type": {
-                  "kind": "NON_NULL",
-                  "name": null,
-                  "ofType": {
-                    "kind": "SCALAR",
-                    "name": "ID",
-                    "ofType": null
-                  }
-                },
-                "defaultValue": null
+                "name": "pagination",
+                "description": null,
+                "type": {
+                  "kind": "INPUT_OBJECT",
+                  "name": "OffsetPaginationInput",
+                  "ofType": null
+                },
+                "defaultValue": "null"
               }
             ],
-=======
->>>>>>> 9d180771
-            "type": {
-              "kind": "SCALAR",
-              "name": "UUID",
-              "ofType": null
-            },
-            "defaultValue": null
-          },
-          {
-            "name": "starts_with",
-            "description": null,
-<<<<<<< HEAD
-            "args": [
-              {
-                "name": "id",
-                "description": null,
-                "type": {
-                  "kind": "NON_NULL",
-                  "name": null,
-                  "ofType": {
-                    "kind": "SCALAR",
-                    "name": "ID",
-                    "ofType": null
-                  }
-                },
-                "defaultValue": null
-              }
-            ],
-=======
->>>>>>> 9d180771
-            "type": {
-              "kind": "SCALAR",
-              "name": "UUID",
-              "ofType": null
-            },
-<<<<<<< HEAD
+            "type": {
+              "kind": "NON_NULL",
+              "name": null,
+              "ofType": {
+                "kind": "LIST",
+                "name": null,
+                "ofType": {
+                  "kind": "NON_NULL",
+                  "name": null,
+                  "ofType": {
+                    "kind": "OBJECT",
+                    "name": "Table",
+                    "ofType": null
+                  }
+                }
+              }
+            },
+            "isDeprecated": false,
+            "deprecationReason": null
+          },
+          {
+            "name": "tables_count",
+            "description": null,
+            "args": [],
+            "type": {
+              "kind": "NON_NULL",
+              "name": null,
+              "ofType": {
+                "kind": "SCALAR",
+                "name": "Int",
+                "ofType": null
+              }
+            },
             "isDeprecated": false,
             "deprecationReason": null
           }
@@ -981,6 +694,16 @@
         "possibleTypes": null
       },
       {
+        "kind": "SCALAR",
+        "name": "DateTime",
+        "description": "Date with time (isoformat)",
+        "fields": null,
+        "inputFields": null,
+        "interfaces": null,
+        "enumValues": null,
+        "possibleTypes": null
+      },
+      {
         "kind": "OBJECT",
         "name": "Organisation",
         "description": null,
@@ -1025,64 +748,32 @@
       },
       {
         "kind": "INPUT_OBJECT",
-        "name": "NodeFilter",
+        "name": "WorkspaceAPIKeyFilter",
         "description": null,
         "fields": null,
         "inputFields": [
-=======
-            "defaultValue": null
-          },
-          {
-            "name": "i_starts_with",
-            "description": null,
-            "type": {
-              "kind": "SCALAR",
-              "name": "UUID",
-              "ofType": null
-            },
-            "defaultValue": null
-          },
-          {
-            "name": "ends_with",
-            "description": null,
-            "type": {
-              "kind": "SCALAR",
-              "name": "UUID",
-              "ofType": null
-            },
-            "defaultValue": null
-          },
->>>>>>> 9d180771
-          {
-            "name": "i_ends_with",
-            "description": null,
-            "type": {
-              "kind": "SCALAR",
-              "name": "UUID",
-              "ofType": null
-            },
-            "defaultValue": null
-          },
-          {
-            "name": "range",
-            "description": null,
-            "type": {
-              "kind": "LIST",
-              "name": null,
-              "ofType": {
-                "kind": "NON_NULL",
-                "name": null,
-                "ofType": {
-                  "kind": "SCALAR",
-                  "name": "UUID",
-                  "ofType": null
-                }
-              }
-            },
-            "defaultValue": null
-          },
-          {
-            "name": "is_null",
+          {
+            "name": "id",
+            "description": null,
+            "type": {
+              "kind": "INPUT_OBJECT",
+              "name": "StrFilterLookup",
+              "ofType": null
+            },
+            "defaultValue": null
+          },
+          {
+            "name": "name",
+            "description": null,
+            "type": {
+              "kind": "INPUT_OBJECT",
+              "name": "StrFilterLookup",
+              "ofType": null
+            },
+            "defaultValue": null
+          },
+          {
+            "name": "revoked",
             "description": null,
             "type": {
               "kind": "SCALAR",
@@ -1092,21 +783,21 @@
             "defaultValue": null
           },
           {
-            "name": "regex",
-            "description": null,
-            "type": {
-              "kind": "SCALAR",
-              "name": "String",
-              "ofType": null
-            },
-            "defaultValue": null
-          },
-          {
-            "name": "i_regex",
-            "description": null,
-            "type": {
-              "kind": "SCALAR",
-              "name": "String",
+            "name": "expiry_date",
+            "description": null,
+            "type": {
+              "kind": "INPUT_OBJECT",
+              "name": "DatetimeFilterLookup",
+              "ofType": null
+            },
+            "defaultValue": null
+          },
+          {
+            "name": "created",
+            "description": null,
+            "type": {
+              "kind": "INPUT_OBJECT",
+              "name": "DatetimeFilterLookup",
               "ofType": null
             },
             "defaultValue": null
@@ -1118,22 +809,12 @@
       },
       {
         "kind": "INPUT_OBJECT",
-        "name": "UserFilter",
+        "name": "StrFilterLookup",
         "description": null,
         "fields": null,
         "inputFields": [
           {
-            "name": "username",
-            "description": null,
-            "type": {
-              "kind": "INPUT_OBJECT",
-              "name": "StrFilterLookup",
-              "ofType": null
-            },
-            "defaultValue": null
-          },
-          {
-            "name": "first_name",
+            "name": "exact",
             "description": null,
             "type": {
               "kind": "SCALAR",
@@ -1143,7 +824,7 @@
             "defaultValue": null
           },
           {
-            "name": "last_name",
+            "name": "i_exact",
             "description": null,
             "type": {
               "kind": "SCALAR",
@@ -1153,26 +834,182 @@
             "defaultValue": null
           },
           {
-            "name": "created_at",
-            "description": null,
-            "type": {
-              "kind": "INPUT_OBJECT",
-              "name": "DatetimeFilterLookup",
-              "ofType": null
-            },
-            "defaultValue": null
-          },
-          {
-            "name": "updated_at",
-            "description": null,
-            "type": {
-              "kind": "INPUT_OBJECT",
-              "name": "DatetimeFilterLookup",
+            "name": "contains",
+            "description": null,
+            "type": {
+              "kind": "SCALAR",
+              "name": "String",
+              "ofType": null
+            },
+            "defaultValue": null
+          },
+          {
+            "name": "i_contains",
+            "description": null,
+            "type": {
+              "kind": "SCALAR",
+              "name": "String",
+              "ofType": null
+            },
+            "defaultValue": null
+          },
+          {
+            "name": "in_list",
+            "description": null,
+            "type": {
+              "kind": "LIST",
+              "name": null,
+              "ofType": {
+                "kind": "NON_NULL",
+                "name": null,
+                "ofType": {
+                  "kind": "SCALAR",
+                  "name": "String",
+                  "ofType": null
+                }
+              }
+            },
+            "defaultValue": null
+          },
+          {
+            "name": "gt",
+            "description": null,
+            "type": {
+              "kind": "SCALAR",
+              "name": "String",
+              "ofType": null
+            },
+            "defaultValue": null
+          },
+          {
+            "name": "gte",
+            "description": null,
+            "type": {
+              "kind": "SCALAR",
+              "name": "String",
+              "ofType": null
+            },
+            "defaultValue": null
+          },
+          {
+            "name": "lt",
+            "description": null,
+            "type": {
+              "kind": "SCALAR",
+              "name": "String",
+              "ofType": null
+            },
+            "defaultValue": null
+          },
+          {
+            "name": "lte",
+            "description": null,
+            "type": {
+              "kind": "SCALAR",
+              "name": "String",
+              "ofType": null
+            },
+            "defaultValue": null
+          },
+          {
+            "name": "starts_with",
+            "description": null,
+            "type": {
+              "kind": "SCALAR",
+              "name": "String",
+              "ofType": null
+            },
+            "defaultValue": null
+          },
+          {
+            "name": "i_starts_with",
+            "description": null,
+            "type": {
+              "kind": "SCALAR",
+              "name": "String",
+              "ofType": null
+            },
+            "defaultValue": null
+          },
+          {
+            "name": "ends_with",
+            "description": null,
+            "type": {
+              "kind": "SCALAR",
+              "name": "String",
+              "ofType": null
+            },
+            "defaultValue": null
+          },
+          {
+            "name": "i_ends_with",
+            "description": null,
+            "type": {
+              "kind": "SCALAR",
+              "name": "String",
+              "ofType": null
+            },
+            "defaultValue": null
+          },
+          {
+            "name": "range",
+            "description": null,
+            "type": {
+              "kind": "LIST",
+              "name": null,
+              "ofType": {
+                "kind": "NON_NULL",
+                "name": null,
+                "ofType": {
+                  "kind": "SCALAR",
+                  "name": "String",
+                  "ofType": null
+                }
+              }
+            },
+            "defaultValue": null
+          },
+          {
+            "name": "is_null",
+            "description": null,
+            "type": {
+              "kind": "SCALAR",
+              "name": "Boolean",
+              "ofType": null
+            },
+            "defaultValue": null
+          },
+          {
+            "name": "regex",
+            "description": null,
+            "type": {
+              "kind": "SCALAR",
+              "name": "String",
+              "ofType": null
+            },
+            "defaultValue": null
+          },
+          {
+            "name": "i_regex",
+            "description": null,
+            "type": {
+              "kind": "SCALAR",
+              "name": "String",
               "ofType": null
             },
             "defaultValue": null
           }
         ],
+        "interfaces": null,
+        "enumValues": null,
+        "possibleTypes": null
+      },
+      {
+        "kind": "SCALAR",
+        "name": "Boolean",
+        "description": "The `Boolean` scalar type represents `true` or `false`.",
+        "fields": null,
+        "inputFields": null,
         "interfaces": null,
         "enumValues": null,
         "possibleTypes": null
@@ -1375,18 +1212,8 @@
         "possibleTypes": null
       },
       {
-        "kind": "SCALAR",
-        "name": "DateTime",
-        "description": "Date with time (isoformat)",
-        "fields": null,
-        "inputFields": null,
-        "interfaces": null,
-        "enumValues": null,
-        "possibleTypes": null
-      },
-      {
         "kind": "INPUT_OBJECT",
-        "name": "WorkspaceOrder",
+        "name": "WorkspaceAPIKeyOrder",
         "description": null,
         "fields": null,
         "inputFields": [
@@ -1402,6 +1229,16 @@
           },
           {
             "name": "name",
+            "description": null,
+            "type": {
+              "kind": "ENUM",
+              "name": "Ordering",
+              "ofType": null
+            },
+            "defaultValue": null
+          },
+          {
+            "name": "created",
             "description": null,
             "type": {
               "kind": "ENUM",
@@ -1489,7 +1326,7 @@
       },
       {
         "kind": "OBJECT",
-        "name": "Workspace",
+        "name": "WorkspaceAPIKey",
         "description": null,
         "fields": [
           {
@@ -1501,7 +1338,7 @@
               "name": null,
               "ofType": {
                 "kind": "SCALAR",
-                "name": "UUID",
+                "name": "String",
                 "ofType": null
               }
             },
@@ -1510,7 +1347,7 @@
           },
           {
             "name": "name",
-            "description": null,
+            "description": "A free-form name for the API key. Need not be unique. 50 characters max.",
             "args": [],
             "type": {
               "kind": "NON_NULL",
@@ -1525,327 +1362,51 @@
             "deprecationReason": null
           },
           {
-            "name": "nodes",
-            "description": null,
-            "args": [
-              {
-                "name": "filters",
-                "description": null,
-                "type": {
-                  "kind": "INPUT_OBJECT",
-                  "name": "NodeFilter",
-                  "ofType": null
-                },
-                "defaultValue": null
-              },
-              {
-                "name": "order",
-                "description": null,
-                "type": {
-                  "kind": "INPUT_OBJECT",
-                  "name": "NodeOrder",
-                  "ofType": null
-                },
-                "defaultValue": null
-              },
-              {
-                "name": "pagination",
-                "description": null,
-                "type": {
-                  "kind": "INPUT_OBJECT",
-                  "name": "OffsetPaginationInput",
-                  "ofType": null
-                },
-                "defaultValue": null
-              }
-            ],
-            "type": {
-              "kind": "NON_NULL",
-              "name": null,
-              "ofType": {
-                "kind": "LIST",
-                "name": null,
-                "ofType": {
-                  "kind": "NON_NULL",
-                  "name": null,
-                  "ofType": {
-                    "kind": "OBJECT",
-                    "name": "Node",
-                    "ofType": null
-                  }
-                }
-              }
-            },
-            "isDeprecated": false,
-            "deprecationReason": null
-          },
-          {
-            "name": "edges",
-            "description": null,
-            "args": [
-              {
-                "name": "filters",
-                "description": null,
-                "type": {
-                  "kind": "INPUT_OBJECT",
-                  "name": "EdgeFilter",
-                  "ofType": null
-                },
-                "defaultValue": null
-              },
-              {
-                "name": "order",
-                "description": null,
-                "type": {
-                  "kind": "INPUT_OBJECT",
-                  "name": "EdgeOrder",
-                  "ofType": null
-                },
-                "defaultValue": null
-              },
-              {
-                "name": "pagination",
-                "description": null,
-                "type": {
-                  "kind": "INPUT_OBJECT",
-                  "name": "OffsetPaginationInput",
-                  "ofType": null
-                },
-                "defaultValue": null
-              }
-            ],
-            "type": {
-              "kind": "NON_NULL",
-              "name": null,
-              "ofType": {
-                "kind": "LIST",
-                "name": null,
-                "ofType": {
-                  "kind": "NON_NULL",
-                  "name": null,
-                  "ofType": {
-                    "kind": "OBJECT",
-                    "name": "Edge",
-                    "ofType": null
-                  }
-                }
-              }
-            },
-            "isDeprecated": false,
-            "deprecationReason": null
-          },
-          {
-            "name": "connections",
-            "description": null,
-            "args": [
-              {
-                "name": "filters",
-                "description": null,
-                "type": {
-                  "kind": "INPUT_OBJECT",
-                  "name": "ConnectionFilter",
-                  "ofType": null
-                },
-                "defaultValue": null
-              },
-              {
-                "name": "order",
-                "description": null,
-                "type": {
-                  "kind": "INPUT_OBJECT",
-                  "name": "ConnectionOrder",
-                  "ofType": null
-                },
-                "defaultValue": null
-              },
-              {
-                "name": "pagination",
-                "description": null,
-                "type": {
-                  "kind": "INPUT_OBJECT",
-                  "name": "OffsetPaginationInput",
-                  "ofType": null
-                },
-                "defaultValue": null
-              }
-            ],
-            "type": {
-              "kind": "NON_NULL",
-              "name": null,
-              "ofType": {
-                "kind": "LIST",
-                "name": null,
-                "ofType": {
-                  "kind": "NON_NULL",
-                  "name": null,
-                  "ofType": {
-                    "kind": "OBJECT",
-                    "name": "Connection",
-                    "ofType": null
-                  }
-                }
-              }
-            },
-            "isDeprecated": false,
-            "deprecationReason": null
-          },
-          {
-            "name": "runs",
-            "description": null,
-            "args": [
-              {
-                "name": "order",
-                "description": null,
-                "type": {
-                  "kind": "INPUT_OBJECT",
-                  "name": "RunOrder",
-                  "ofType": null
-                },
-                "defaultValue": null
-              },
-              {
-                "name": "pagination",
-                "description": null,
-                "type": {
-                  "kind": "INPUT_OBJECT",
-                  "name": "OffsetPaginationInput",
-                  "ofType": null
-                },
-                "defaultValue": null
-              }
-            ],
-            "type": {
-              "kind": "NON_NULL",
-              "name": null,
-              "ofType": {
-                "kind": "LIST",
-                "name": null,
-                "ofType": {
-                  "kind": "NON_NULL",
-                  "name": null,
-                  "ofType": {
-                    "kind": "OBJECT",
-                    "name": "Run",
-                    "ofType": null
-                  }
-                }
-              }
-            },
-            "isDeprecated": false,
-            "deprecationReason": null
-          },
-          {
-            "name": "memberships",
-            "description": null,
-            "args": [
-              {
-                "name": "filters",
-                "description": null,
-                "type": {
-                  "kind": "INPUT_OBJECT",
-                  "name": "MembershipFilter",
-                  "ofType": null
-                },
-                "defaultValue": null
-              },
-              {
-                "name": "order",
-                "description": null,
-                "type": {
-                  "kind": "INPUT_OBJECT",
-                  "name": "MembershipOrder",
-                  "ofType": null
-                },
-                "defaultValue": null
-              },
-              {
-                "name": "pagination",
-                "description": null,
-                "type": {
-                  "kind": "INPUT_OBJECT",
-                  "name": "OffsetPaginationInput",
-                  "ofType": null
-                },
-                "defaultValue": null
-              }
-            ],
-            "type": {
-              "kind": "NON_NULL",
-              "name": null,
-              "ofType": {
-                "kind": "LIST",
-                "name": null,
-                "ofType": {
-                  "kind": "NON_NULL",
-                  "name": null,
-                  "ofType": {
-                    "kind": "OBJECT",
-                    "name": "Membership",
-                    "ofType": null
-                  }
-                }
-              }
-            },
-            "isDeprecated": false,
-            "deprecationReason": null
-          },
-          {
-            "name": "api_keys",
-            "description": null,
-            "args": [
-              {
-                "name": "filters",
-                "description": null,
-                "type": {
-                  "kind": "INPUT_OBJECT",
-                  "name": "WorkspaceAPIKeyFilter",
-                  "ofType": null
-                },
-                "defaultValue": null
-              },
-              {
-                "name": "order",
-                "description": null,
-                "type": {
-                  "kind": "INPUT_OBJECT",
-                  "name": "WorkspaceAPIKeyOrder",
-                  "ofType": null
-                },
-                "defaultValue": null
-              },
-              {
-                "name": "pagination",
-                "description": null,
-                "type": {
-                  "kind": "INPUT_OBJECT",
-                  "name": "OffsetPaginationInput",
-                  "ofType": null
-                },
-                "defaultValue": null
-              }
-            ],
-            "type": {
-              "kind": "NON_NULL",
-              "name": null,
-              "ofType": {
-                "kind": "LIST",
-                "name": null,
-                "ofType": {
-                  "kind": "NON_NULL",
-                  "name": null,
-                  "ofType": {
-                    "kind": "OBJECT",
-                    "name": "WorkspaceAPIKey",
-                    "ofType": null
-                  }
-                }
-              }
-            },
-            "isDeprecated": false,
-            "deprecationReason": null
-          },
-          {
-            "name": "created_at",
+            "name": "prefix",
+            "description": null,
+            "args": [],
+            "type": {
+              "kind": "NON_NULL",
+              "name": null,
+              "ofType": {
+                "kind": "SCALAR",
+                "name": "String",
+                "ofType": null
+              }
+            },
+            "isDeprecated": false,
+            "deprecationReason": null
+          },
+          {
+            "name": "revoked",
+            "description": "If the API key is revoked, clients cannot use it anymore. (This cannot be undone.)",
+            "args": [],
+            "type": {
+              "kind": "NON_NULL",
+              "name": null,
+              "ofType": {
+                "kind": "SCALAR",
+                "name": "Boolean",
+                "ofType": null
+              }
+            },
+            "isDeprecated": false,
+            "deprecationReason": null
+          },
+          {
+            "name": "expiry_date",
+            "description": "Once API key expires, clients cannot use it anymore.",
+            "args": [],
+            "type": {
+              "kind": "SCALAR",
+              "name": "DateTime",
+              "ofType": null
+            },
+            "isDeprecated": false,
+            "deprecationReason": null
+          },
+          {
+            "name": "created",
             "description": null,
             "args": [],
             "type": {
@@ -1861,261 +1422,15 @@
             "deprecationReason": null
           },
           {
-            "name": "updated_at",
-            "description": null,
-            "args": [],
-            "type": {
-              "kind": "NON_NULL",
-              "name": null,
-              "ofType": {
-                "kind": "SCALAR",
-                "name": "DateTime",
-                "ofType": null
-              }
-            },
-            "isDeprecated": false,
-            "deprecationReason": null
-          },
-          {
-            "name": "connection",
-            "description": null,
-            "args": [
-              {
-                "name": "pk",
-                "description": null,
-                "type": {
-                  "kind": "NON_NULL",
-                  "name": null,
-                  "ofType": {
-                    "kind": "SCALAR",
-                    "name": "ID",
-                    "ofType": null
-                  }
-                },
-                "defaultValue": null
-              }
-            ],
+            "name": "created_by",
+            "description": null,
+            "args": [],
             "type": {
               "kind": "NON_NULL",
               "name": null,
               "ofType": {
                 "kind": "OBJECT",
-                "name": "Connection",
-                "ofType": null
-              }
-            },
-            "isDeprecated": false,
-            "deprecationReason": null
-          },
-          {
-            "name": "edge",
-            "description": null,
-            "args": [
-              {
-                "name": "pk",
-                "description": null,
-                "type": {
-                  "kind": "NON_NULL",
-                  "name": null,
-                  "ofType": {
-                    "kind": "SCALAR",
-                    "name": "ID",
-                    "ofType": null
-                  }
-                },
-                "defaultValue": null
-              }
-            ],
-            "type": {
-              "kind": "NON_NULL",
-              "name": null,
-              "ofType": {
-                "kind": "OBJECT",
-                "name": "Edge",
-                "ofType": null
-              }
-            },
-            "isDeprecated": false,
-            "deprecationReason": null
-          },
-          {
-            "name": "node",
-            "description": null,
-            "args": [
-              {
-                "name": "pk",
-                "description": null,
-                "type": {
-                  "kind": "NON_NULL",
-                  "name": null,
-                  "ofType": {
-                    "kind": "SCALAR",
-                    "name": "ID",
-                    "ofType": null
-                  }
-                },
-                "defaultValue": null
-              }
-            ],
-            "type": {
-              "kind": "NON_NULL",
-              "name": null,
-              "ofType": {
-                "kind": "OBJECT",
-                "name": "Node",
-                "ofType": null
-              }
-            },
-            "isDeprecated": false,
-            "deprecationReason": null
-          },
-          {
-            "name": "other_edges",
-            "description": null,
-            "args": [],
-            "type": {
-              "kind": "NON_NULL",
-              "name": null,
-              "ofType": {
-                "kind": "LIST",
-                "name": null,
-                "ofType": {
-                  "kind": "NON_NULL",
-                  "name": null,
-                  "ofType": {
-                    "kind": "OBJECT",
-                    "name": "Edge",
-                    "ofType": null
-                  }
-                }
-              }
-            },
-            "isDeprecated": false,
-            "deprecationReason": null
-          },
-          {
-            "name": "other_edges_count",
-            "description": null,
-            "args": [],
-            "type": {
-              "kind": "NON_NULL",
-              "name": null,
-              "ofType": {
-                "kind": "SCALAR",
-                "name": "Int",
-                "ofType": null
-              }
-            },
-            "isDeprecated": false,
-            "deprecationReason": null
-          },
-          {
-            "name": "run",
-            "description": null,
-            "args": [
-              {
-                "name": "pk",
-                "description": null,
-                "type": {
-                  "kind": "NON_NULL",
-                  "name": null,
-                  "ofType": {
-                    "kind": "SCALAR",
-                    "name": "ID",
-                    "ofType": null
-                  }
-                },
-                "defaultValue": null
-              }
-            ],
-            "type": {
-              "kind": "NON_NULL",
-              "name": null,
-              "ofType": {
-                "kind": "OBJECT",
-                "name": "Run",
-                "ofType": null
-              }
-            },
-            "isDeprecated": false,
-            "deprecationReason": null
-          },
-          {
-            "name": "table",
-            "description": null,
-            "args": [
-              {
-                "name": "pk",
-                "description": null,
-                "type": {
-                  "kind": "NON_NULL",
-                  "name": null,
-                  "ofType": {
-                    "kind": "SCALAR",
-                    "name": "ID",
-                    "ofType": null
-                  }
-                },
-                "defaultValue": null
-              }
-            ],
-            "type": {
-              "kind": "NON_NULL",
-              "name": null,
-              "ofType": {
-                "kind": "OBJECT",
-                "name": "Table",
-                "ofType": null
-              }
-            },
-            "isDeprecated": false,
-            "deprecationReason": null
-          },
-          {
-            "name": "tables",
-            "description": null,
-            "args": [
-              {
-                "name": "pagination",
-                "description": null,
-                "type": {
-                  "kind": "INPUT_OBJECT",
-                  "name": "OffsetPaginationInput",
-                  "ofType": null
-                },
-                "defaultValue": "null"
-              }
-            ],
-            "type": {
-              "kind": "NON_NULL",
-              "name": null,
-              "ofType": {
-                "kind": "LIST",
-                "name": null,
-                "ofType": {
-                  "kind": "NON_NULL",
-                  "name": null,
-                  "ofType": {
-                    "kind": "OBJECT",
-                    "name": "Table",
-                    "ofType": null
-                  }
-                }
-              }
-            },
-            "isDeprecated": false,
-            "deprecationReason": null
-          },
-          {
-            "name": "tables_count",
-            "description": null,
-            "args": [],
-            "type": {
-              "kind": "NON_NULL",
-              "name": null,
-              "ofType": {
-                "kind": "SCALAR",
-                "name": "Int",
+                "name": "User",
                 "ofType": null
               }
             },
@@ -2129,321 +1444,137 @@
         "possibleTypes": null
       },
       {
-        "kind": "INPUT_OBJECT",
-        "name": "NodeFilter",
+        "kind": "OBJECT",
+        "name": "User",
         "description": null,
-        "fields": null,
-        "inputFields": [
+        "fields": [
           {
             "name": "id",
             "description": null,
-            "type": {
-              "kind": "INPUT_OBJECT",
-              "name": "UUIDFilterLookup",
-              "ofType": null
-            },
-            "defaultValue": null
-          },
-          {
-            "name": "namespace",
-            "description": null,
-            "type": {
-              "kind": "INPUT_OBJECT",
-              "name": "StrFilterLookup",
-              "ofType": null
-            },
-            "defaultValue": null
-          },
-          {
-            "name": "name",
-            "description": null,
-            "type": {
-              "kind": "INPUT_OBJECT",
-              "name": "StrFilterLookup",
-              "ofType": null
-            },
-            "defaultValue": null
-          },
-          {
-            "name": "display_name",
-            "description": null,
-            "type": {
-              "kind": "INPUT_OBJECT",
-              "name": "StrFilterLookup",
-              "ofType": null
-            },
-            "defaultValue": null
-          },
-          {
-            "name": "data_source",
-            "description": null,
-            "type": {
-              "kind": "INPUT_OBJECT",
-              "name": "StrFilterLookup",
-              "ofType": null
-            },
-            "defaultValue": null
-          },
-          {
-            "name": "is_active",
-            "description": null,
-            "type": {
-              "kind": "SCALAR",
-              "name": "Boolean",
-              "ofType": null
-            },
-            "defaultValue": null
+            "args": [],
+            "type": {
+              "kind": "NON_NULL",
+              "name": null,
+              "ofType": {
+                "kind": "SCALAR",
+                "name": "UUID",
+                "ofType": null
+              }
+            },
+            "isDeprecated": false,
+            "deprecationReason": null
+          },
+          {
+            "name": "username",
+            "description": null,
+            "args": [],
+            "type": {
+              "kind": "SCALAR",
+              "name": "String",
+              "ofType": null
+            },
+            "isDeprecated": false,
+            "deprecationReason": null
+          },
+          {
+            "name": "first_name",
+            "description": null,
+            "args": [],
+            "type": {
+              "kind": "NON_NULL",
+              "name": null,
+              "ofType": {
+                "kind": "SCALAR",
+                "name": "String",
+                "ofType": null
+              }
+            },
+            "isDeprecated": false,
+            "deprecationReason": null
+          },
+          {
+            "name": "last_name",
+            "description": null,
+            "args": [],
+            "type": {
+              "kind": "NON_NULL",
+              "name": null,
+              "ofType": {
+                "kind": "SCALAR",
+                "name": "String",
+                "ofType": null
+              }
+            },
+            "isDeprecated": false,
+            "deprecationReason": null
           },
           {
             "name": "created_at",
             "description": null,
-            "type": {
-              "kind": "INPUT_OBJECT",
-              "name": "DatetimeFilterLookup",
-              "ofType": null
-            },
-            "defaultValue": null
+            "args": [],
+            "type": {
+              "kind": "NON_NULL",
+              "name": null,
+              "ofType": {
+                "kind": "SCALAR",
+                "name": "DateTime",
+                "ofType": null
+              }
+            },
+            "isDeprecated": false,
+            "deprecationReason": null
           },
           {
             "name": "updated_at",
             "description": null,
-            "type": {
-              "kind": "INPUT_OBJECT",
-              "name": "DatetimeFilterLookup",
-              "ofType": null
-            },
-            "defaultValue": null
-          },
-          {
-            "name": "source_edges",
-            "description": null,
-            "type": {
-              "kind": "INPUT_OBJECT",
-              "name": "EdgeFilter",
-              "ofType": null
-            },
-            "defaultValue": null
-          },
-          {
-            "name": "destination_edges",
-            "description": null,
-            "type": {
-              "kind": "INPUT_OBJECT",
-              "name": "EdgeFilter",
-              "ofType": null
-            },
-            "defaultValue": null
+            "args": [],
+            "type": {
+              "kind": "NON_NULL",
+              "name": null,
+              "ofType": {
+                "kind": "SCALAR",
+                "name": "DateTime",
+                "ofType": null
+              }
+            },
+            "isDeprecated": false,
+            "deprecationReason": null
+          },
+          {
+            "name": "full_name",
+            "description": null,
+            "args": [],
+            "type": {
+              "kind": "NON_NULL",
+              "name": null,
+              "ofType": {
+                "kind": "SCALAR",
+                "name": "String",
+                "ofType": null
+              }
+            },
+            "isDeprecated": false,
+            "deprecationReason": null
           }
         ],
-        "interfaces": null,
+        "inputFields": null,
+        "interfaces": [],
         "enumValues": null,
         "possibleTypes": null
       },
       {
-        "kind": "INPUT_OBJECT",
-        "name": "EdgeFilter",
-        "description": null,
+        "kind": "SCALAR",
+        "name": "ID",
+        "description": "The `ID` scalar type represents a unique identifier, often used to refetch an object or as key for a cache. The ID type appears in a JSON response as a String; however, it is not intended to be human-readable. When expected as an input type, any string (such as `\"4\"`) or integer (such as `4`) input value will be accepted as an ID.",
         "fields": null,
-        "inputFields": [
-          {
-            "name": "id",
-            "description": null,
-            "type": {
-              "kind": "INPUT_OBJECT",
-              "name": "UUIDFilterLookup",
-              "ofType": null
-            },
-            "defaultValue": null
-          },
-          {
-            "name": "namespace",
-            "description": null,
-            "type": {
-              "kind": "INPUT_OBJECT",
-              "name": "StrFilterLookup",
-              "ofType": null
-            },
-            "defaultValue": null
-          },
-          {
-            "name": "name",
-            "description": null,
-            "type": {
-              "kind": "INPUT_OBJECT",
-              "name": "StrFilterLookup",
-              "ofType": null
-            },
-            "defaultValue": null
-          },
-          {
-            "name": "display_name",
-            "description": null,
-            "type": {
-              "kind": "INPUT_OBJECT",
-              "name": "StrFilterLookup",
-              "ofType": null
-            },
-            "defaultValue": null
-          },
-          {
-            "name": "data_source",
-            "description": null,
-            "type": {
-              "kind": "INPUT_OBJECT",
-              "name": "StrFilterLookup",
-              "ofType": null
-            },
-            "defaultValue": null
-          },
-          {
-            "name": "is_active",
-            "description": null,
-            "type": {
-              "kind": "SCALAR",
-              "name": "Boolean",
-              "ofType": null
-            },
-            "defaultValue": null
-          },
-          {
-            "name": "source",
-            "description": null,
-            "type": {
-              "kind": "INPUT_OBJECT",
-              "name": "NodeFilter",
-              "ofType": null
-            },
-            "defaultValue": null
-          },
-          {
-            "name": "destination",
-            "description": null,
-            "type": {
-              "kind": "INPUT_OBJECT",
-              "name": "NodeFilter",
-              "ofType": null
-            },
-            "defaultValue": null
-          },
-          {
-            "name": "created_at",
-            "description": null,
-            "type": {
-              "kind": "INPUT_OBJECT",
-              "name": "DatetimeFilterLookup",
-              "ofType": null
-            },
-            "defaultValue": null
-          },
-          {
-            "name": "updated_at",
-            "description": null,
-            "type": {
-              "kind": "INPUT_OBJECT",
-              "name": "DatetimeFilterLookup",
-              "ofType": null
-            },
-            "defaultValue": null
-          }
-        ],
-        "interfaces": null,
-        "enumValues": null,
-        "possibleTypes": null
-      },
-      {
-        "kind": "INPUT_OBJECT",
-        "name": "NodeOrder",
-        "description": null,
-        "fields": null,
-        "inputFields": [
-          {
-            "name": "id",
-            "description": null,
-            "type": {
-              "kind": "ENUM",
-              "name": "Ordering",
-              "ofType": null
-            },
-            "defaultValue": null
-          },
-          {
-            "name": "namespace",
-            "description": null,
-            "type": {
-              "kind": "ENUM",
-              "name": "Ordering",
-              "ofType": null
-            },
-            "defaultValue": null
-          },
-          {
-            "name": "name",
-            "description": null,
-            "type": {
-              "kind": "ENUM",
-              "name": "Ordering",
-              "ofType": null
-            },
-            "defaultValue": null
-          },
-          {
-            "name": "display_name",
-            "description": null,
-            "type": {
-              "kind": "ENUM",
-              "name": "Ordering",
-              "ofType": null
-            },
-            "defaultValue": null
-          },
-          {
-            "name": "data_source",
-            "description": null,
-            "type": {
-              "kind": "ENUM",
-              "name": "Ordering",
-              "ofType": null
-            },
-            "defaultValue": null
-          },
-          {
-            "name": "is_active",
-            "description": null,
-            "type": {
-              "kind": "ENUM",
-              "name": "Ordering",
-              "ofType": null
-            },
-            "defaultValue": null
-          },
-          {
-            "name": "created_at",
-            "description": null,
-            "type": {
-              "kind": "ENUM",
-              "name": "Ordering",
-              "ofType": null
-            },
-            "defaultValue": null
-          },
-          {
-            "name": "updated_at",
-            "description": null,
-            "type": {
-              "kind": "ENUM",
-              "name": "Ordering",
-              "ofType": null
-            },
-            "defaultValue": null
-          }
-        ],
+        "inputFields": null,
         "interfaces": null,
         "enumValues": null,
         "possibleTypes": null
       },
       {
         "kind": "OBJECT",
-        "name": "Node",
+        "name": "Connection",
         "description": null,
         "fields": [
           {
@@ -2463,125 +1594,9 @@
             "deprecationReason": null
           },
           {
-            "name": "namespace",
-            "description": null,
-            "args": [],
-            "type": {
-              "kind": "NON_NULL",
-              "name": null,
-              "ofType": {
-                "kind": "SCALAR",
-                "name": "String",
-                "ofType": null
-              }
-            },
-            "isDeprecated": false,
-            "deprecationReason": null
-          },
-          {
-            "name": "name",
-            "description": null,
-            "args": [],
-            "type": {
-              "kind": "NON_NULL",
-              "name": null,
-              "ofType": {
-                "kind": "SCALAR",
-                "name": "String",
-                "ofType": null
-              }
-            },
-            "isDeprecated": false,
-            "deprecationReason": null
-          },
-          {
-            "name": "display_name",
-            "description": null,
-            "args": [],
-            "type": {
-              "kind": "NON_NULL",
-              "name": null,
-              "ofType": {
-                "kind": "SCALAR",
-                "name": "String",
-                "ofType": null
-              }
-            },
-            "isDeprecated": false,
-            "deprecationReason": null
-          },
-          {
-            "name": "data_source",
-            "description": null,
-            "args": [],
-            "type": {
-              "kind": "NON_NULL",
-              "name": null,
-              "ofType": {
-                "kind": "SCALAR",
-                "name": "String",
-                "ofType": null
-              }
-            },
-            "isDeprecated": false,
-            "deprecationReason": null
-          },
-          {
-            "name": "metadata",
-            "description": null,
-            "args": [],
-            "type": {
-              "kind": "NON_NULL",
-              "name": null,
-              "ofType": {
-                "kind": "SCALAR",
-                "name": "JSON",
-                "ofType": null
-              }
-            },
-            "isDeprecated": false,
-            "deprecationReason": null
-          },
-          {
-            "name": "is_active",
-            "description": null,
-            "args": [],
-            "type": {
-              "kind": "NON_NULL",
-              "name": null,
-              "ofType": {
-                "kind": "SCALAR",
-                "name": "Boolean",
-                "ofType": null
-              }
-            },
-            "isDeprecated": false,
-            "deprecationReason": null
-          },
-          {
-            "name": "source_edges",
+            "name": "connector",
             "description": null,
             "args": [
-              {
-                "name": "filters",
-                "description": null,
-                "type": {
-                  "kind": "INPUT_OBJECT",
-                  "name": "EdgeFilter",
-                  "ofType": null
-                },
-                "defaultValue": null
-              },
-              {
-                "name": "order",
-                "description": null,
-                "type": {
-                  "kind": "INPUT_OBJECT",
-                  "name": "EdgeOrder",
-                  "ofType": null
-                },
-                "defaultValue": null
-              },
               {
                 "name": "pagination",
                 "description": null,
@@ -2597,6 +1612,167 @@
               "kind": "NON_NULL",
               "name": null,
               "ofType": {
+                "kind": "OBJECT",
+                "name": "Connector",
+                "ofType": null
+              }
+            },
+            "isDeprecated": false,
+            "deprecationReason": null
+          },
+          {
+            "name": "namespace",
+            "description": null,
+            "args": [],
+            "type": {
+              "kind": "NON_NULL",
+              "name": null,
+              "ofType": {
+                "kind": "SCALAR",
+                "name": "String",
+                "ofType": null
+              }
+            },
+            "isDeprecated": false,
+            "deprecationReason": null
+          },
+          {
+            "name": "name",
+            "description": null,
+            "args": [],
+            "type": {
+              "kind": "NON_NULL",
+              "name": null,
+              "ofType": {
+                "kind": "SCALAR",
+                "name": "String",
+                "ofType": null
+              }
+            },
+            "isDeprecated": false,
+            "deprecationReason": null
+          },
+          {
+            "name": "metadata",
+            "description": null,
+            "args": [],
+            "type": {
+              "kind": "NON_NULL",
+              "name": null,
+              "ofType": {
+                "kind": "SCALAR",
+                "name": "JSON",
+                "ofType": null
+              }
+            },
+            "isDeprecated": false,
+            "deprecationReason": null
+          },
+          {
+            "name": "schedules",
+            "description": null,
+            "args": [],
+            "type": {
+              "kind": "SCALAR",
+              "name": "JSON",
+              "ofType": null
+            },
+            "isDeprecated": false,
+            "deprecationReason": null
+          },
+          {
+            "name": "is_active",
+            "description": null,
+            "args": [],
+            "type": {
+              "kind": "NON_NULL",
+              "name": null,
+              "ofType": {
+                "kind": "SCALAR",
+                "name": "Boolean",
+                "ofType": null
+              }
+            },
+            "isDeprecated": false,
+            "deprecationReason": null
+          },
+          {
+            "name": "created_at",
+            "description": null,
+            "args": [],
+            "type": {
+              "kind": "NON_NULL",
+              "name": null,
+              "ofType": {
+                "kind": "SCALAR",
+                "name": "DateTime",
+                "ofType": null
+              }
+            },
+            "isDeprecated": false,
+            "deprecationReason": null
+          },
+          {
+            "name": "updated_at",
+            "description": null,
+            "args": [],
+            "type": {
+              "kind": "NON_NULL",
+              "name": null,
+              "ofType": {
+                "kind": "SCALAR",
+                "name": "DateTime",
+                "ofType": null
+              }
+            },
+            "isDeprecated": false,
+            "deprecationReason": null
+          },
+          {
+            "name": "created_by",
+            "description": null,
+            "args": [],
+            "type": {
+              "kind": "NON_NULL",
+              "name": null,
+              "ofType": {
+                "kind": "OBJECT",
+                "name": "User",
+                "ofType": null
+              }
+            },
+            "isDeprecated": false,
+            "deprecationReason": null
+          },
+          {
+            "name": "runs",
+            "description": null,
+            "args": [
+              {
+                "name": "order",
+                "description": null,
+                "type": {
+                  "kind": "INPUT_OBJECT",
+                  "name": "RunOrder",
+                  "ofType": null
+                },
+                "defaultValue": null
+              },
+              {
+                "name": "pagination",
+                "description": null,
+                "type": {
+                  "kind": "INPUT_OBJECT",
+                  "name": "OffsetPaginationInput",
+                  "ofType": null
+                },
+                "defaultValue": null
+              }
+            ],
+            "type": {
+              "kind": "NON_NULL",
+              "name": null,
+              "ofType": {
                 "kind": "LIST",
                 "name": null,
                 "ofType": {
@@ -2604,7 +1780,7 @@
                   "name": null,
                   "ofType": {
                     "kind": "OBJECT",
-                    "name": "Edge",
+                    "name": "Run",
                     "ofType": null
                   }
                 }
@@ -2614,36 +1790,44 @@
             "deprecationReason": null
           },
           {
-            "name": "destination_edges",
+            "name": "last_run",
+            "description": null,
+            "args": [],
+            "type": {
+              "kind": "OBJECT",
+              "name": "Run",
+              "ofType": null
+            },
+            "isDeprecated": false,
+            "deprecationReason": null
+          },
+          {
+            "name": "last_successful_run",
+            "description": null,
+            "args": [],
+            "type": {
+              "kind": "OBJECT",
+              "name": "Run",
+              "ofType": null
+            },
+            "isDeprecated": false,
+            "deprecationReason": null
+          },
+          {
+            "name": "run",
             "description": null,
             "args": [
               {
-                "name": "filters",
-                "description": null,
-                "type": {
-                  "kind": "INPUT_OBJECT",
-                  "name": "EdgeFilter",
-                  "ofType": null
-                },
-                "defaultValue": null
-              },
-              {
-                "name": "order",
-                "description": null,
-                "type": {
-                  "kind": "INPUT_OBJECT",
-                  "name": "EdgeOrder",
-                  "ofType": null
-                },
-                "defaultValue": null
-              },
-              {
-                "name": "pagination",
-                "description": null,
-                "type": {
-                  "kind": "INPUT_OBJECT",
-                  "name": "OffsetPaginationInput",
-                  "ofType": null
+                "name": "id",
+                "description": null,
+                "type": {
+                  "kind": "NON_NULL",
+                  "name": null,
+                  "ofType": {
+                    "kind": "SCALAR",
+                    "name": "ID",
+                    "ofType": null
+                  }
                 },
                 "defaultValue": null
               }
@@ -2652,17 +1836,124 @@
               "kind": "NON_NULL",
               "name": null,
               "ofType": {
-                "kind": "LIST",
-                "name": null,
-                "ofType": {
-                  "kind": "NON_NULL",
-                  "name": null,
-                  "ofType": {
-                    "kind": "OBJECT",
-                    "name": "Edge",
-                    "ofType": null
-                  }
-                }
+                "kind": "OBJECT",
+                "name": "Run",
+                "ofType": null
+              }
+            },
+            "isDeprecated": false,
+            "deprecationReason": null
+          }
+        ],
+        "inputFields": null,
+        "interfaces": [],
+        "enumValues": null,
+        "possibleTypes": null
+      },
+      {
+        "kind": "OBJECT",
+        "name": "Connector",
+        "description": null,
+        "fields": [
+          {
+            "name": "id",
+            "description": null,
+            "args": [],
+            "type": {
+              "kind": "NON_NULL",
+              "name": null,
+              "ofType": {
+                "kind": "SCALAR",
+                "name": "UUID",
+                "ofType": null
+              }
+            },
+            "isDeprecated": false,
+            "deprecationReason": null
+          },
+          {
+            "name": "name",
+            "description": null,
+            "args": [],
+            "type": {
+              "kind": "NON_NULL",
+              "name": null,
+              "ofType": {
+                "kind": "SCALAR",
+                "name": "String",
+                "ofType": null
+              }
+            },
+            "isDeprecated": false,
+            "deprecationReason": null
+          },
+          {
+            "name": "metadata",
+            "description": null,
+            "args": [],
+            "type": {
+              "kind": "NON_NULL",
+              "name": null,
+              "ofType": {
+                "kind": "SCALAR",
+                "name": "JSON",
+                "ofType": null
+              }
+            },
+            "isDeprecated": false,
+            "deprecationReason": null
+          },
+          {
+            "name": "is_active",
+            "description": null,
+            "args": [],
+            "type": {
+              "kind": "NON_NULL",
+              "name": null,
+              "ofType": {
+                "kind": "SCALAR",
+                "name": "Boolean",
+                "ofType": null
+              }
+            },
+            "isDeprecated": false,
+            "deprecationReason": null
+          },
+          {
+            "name": "icon",
+            "description": null,
+            "args": [],
+            "type": {
+              "kind": "SCALAR",
+              "name": "String",
+              "ofType": null
+            },
+            "isDeprecated": false,
+            "deprecationReason": null
+          },
+          {
+            "name": "category",
+            "description": null,
+            "args": [],
+            "type": {
+              "kind": "SCALAR",
+              "name": "String",
+              "ofType": null
+            },
+            "isDeprecated": false,
+            "deprecationReason": null
+          },
+          {
+            "name": "coming_soon",
+            "description": null,
+            "args": [],
+            "type": {
+              "kind": "NON_NULL",
+              "name": null,
+              "ofType": {
+                "kind": "SCALAR",
+                "name": "Boolean",
+                "ofType": null
               }
             },
             "isDeprecated": false,
@@ -2686,1021 +1977,6 @@
       },
       {
         "kind": "INPUT_OBJECT",
-        "name": "EdgeOrder",
-        "description": null,
-        "fields": null,
-        "inputFields": [
-          {
-            "name": "id",
-            "description": null,
-            "type": {
-              "kind": "ENUM",
-              "name": "Ordering",
-              "ofType": null
-            },
-            "defaultValue": null
-          },
-          {
-            "name": "namespace",
-            "description": null,
-            "type": {
-              "kind": "ENUM",
-              "name": "Ordering",
-              "ofType": null
-            },
-            "defaultValue": null
-          },
-          {
-            "name": "name",
-            "description": null,
-            "type": {
-              "kind": "ENUM",
-              "name": "Ordering",
-              "ofType": null
-            },
-            "defaultValue": null
-          },
-          {
-            "name": "display_name",
-            "description": null,
-            "type": {
-              "kind": "ENUM",
-              "name": "Ordering",
-              "ofType": null
-            },
-            "defaultValue": null
-          },
-          {
-            "name": "data_source",
-            "description": null,
-            "type": {
-              "kind": "ENUM",
-              "name": "Ordering",
-              "ofType": null
-            },
-            "defaultValue": null
-          },
-          {
-            "name": "is_active",
-            "description": null,
-            "type": {
-              "kind": "ENUM",
-              "name": "Ordering",
-              "ofType": null
-            },
-            "defaultValue": null
-          },
-          {
-            "name": "created_at",
-            "description": null,
-            "type": {
-              "kind": "ENUM",
-              "name": "Ordering",
-              "ofType": null
-            },
-            "defaultValue": null
-          },
-          {
-            "name": "updated_at",
-            "description": null,
-            "type": {
-              "kind": "ENUM",
-              "name": "Ordering",
-              "ofType": null
-            },
-            "defaultValue": null
-          }
-        ],
-        "interfaces": null,
-        "enumValues": null,
-        "possibleTypes": null
-      },
-      {
-        "kind": "OBJECT",
-        "name": "Edge",
-        "description": null,
-        "fields": [
-          {
-            "name": "id",
-            "description": null,
-            "args": [],
-            "type": {
-              "kind": "NON_NULL",
-              "name": null,
-              "ofType": {
-                "kind": "SCALAR",
-                "name": "UUID",
-                "ofType": null
-              }
-            },
-            "isDeprecated": false,
-            "deprecationReason": null
-          },
-          {
-            "name": "namespace",
-            "description": null,
-            "args": [],
-            "type": {
-              "kind": "NON_NULL",
-              "name": null,
-              "ofType": {
-                "kind": "SCALAR",
-                "name": "String",
-                "ofType": null
-              }
-            },
-            "isDeprecated": false,
-            "deprecationReason": null
-          },
-          {
-            "name": "name",
-            "description": null,
-            "args": [],
-            "type": {
-              "kind": "NON_NULL",
-              "name": null,
-              "ofType": {
-                "kind": "SCALAR",
-                "name": "String",
-                "ofType": null
-              }
-            },
-            "isDeprecated": false,
-            "deprecationReason": null
-          },
-          {
-            "name": "display_name",
-            "description": null,
-            "args": [],
-            "type": {
-              "kind": "NON_NULL",
-              "name": null,
-              "ofType": {
-                "kind": "SCALAR",
-                "name": "String",
-                "ofType": null
-              }
-            },
-            "isDeprecated": false,
-            "deprecationReason": null
-          },
-          {
-            "name": "data_source",
-            "description": null,
-            "args": [],
-            "type": {
-              "kind": "NON_NULL",
-              "name": null,
-              "ofType": {
-                "kind": "SCALAR",
-                "name": "String",
-                "ofType": null
-              }
-            },
-            "isDeprecated": false,
-            "deprecationReason": null
-          },
-          {
-            "name": "source",
-            "description": null,
-            "args": [
-              {
-                "name": "pagination",
-                "description": null,
-                "type": {
-                  "kind": "INPUT_OBJECT",
-                  "name": "OffsetPaginationInput",
-                  "ofType": null
-                },
-                "defaultValue": null
-              }
-            ],
-            "type": {
-              "kind": "NON_NULL",
-              "name": null,
-              "ofType": {
-                "kind": "OBJECT",
-                "name": "Node",
-                "ofType": null
-              }
-            },
-            "isDeprecated": false,
-            "deprecationReason": null
-          },
-          {
-            "name": "destination",
-            "description": null,
-            "args": [
-              {
-                "name": "pagination",
-                "description": null,
-                "type": {
-                  "kind": "INPUT_OBJECT",
-                  "name": "OffsetPaginationInput",
-                  "ofType": null
-                },
-                "defaultValue": null
-              }
-            ],
-            "type": {
-              "kind": "NON_NULL",
-              "name": null,
-              "ofType": {
-                "kind": "OBJECT",
-                "name": "Node",
-                "ofType": null
-              }
-            },
-            "isDeprecated": false,
-            "deprecationReason": null
-          },
-          {
-            "name": "metadata",
-            "description": null,
-            "args": [],
-            "type": {
-              "kind": "NON_NULL",
-              "name": null,
-              "ofType": {
-                "kind": "SCALAR",
-                "name": "JSON",
-                "ofType": null
-              }
-            },
-            "isDeprecated": false,
-            "deprecationReason": null
-          },
-          {
-            "name": "is_active",
-            "description": null,
-            "args": [],
-            "type": {
-              "kind": "NON_NULL",
-              "name": null,
-              "ofType": {
-                "kind": "SCALAR",
-                "name": "Boolean",
-                "ofType": null
-              }
-            },
-            "isDeprecated": false,
-            "deprecationReason": null
-          },
-          {
-            "name": "created_at",
-            "description": null,
-            "args": [],
-            "type": {
-              "kind": "NON_NULL",
-              "name": null,
-              "ofType": {
-                "kind": "SCALAR",
-                "name": "DateTime",
-                "ofType": null
-              }
-            },
-            "isDeprecated": false,
-            "deprecationReason": null
-          },
-          {
-            "name": "updated_at",
-            "description": null,
-            "args": [],
-            "type": {
-              "kind": "NON_NULL",
-              "name": null,
-              "ofType": {
-                "kind": "SCALAR",
-                "name": "DateTime",
-                "ofType": null
-              }
-            },
-            "isDeprecated": false,
-            "deprecationReason": null
-          }
-        ],
-        "inputFields": null,
-        "interfaces": [],
-        "enumValues": null,
-        "possibleTypes": null
-      },
-      {
-        "kind": "INPUT_OBJECT",
-        "name": "ConnectionFilter",
-        "description": null,
-        "fields": null,
-        "inputFields": [
-          {
-            "name": "id",
-            "description": null,
-            "type": {
-              "kind": "INPUT_OBJECT",
-              "name": "UUIDFilterLookup",
-              "ofType": null
-            },
-            "defaultValue": null
-          },
-          {
-            "name": "namespace",
-            "description": null,
-            "type": {
-              "kind": "INPUT_OBJECT",
-              "name": "StrFilterLookup",
-              "ofType": null
-            },
-            "defaultValue": null
-          },
-          {
-            "name": "name",
-            "description": null,
-            "type": {
-              "kind": "INPUT_OBJECT",
-              "name": "StrFilterLookup",
-              "ofType": null
-            },
-            "defaultValue": null
-          },
-          {
-            "name": "connector",
-            "description": null,
-            "type": {
-              "kind": "INPUT_OBJECT",
-              "name": "ConnectorFilter",
-              "ofType": null
-            },
-            "defaultValue": null
-          },
-          {
-            "name": "is_active",
-            "description": null,
-            "type": {
-              "kind": "SCALAR",
-              "name": "Boolean",
-              "ofType": null
-            },
-            "defaultValue": null
-          },
-          {
-            "name": "created_at",
-            "description": null,
-            "type": {
-              "kind": "INPUT_OBJECT",
-              "name": "DatetimeFilterLookup",
-              "ofType": null
-            },
-            "defaultValue": null
-          },
-          {
-            "name": "updated_at",
-            "description": null,
-            "type": {
-              "kind": "INPUT_OBJECT",
-              "name": "DatetimeFilterLookup",
-              "ofType": null
-            },
-            "defaultValue": null
-          },
-          {
-            "name": "created_by",
-            "description": null,
-            "type": {
-              "kind": "INPUT_OBJECT",
-              "name": "UserFilter",
-              "ofType": null
-            },
-            "defaultValue": null
-          }
-        ],
-        "interfaces": null,
-        "enumValues": null,
-        "possibleTypes": null
-      },
-      {
-        "kind": "INPUT_OBJECT",
-        "name": "ConnectorFilter",
-        "description": null,
-        "fields": null,
-        "inputFields": [
-          {
-            "name": "id",
-            "description": null,
-            "type": {
-              "kind": "INPUT_OBJECT",
-              "name": "UUIDFilterLookup",
-              "ofType": null
-            },
-            "defaultValue": null
-          },
-          {
-            "name": "name",
-            "description": null,
-            "type": {
-              "kind": "INPUT_OBJECT",
-              "name": "StrFilterLookup",
-              "ofType": null
-            },
-            "defaultValue": null
-          },
-          {
-            "name": "is_active",
-            "description": null,
-            "type": {
-              "kind": "SCALAR",
-              "name": "Boolean",
-              "ofType": null
-            },
-            "defaultValue": null
-          }
-        ],
-        "interfaces": null,
-        "enumValues": null,
-        "possibleTypes": null
-      },
-      {
-        "kind": "INPUT_OBJECT",
-        "name": "ConnectionOrder",
-        "description": null,
-        "fields": null,
-        "inputFields": [
-          {
-            "name": "id",
-            "description": null,
-            "type": {
-              "kind": "ENUM",
-              "name": "Ordering",
-              "ofType": null
-            },
-            "defaultValue": null
-          },
-          {
-            "name": "namespace",
-            "description": null,
-            "type": {
-              "kind": "ENUM",
-              "name": "Ordering",
-              "ofType": null
-            },
-            "defaultValue": null
-          },
-          {
-            "name": "name",
-            "description": null,
-            "type": {
-              "kind": "ENUM",
-              "name": "Ordering",
-              "ofType": null
-            },
-            "defaultValue": null
-          },
-          {
-            "name": "is_active",
-            "description": null,
-            "type": {
-              "kind": "ENUM",
-              "name": "Ordering",
-              "ofType": null
-            },
-            "defaultValue": null
-          },
-          {
-            "name": "created_at",
-            "description": null,
-            "type": {
-              "kind": "ENUM",
-              "name": "Ordering",
-              "ofType": null
-            },
-            "defaultValue": null
-          },
-          {
-            "name": "updated_at",
-            "description": null,
-            "type": {
-              "kind": "ENUM",
-              "name": "Ordering",
-              "ofType": null
-            },
-            "defaultValue": null
-          }
-        ],
-        "interfaces": null,
-        "enumValues": null,
-        "possibleTypes": null
-      },
-      {
-        "kind": "OBJECT",
-        "name": "Connection",
-        "description": null,
-        "fields": [
-          {
-            "name": "id",
-            "description": null,
-            "args": [],
-            "type": {
-              "kind": "NON_NULL",
-              "name": null,
-              "ofType": {
-                "kind": "SCALAR",
-                "name": "UUID",
-                "ofType": null
-              }
-            },
-            "isDeprecated": false,
-            "deprecationReason": null
-          },
-          {
-            "name": "connector",
-            "description": null,
-            "args": [
-              {
-                "name": "pagination",
-                "description": null,
-                "type": {
-                  "kind": "INPUT_OBJECT",
-                  "name": "OffsetPaginationInput",
-                  "ofType": null
-                },
-                "defaultValue": null
-              }
-            ],
-            "type": {
-              "kind": "NON_NULL",
-              "name": null,
-              "ofType": {
-                "kind": "OBJECT",
-                "name": "Connector",
-                "ofType": null
-              }
-            },
-            "isDeprecated": false,
-            "deprecationReason": null
-          },
-          {
-            "name": "namespace",
-            "description": null,
-            "args": [],
-            "type": {
-              "kind": "NON_NULL",
-              "name": null,
-              "ofType": {
-                "kind": "SCALAR",
-                "name": "String",
-                "ofType": null
-              }
-            },
-            "isDeprecated": false,
-            "deprecationReason": null
-          },
-          {
-            "name": "name",
-            "description": null,
-            "args": [],
-            "type": {
-              "kind": "NON_NULL",
-              "name": null,
-              "ofType": {
-                "kind": "SCALAR",
-                "name": "String",
-                "ofType": null
-              }
-            },
-            "isDeprecated": false,
-            "deprecationReason": null
-          },
-          {
-            "name": "metadata",
-            "description": null,
-            "args": [],
-            "type": {
-              "kind": "NON_NULL",
-              "name": null,
-              "ofType": {
-                "kind": "SCALAR",
-                "name": "JSON",
-                "ofType": null
-              }
-            },
-            "isDeprecated": false,
-            "deprecationReason": null
-          },
-          {
-            "name": "schedules",
-            "description": null,
-            "args": [],
-            "type": {
-              "kind": "SCALAR",
-              "name": "JSON",
-              "ofType": null
-            },
-            "isDeprecated": false,
-            "deprecationReason": null
-          },
-          {
-            "name": "is_active",
-            "description": null,
-            "args": [],
-            "type": {
-              "kind": "NON_NULL",
-              "name": null,
-              "ofType": {
-                "kind": "SCALAR",
-                "name": "Boolean",
-                "ofType": null
-              }
-            },
-            "isDeprecated": false,
-            "deprecationReason": null
-          },
-          {
-            "name": "created_at",
-            "description": null,
-            "args": [],
-            "type": {
-              "kind": "NON_NULL",
-              "name": null,
-              "ofType": {
-                "kind": "SCALAR",
-                "name": "DateTime",
-                "ofType": null
-              }
-            },
-            "isDeprecated": false,
-            "deprecationReason": null
-          },
-          {
-            "name": "updated_at",
-            "description": null,
-            "args": [],
-            "type": {
-              "kind": "NON_NULL",
-              "name": null,
-              "ofType": {
-                "kind": "SCALAR",
-                "name": "DateTime",
-                "ofType": null
-              }
-            },
-            "isDeprecated": false,
-            "deprecationReason": null
-          },
-          {
-            "name": "created_by",
-            "description": null,
-            "args": [],
-            "type": {
-              "kind": "NON_NULL",
-              "name": null,
-              "ofType": {
-                "kind": "OBJECT",
-                "name": "User",
-                "ofType": null
-              }
-            },
-            "isDeprecated": false,
-            "deprecationReason": null
-          },
-          {
-            "name": "runs",
-            "description": null,
-            "args": [
-              {
-                "name": "order",
-                "description": null,
-                "type": {
-                  "kind": "INPUT_OBJECT",
-                  "name": "RunOrder",
-                  "ofType": null
-                },
-                "defaultValue": null
-              },
-              {
-                "name": "pagination",
-                "description": null,
-                "type": {
-                  "kind": "INPUT_OBJECT",
-                  "name": "OffsetPaginationInput",
-                  "ofType": null
-                },
-                "defaultValue": null
-              }
-            ],
-            "type": {
-              "kind": "NON_NULL",
-              "name": null,
-              "ofType": {
-                "kind": "LIST",
-                "name": null,
-                "ofType": {
-                  "kind": "NON_NULL",
-                  "name": null,
-                  "ofType": {
-                    "kind": "OBJECT",
-                    "name": "Run",
-                    "ofType": null
-                  }
-                }
-              }
-            },
-            "isDeprecated": false,
-            "deprecationReason": null
-          },
-          {
-            "name": "last_run",
-            "description": null,
-            "args": [],
-            "type": {
-              "kind": "OBJECT",
-              "name": "Run",
-              "ofType": null
-            },
-            "isDeprecated": false,
-            "deprecationReason": null
-          },
-          {
-            "name": "last_successful_run",
-            "description": null,
-            "args": [],
-            "type": {
-              "kind": "OBJECT",
-              "name": "Run",
-              "ofType": null
-            },
-            "isDeprecated": false,
-            "deprecationReason": null
-          },
-          {
-            "name": "run",
-            "description": null,
-            "args": [
-              {
-                "name": "id",
-                "description": null,
-                "type": {
-                  "kind": "NON_NULL",
-                  "name": null,
-                  "ofType": {
-                    "kind": "SCALAR",
-                    "name": "ID",
-                    "ofType": null
-                  }
-                },
-                "defaultValue": null
-              }
-            ],
-            "type": {
-              "kind": "NON_NULL",
-              "name": null,
-              "ofType": {
-                "kind": "OBJECT",
-                "name": "Run",
-                "ofType": null
-              }
-            },
-            "isDeprecated": false,
-            "deprecationReason": null
-          }
-        ],
-        "inputFields": null,
-        "interfaces": [],
-        "enumValues": null,
-        "possibleTypes": null
-      },
-      {
-        "kind": "OBJECT",
-        "name": "Connector",
-        "description": null,
-        "fields": [
-          {
-            "name": "id",
-            "description": null,
-            "args": [],
-            "type": {
-              "kind": "NON_NULL",
-              "name": null,
-              "ofType": {
-                "kind": "SCALAR",
-                "name": "UUID",
-                "ofType": null
-              }
-            },
-            "isDeprecated": false,
-            "deprecationReason": null
-          },
-          {
-            "name": "name",
-            "description": null,
-            "args": [],
-            "type": {
-              "kind": "NON_NULL",
-              "name": null,
-              "ofType": {
-                "kind": "SCALAR",
-                "name": "String",
-                "ofType": null
-              }
-            },
-            "isDeprecated": false,
-            "deprecationReason": null
-          },
-          {
-            "name": "metadata",
-            "description": null,
-            "args": [],
-            "type": {
-              "kind": "NON_NULL",
-              "name": null,
-              "ofType": {
-                "kind": "SCALAR",
-                "name": "JSON",
-                "ofType": null
-              }
-            },
-            "isDeprecated": false,
-            "deprecationReason": null
-          },
-          {
-            "name": "is_active",
-            "description": null,
-            "args": [],
-            "type": {
-              "kind": "NON_NULL",
-              "name": null,
-              "ofType": {
-                "kind": "SCALAR",
-                "name": "Boolean",
-                "ofType": null
-              }
-            },
-            "isDeprecated": false,
-            "deprecationReason": null
-          },
-          {
-            "name": "icon",
-            "description": null,
-            "args": [],
-            "type": {
-              "kind": "SCALAR",
-              "name": "String",
-              "ofType": null
-            },
-            "isDeprecated": false,
-            "deprecationReason": null
-          },
-          {
-            "name": "category",
-            "description": null,
-            "args": [],
-            "type": {
-              "kind": "SCALAR",
-              "name": "String",
-              "ofType": null
-            },
-            "isDeprecated": false,
-            "deprecationReason": null
-          },
-          {
-            "name": "coming_soon",
-            "description": null,
-            "args": [],
-            "type": {
-              "kind": "NON_NULL",
-              "name": null,
-              "ofType": {
-                "kind": "SCALAR",
-                "name": "Boolean",
-                "ofType": null
-              }
-            },
-            "isDeprecated": false,
-            "deprecationReason": null
-          }
-        ],
-        "inputFields": null,
-        "interfaces": [],
-        "enumValues": null,
-        "possibleTypes": null
-      },
-      {
-        "kind": "OBJECT",
-        "name": "User",
-        "description": null,
-        "fields": [
-          {
-            "name": "id",
-            "description": null,
-            "args": [],
-            "type": {
-              "kind": "NON_NULL",
-              "name": null,
-              "ofType": {
-                "kind": "SCALAR",
-                "name": "UUID",
-                "ofType": null
-              }
-            },
-            "isDeprecated": false,
-            "deprecationReason": null
-          },
-          {
-            "name": "username",
-            "description": null,
-            "args": [],
-            "type": {
-              "kind": "SCALAR",
-              "name": "String",
-              "ofType": null
-            },
-            "isDeprecated": false,
-            "deprecationReason": null
-          },
-          {
-            "name": "first_name",
-            "description": null,
-            "args": [],
-            "type": {
-              "kind": "NON_NULL",
-              "name": null,
-              "ofType": {
-                "kind": "SCALAR",
-                "name": "String",
-                "ofType": null
-              }
-            },
-            "isDeprecated": false,
-            "deprecationReason": null
-          },
-          {
-            "name": "last_name",
-            "description": null,
-            "args": [],
-            "type": {
-              "kind": "NON_NULL",
-              "name": null,
-              "ofType": {
-                "kind": "SCALAR",
-                "name": "String",
-                "ofType": null
-              }
-            },
-            "isDeprecated": false,
-            "deprecationReason": null
-          },
-          {
-            "name": "created_at",
-            "description": null,
-            "args": [],
-            "type": {
-              "kind": "NON_NULL",
-              "name": null,
-              "ofType": {
-                "kind": "SCALAR",
-                "name": "DateTime",
-                "ofType": null
-              }
-            },
-            "isDeprecated": false,
-            "deprecationReason": null
-          },
-          {
-            "name": "updated_at",
-            "description": null,
-            "args": [],
-            "type": {
-              "kind": "NON_NULL",
-              "name": null,
-              "ofType": {
-                "kind": "SCALAR",
-                "name": "DateTime",
-                "ofType": null
-              }
-            },
-            "isDeprecated": false,
-            "deprecationReason": null
-          },
-          {
-            "name": "full_name",
-            "description": null,
-            "args": [],
-            "type": {
-              "kind": "NON_NULL",
-              "name": null,
-              "ofType": {
-                "kind": "SCALAR",
-                "name": "String",
-                "ofType": null
-              }
-            },
-            "isDeprecated": false,
-            "deprecationReason": null
-          }
-        ],
-        "inputFields": null,
-        "interfaces": [],
-        "enumValues": null,
-        "possibleTypes": null
-      },
-      {
-        "kind": "INPUT_OBJECT",
         "name": "RunOrder",
         "description": null,
         "fields": null,
@@ -3885,22 +2161,873 @@
         "possibleTypes": null
       },
       {
-        "kind": "SCALAR",
-        "name": "ID",
-        "description": "The `ID` scalar type represents a unique identifier, often used to refetch an object or as key for a cache. The ID type appears in a JSON response as a String; however, it is not intended to be human-readable. When expected as an input type, any string (such as `\"4\"`) or integer (such as `4`) input value will be accepted as an ID.",
+        "kind": "OBJECT",
+        "name": "Edge",
+        "description": null,
+        "fields": [
+          {
+            "name": "id",
+            "description": null,
+            "args": [],
+            "type": {
+              "kind": "NON_NULL",
+              "name": null,
+              "ofType": {
+                "kind": "SCALAR",
+                "name": "UUID",
+                "ofType": null
+              }
+            },
+            "isDeprecated": false,
+            "deprecationReason": null
+          },
+          {
+            "name": "namespace",
+            "description": null,
+            "args": [],
+            "type": {
+              "kind": "NON_NULL",
+              "name": null,
+              "ofType": {
+                "kind": "SCALAR",
+                "name": "String",
+                "ofType": null
+              }
+            },
+            "isDeprecated": false,
+            "deprecationReason": null
+          },
+          {
+            "name": "name",
+            "description": null,
+            "args": [],
+            "type": {
+              "kind": "NON_NULL",
+              "name": null,
+              "ofType": {
+                "kind": "SCALAR",
+                "name": "String",
+                "ofType": null
+              }
+            },
+            "isDeprecated": false,
+            "deprecationReason": null
+          },
+          {
+            "name": "display_name",
+            "description": null,
+            "args": [],
+            "type": {
+              "kind": "NON_NULL",
+              "name": null,
+              "ofType": {
+                "kind": "SCALAR",
+                "name": "String",
+                "ofType": null
+              }
+            },
+            "isDeprecated": false,
+            "deprecationReason": null
+          },
+          {
+            "name": "data_source",
+            "description": null,
+            "args": [],
+            "type": {
+              "kind": "NON_NULL",
+              "name": null,
+              "ofType": {
+                "kind": "SCALAR",
+                "name": "String",
+                "ofType": null
+              }
+            },
+            "isDeprecated": false,
+            "deprecationReason": null
+          },
+          {
+            "name": "source",
+            "description": null,
+            "args": [
+              {
+                "name": "pagination",
+                "description": null,
+                "type": {
+                  "kind": "INPUT_OBJECT",
+                  "name": "OffsetPaginationInput",
+                  "ofType": null
+                },
+                "defaultValue": null
+              }
+            ],
+            "type": {
+              "kind": "NON_NULL",
+              "name": null,
+              "ofType": {
+                "kind": "OBJECT",
+                "name": "Node",
+                "ofType": null
+              }
+            },
+            "isDeprecated": false,
+            "deprecationReason": null
+          },
+          {
+            "name": "destination",
+            "description": null,
+            "args": [
+              {
+                "name": "pagination",
+                "description": null,
+                "type": {
+                  "kind": "INPUT_OBJECT",
+                  "name": "OffsetPaginationInput",
+                  "ofType": null
+                },
+                "defaultValue": null
+              }
+            ],
+            "type": {
+              "kind": "NON_NULL",
+              "name": null,
+              "ofType": {
+                "kind": "OBJECT",
+                "name": "Node",
+                "ofType": null
+              }
+            },
+            "isDeprecated": false,
+            "deprecationReason": null
+          },
+          {
+            "name": "metadata",
+            "description": null,
+            "args": [],
+            "type": {
+              "kind": "NON_NULL",
+              "name": null,
+              "ofType": {
+                "kind": "SCALAR",
+                "name": "JSON",
+                "ofType": null
+              }
+            },
+            "isDeprecated": false,
+            "deprecationReason": null
+          },
+          {
+            "name": "is_active",
+            "description": null,
+            "args": [],
+            "type": {
+              "kind": "NON_NULL",
+              "name": null,
+              "ofType": {
+                "kind": "SCALAR",
+                "name": "Boolean",
+                "ofType": null
+              }
+            },
+            "isDeprecated": false,
+            "deprecationReason": null
+          },
+          {
+            "name": "created_at",
+            "description": null,
+            "args": [],
+            "type": {
+              "kind": "NON_NULL",
+              "name": null,
+              "ofType": {
+                "kind": "SCALAR",
+                "name": "DateTime",
+                "ofType": null
+              }
+            },
+            "isDeprecated": false,
+            "deprecationReason": null
+          },
+          {
+            "name": "updated_at",
+            "description": null,
+            "args": [],
+            "type": {
+              "kind": "NON_NULL",
+              "name": null,
+              "ofType": {
+                "kind": "SCALAR",
+                "name": "DateTime",
+                "ofType": null
+              }
+            },
+            "isDeprecated": false,
+            "deprecationReason": null
+          }
+        ],
+        "inputFields": null,
+        "interfaces": [],
+        "enumValues": null,
+        "possibleTypes": null
+      },
+      {
+        "kind": "OBJECT",
+        "name": "Node",
+        "description": null,
+        "fields": [
+          {
+            "name": "id",
+            "description": null,
+            "args": [],
+            "type": {
+              "kind": "NON_NULL",
+              "name": null,
+              "ofType": {
+                "kind": "SCALAR",
+                "name": "UUID",
+                "ofType": null
+              }
+            },
+            "isDeprecated": false,
+            "deprecationReason": null
+          },
+          {
+            "name": "namespace",
+            "description": null,
+            "args": [],
+            "type": {
+              "kind": "NON_NULL",
+              "name": null,
+              "ofType": {
+                "kind": "SCALAR",
+                "name": "String",
+                "ofType": null
+              }
+            },
+            "isDeprecated": false,
+            "deprecationReason": null
+          },
+          {
+            "name": "name",
+            "description": null,
+            "args": [],
+            "type": {
+              "kind": "NON_NULL",
+              "name": null,
+              "ofType": {
+                "kind": "SCALAR",
+                "name": "String",
+                "ofType": null
+              }
+            },
+            "isDeprecated": false,
+            "deprecationReason": null
+          },
+          {
+            "name": "display_name",
+            "description": null,
+            "args": [],
+            "type": {
+              "kind": "NON_NULL",
+              "name": null,
+              "ofType": {
+                "kind": "SCALAR",
+                "name": "String",
+                "ofType": null
+              }
+            },
+            "isDeprecated": false,
+            "deprecationReason": null
+          },
+          {
+            "name": "data_source",
+            "description": null,
+            "args": [],
+            "type": {
+              "kind": "NON_NULL",
+              "name": null,
+              "ofType": {
+                "kind": "SCALAR",
+                "name": "String",
+                "ofType": null
+              }
+            },
+            "isDeprecated": false,
+            "deprecationReason": null
+          },
+          {
+            "name": "metadata",
+            "description": null,
+            "args": [],
+            "type": {
+              "kind": "NON_NULL",
+              "name": null,
+              "ofType": {
+                "kind": "SCALAR",
+                "name": "JSON",
+                "ofType": null
+              }
+            },
+            "isDeprecated": false,
+            "deprecationReason": null
+          },
+          {
+            "name": "is_active",
+            "description": null,
+            "args": [],
+            "type": {
+              "kind": "NON_NULL",
+              "name": null,
+              "ofType": {
+                "kind": "SCALAR",
+                "name": "Boolean",
+                "ofType": null
+              }
+            },
+            "isDeprecated": false,
+            "deprecationReason": null
+          },
+          {
+            "name": "source_edges",
+            "description": null,
+            "args": [
+              {
+                "name": "filters",
+                "description": null,
+                "type": {
+                  "kind": "INPUT_OBJECT",
+                  "name": "EdgeFilter",
+                  "ofType": null
+                },
+                "defaultValue": null
+              },
+              {
+                "name": "order",
+                "description": null,
+                "type": {
+                  "kind": "INPUT_OBJECT",
+                  "name": "EdgeOrder",
+                  "ofType": null
+                },
+                "defaultValue": null
+              },
+              {
+                "name": "pagination",
+                "description": null,
+                "type": {
+                  "kind": "INPUT_OBJECT",
+                  "name": "OffsetPaginationInput",
+                  "ofType": null
+                },
+                "defaultValue": null
+              }
+            ],
+            "type": {
+              "kind": "NON_NULL",
+              "name": null,
+              "ofType": {
+                "kind": "LIST",
+                "name": null,
+                "ofType": {
+                  "kind": "NON_NULL",
+                  "name": null,
+                  "ofType": {
+                    "kind": "OBJECT",
+                    "name": "Edge",
+                    "ofType": null
+                  }
+                }
+              }
+            },
+            "isDeprecated": false,
+            "deprecationReason": null
+          },
+          {
+            "name": "destination_edges",
+            "description": null,
+            "args": [
+              {
+                "name": "filters",
+                "description": null,
+                "type": {
+                  "kind": "INPUT_OBJECT",
+                  "name": "EdgeFilter",
+                  "ofType": null
+                },
+                "defaultValue": null
+              },
+              {
+                "name": "order",
+                "description": null,
+                "type": {
+                  "kind": "INPUT_OBJECT",
+                  "name": "EdgeOrder",
+                  "ofType": null
+                },
+                "defaultValue": null
+              },
+              {
+                "name": "pagination",
+                "description": null,
+                "type": {
+                  "kind": "INPUT_OBJECT",
+                  "name": "OffsetPaginationInput",
+                  "ofType": null
+                },
+                "defaultValue": null
+              }
+            ],
+            "type": {
+              "kind": "NON_NULL",
+              "name": null,
+              "ofType": {
+                "kind": "LIST",
+                "name": null,
+                "ofType": {
+                  "kind": "NON_NULL",
+                  "name": null,
+                  "ofType": {
+                    "kind": "OBJECT",
+                    "name": "Edge",
+                    "ofType": null
+                  }
+                }
+              }
+            },
+            "isDeprecated": false,
+            "deprecationReason": null
+          }
+        ],
+        "inputFields": null,
+        "interfaces": [],
+        "enumValues": null,
+        "possibleTypes": null
+      },
+      {
+        "kind": "INPUT_OBJECT",
+        "name": "EdgeFilter",
+        "description": null,
         "fields": null,
-        "inputFields": null,
+        "inputFields": [
+          {
+            "name": "id",
+            "description": null,
+            "type": {
+              "kind": "INPUT_OBJECT",
+              "name": "UUIDFilterLookup",
+              "ofType": null
+            },
+            "defaultValue": null
+          },
+          {
+            "name": "namespace",
+            "description": null,
+            "type": {
+              "kind": "INPUT_OBJECT",
+              "name": "StrFilterLookup",
+              "ofType": null
+            },
+            "defaultValue": null
+          },
+          {
+            "name": "name",
+            "description": null,
+            "type": {
+              "kind": "INPUT_OBJECT",
+              "name": "StrFilterLookup",
+              "ofType": null
+            },
+            "defaultValue": null
+          },
+          {
+            "name": "display_name",
+            "description": null,
+            "type": {
+              "kind": "INPUT_OBJECT",
+              "name": "StrFilterLookup",
+              "ofType": null
+            },
+            "defaultValue": null
+          },
+          {
+            "name": "data_source",
+            "description": null,
+            "type": {
+              "kind": "INPUT_OBJECT",
+              "name": "StrFilterLookup",
+              "ofType": null
+            },
+            "defaultValue": null
+          },
+          {
+            "name": "is_active",
+            "description": null,
+            "type": {
+              "kind": "SCALAR",
+              "name": "Boolean",
+              "ofType": null
+            },
+            "defaultValue": null
+          },
+          {
+            "name": "source",
+            "description": null,
+            "type": {
+              "kind": "INPUT_OBJECT",
+              "name": "NodeFilter",
+              "ofType": null
+            },
+            "defaultValue": null
+          },
+          {
+            "name": "destination",
+            "description": null,
+            "type": {
+              "kind": "INPUT_OBJECT",
+              "name": "NodeFilter",
+              "ofType": null
+            },
+            "defaultValue": null
+          },
+          {
+            "name": "created_at",
+            "description": null,
+            "type": {
+              "kind": "INPUT_OBJECT",
+              "name": "DatetimeFilterLookup",
+              "ofType": null
+            },
+            "defaultValue": null
+          },
+          {
+            "name": "updated_at",
+            "description": null,
+            "type": {
+              "kind": "INPUT_OBJECT",
+              "name": "DatetimeFilterLookup",
+              "ofType": null
+            },
+            "defaultValue": null
+          }
+        ],
         "interfaces": null,
         "enumValues": null,
         "possibleTypes": null
       },
       {
         "kind": "INPUT_OBJECT",
-        "name": "MembershipOrder",
+        "name": "UUIDFilterLookup",
         "description": null,
         "fields": null,
         "inputFields": [
           {
+            "name": "exact",
+            "description": null,
+            "type": {
+              "kind": "SCALAR",
+              "name": "UUID",
+              "ofType": null
+            },
+            "defaultValue": null
+          },
+          {
+            "name": "i_exact",
+            "description": null,
+            "type": {
+              "kind": "SCALAR",
+              "name": "UUID",
+              "ofType": null
+            },
+            "defaultValue": null
+          },
+          {
+            "name": "contains",
+            "description": null,
+            "type": {
+              "kind": "SCALAR",
+              "name": "UUID",
+              "ofType": null
+            },
+            "defaultValue": null
+          },
+          {
+            "name": "i_contains",
+            "description": null,
+            "type": {
+              "kind": "SCALAR",
+              "name": "UUID",
+              "ofType": null
+            },
+            "defaultValue": null
+          },
+          {
+            "name": "in_list",
+            "description": null,
+            "type": {
+              "kind": "LIST",
+              "name": null,
+              "ofType": {
+                "kind": "NON_NULL",
+                "name": null,
+                "ofType": {
+                  "kind": "SCALAR",
+                  "name": "UUID",
+                  "ofType": null
+                }
+              }
+            },
+            "defaultValue": null
+          },
+          {
+            "name": "gt",
+            "description": null,
+            "type": {
+              "kind": "SCALAR",
+              "name": "UUID",
+              "ofType": null
+            },
+            "defaultValue": null
+          },
+          {
+            "name": "gte",
+            "description": null,
+            "type": {
+              "kind": "SCALAR",
+              "name": "UUID",
+              "ofType": null
+            },
+            "defaultValue": null
+          },
+          {
+            "name": "lt",
+            "description": null,
+            "type": {
+              "kind": "SCALAR",
+              "name": "UUID",
+              "ofType": null
+            },
+            "defaultValue": null
+          },
+          {
+            "name": "lte",
+            "description": null,
+            "type": {
+              "kind": "SCALAR",
+              "name": "UUID",
+              "ofType": null
+            },
+            "defaultValue": null
+          },
+          {
+            "name": "starts_with",
+            "description": null,
+            "type": {
+              "kind": "SCALAR",
+              "name": "UUID",
+              "ofType": null
+            },
+            "defaultValue": null
+          },
+          {
+            "name": "i_starts_with",
+            "description": null,
+            "type": {
+              "kind": "SCALAR",
+              "name": "UUID",
+              "ofType": null
+            },
+            "defaultValue": null
+          },
+          {
+            "name": "ends_with",
+            "description": null,
+            "type": {
+              "kind": "SCALAR",
+              "name": "UUID",
+              "ofType": null
+            },
+            "defaultValue": null
+          },
+          {
+            "name": "i_ends_with",
+            "description": null,
+            "type": {
+              "kind": "SCALAR",
+              "name": "UUID",
+              "ofType": null
+            },
+            "defaultValue": null
+          },
+          {
+            "name": "range",
+            "description": null,
+            "type": {
+              "kind": "LIST",
+              "name": null,
+              "ofType": {
+                "kind": "NON_NULL",
+                "name": null,
+                "ofType": {
+                  "kind": "SCALAR",
+                  "name": "UUID",
+                  "ofType": null
+                }
+              }
+            },
+            "defaultValue": null
+          },
+          {
+            "name": "is_null",
+            "description": null,
+            "type": {
+              "kind": "SCALAR",
+              "name": "Boolean",
+              "ofType": null
+            },
+            "defaultValue": null
+          },
+          {
+            "name": "regex",
+            "description": null,
+            "type": {
+              "kind": "SCALAR",
+              "name": "String",
+              "ofType": null
+            },
+            "defaultValue": null
+          },
+          {
+            "name": "i_regex",
+            "description": null,
+            "type": {
+              "kind": "SCALAR",
+              "name": "String",
+              "ofType": null
+            },
+            "defaultValue": null
+          }
+        ],
+        "interfaces": null,
+        "enumValues": null,
+        "possibleTypes": null
+      },
+      {
+        "kind": "INPUT_OBJECT",
+        "name": "NodeFilter",
+        "description": null,
+        "fields": null,
+        "inputFields": [
+          {
+            "name": "id",
+            "description": null,
+            "type": {
+              "kind": "INPUT_OBJECT",
+              "name": "UUIDFilterLookup",
+              "ofType": null
+            },
+            "defaultValue": null
+          },
+          {
+            "name": "namespace",
+            "description": null,
+            "type": {
+              "kind": "INPUT_OBJECT",
+              "name": "StrFilterLookup",
+              "ofType": null
+            },
+            "defaultValue": null
+          },
+          {
+            "name": "name",
+            "description": null,
+            "type": {
+              "kind": "INPUT_OBJECT",
+              "name": "StrFilterLookup",
+              "ofType": null
+            },
+            "defaultValue": null
+          },
+          {
+            "name": "display_name",
+            "description": null,
+            "type": {
+              "kind": "INPUT_OBJECT",
+              "name": "StrFilterLookup",
+              "ofType": null
+            },
+            "defaultValue": null
+          },
+          {
+            "name": "data_source",
+            "description": null,
+            "type": {
+              "kind": "INPUT_OBJECT",
+              "name": "StrFilterLookup",
+              "ofType": null
+            },
+            "defaultValue": null
+          },
+          {
+            "name": "is_active",
+            "description": null,
+            "type": {
+              "kind": "SCALAR",
+              "name": "Boolean",
+              "ofType": null
+            },
+            "defaultValue": null
+          },
+          {
+            "name": "created_at",
+            "description": null,
+            "type": {
+              "kind": "INPUT_OBJECT",
+              "name": "DatetimeFilterLookup",
+              "ofType": null
+            },
+            "defaultValue": null
+          },
+          {
+            "name": "updated_at",
+            "description": null,
+            "type": {
+              "kind": "INPUT_OBJECT",
+              "name": "DatetimeFilterLookup",
+              "ofType": null
+            },
+            "defaultValue": null
+          },
+          {
+            "name": "source_edges",
+            "description": null,
+            "type": {
+              "kind": "INPUT_OBJECT",
+              "name": "EdgeFilter",
+              "ofType": null
+            },
+            "defaultValue": null
+          },
+          {
+            "name": "destination_edges",
+            "description": null,
+            "type": {
+              "kind": "INPUT_OBJECT",
+              "name": "EdgeFilter",
+              "ofType": null
+            },
+            "defaultValue": null
+          }
+        ],
+        "interfaces": null,
+        "enumValues": null,
+        "possibleTypes": null
+      },
+      {
+        "kind": "INPUT_OBJECT",
+        "name": "EdgeOrder",
+        "description": null,
+        "fields": null,
+        "inputFields": [
+          {
             "name": "id",
             "description": null,
             "type": {
@@ -3911,7 +3038,7 @@
             "defaultValue": null
           },
           {
-            "name": "role",
+            "name": "namespace",
             "description": null,
             "type": {
               "kind": "ENUM",
@@ -3921,7 +3048,7 @@
             "defaultValue": null
           },
           {
-            "name": "is_active",
+            "name": "name",
             "description": null,
             "type": {
               "kind": "ENUM",
@@ -3931,7 +3058,47 @@
             "defaultValue": null
           },
           {
+            "name": "display_name",
+            "description": null,
+            "type": {
+              "kind": "ENUM",
+              "name": "Ordering",
+              "ofType": null
+            },
+            "defaultValue": null
+          },
+          {
+            "name": "data_source",
+            "description": null,
+            "type": {
+              "kind": "ENUM",
+              "name": "Ordering",
+              "ofType": null
+            },
+            "defaultValue": null
+          },
+          {
+            "name": "is_active",
+            "description": null,
+            "type": {
+              "kind": "ENUM",
+              "name": "Ordering",
+              "ofType": null
+            },
+            "defaultValue": null
+          },
+          {
             "name": "created_at",
+            "description": null,
+            "type": {
+              "kind": "ENUM",
+              "name": "Ordering",
+              "ofType": null
+            },
+            "defaultValue": null
+          },
+          {
+            "name": "updated_at",
             "description": null,
             "type": {
               "kind": "ENUM",
@@ -4051,227 +3218,6 @@
               "ofType": {
                 "kind": "SCALAR",
                 "name": "DateTime",
-                "ofType": null
-              }
-            },
-            "isDeprecated": false,
-            "deprecationReason": null
-          }
-        ],
-        "inputFields": null,
-        "interfaces": [],
-        "enumValues": null,
-        "possibleTypes": null
-      },
-      {
-        "kind": "INPUT_OBJECT",
-        "name": "WorkspaceAPIKeyFilter",
-        "description": null,
-        "fields": null,
-        "inputFields": [
-          {
-            "name": "id",
-            "description": null,
-            "type": {
-              "kind": "INPUT_OBJECT",
-              "name": "StrFilterLookup",
-              "ofType": null
-            },
-            "defaultValue": null
-          },
-          {
-            "name": "name",
-            "description": null,
-            "type": {
-              "kind": "INPUT_OBJECT",
-              "name": "StrFilterLookup",
-              "ofType": null
-            },
-            "defaultValue": null
-          },
-          {
-            "name": "revoked",
-            "description": null,
-            "type": {
-              "kind": "SCALAR",
-              "name": "Boolean",
-              "ofType": null
-            },
-            "defaultValue": null
-          },
-          {
-            "name": "expiry_date",
-            "description": null,
-            "type": {
-              "kind": "INPUT_OBJECT",
-              "name": "DatetimeFilterLookup",
-              "ofType": null
-            },
-            "defaultValue": null
-          },
-          {
-            "name": "created",
-            "description": null,
-            "type": {
-              "kind": "INPUT_OBJECT",
-              "name": "DatetimeFilterLookup",
-              "ofType": null
-            },
-            "defaultValue": null
-          }
-        ],
-        "interfaces": null,
-        "enumValues": null,
-        "possibleTypes": null
-      },
-      {
-        "kind": "INPUT_OBJECT",
-        "name": "WorkspaceAPIKeyOrder",
-        "description": null,
-        "fields": null,
-        "inputFields": [
-          {
-            "name": "id",
-            "description": null,
-            "type": {
-              "kind": "ENUM",
-              "name": "Ordering",
-              "ofType": null
-            },
-            "defaultValue": null
-          },
-          {
-            "name": "name",
-            "description": null,
-            "type": {
-              "kind": "ENUM",
-              "name": "Ordering",
-              "ofType": null
-            },
-            "defaultValue": null
-          },
-          {
-            "name": "created",
-            "description": null,
-            "type": {
-              "kind": "ENUM",
-              "name": "Ordering",
-              "ofType": null
-            },
-            "defaultValue": null
-          }
-        ],
-        "interfaces": null,
-        "enumValues": null,
-        "possibleTypes": null
-      },
-      {
-        "kind": "OBJECT",
-        "name": "WorkspaceAPIKey",
-        "description": null,
-        "fields": [
-          {
-            "name": "id",
-            "description": null,
-            "args": [],
-            "type": {
-              "kind": "NON_NULL",
-              "name": null,
-              "ofType": {
-                "kind": "SCALAR",
-                "name": "String",
-                "ofType": null
-              }
-            },
-            "isDeprecated": false,
-            "deprecationReason": null
-          },
-          {
-            "name": "name",
-            "description": "A free-form name for the API key. Need not be unique. 50 characters max.",
-            "args": [],
-            "type": {
-              "kind": "NON_NULL",
-              "name": null,
-              "ofType": {
-                "kind": "SCALAR",
-                "name": "String",
-                "ofType": null
-              }
-            },
-            "isDeprecated": false,
-            "deprecationReason": null
-          },
-          {
-            "name": "prefix",
-            "description": null,
-            "args": [],
-            "type": {
-              "kind": "NON_NULL",
-              "name": null,
-              "ofType": {
-                "kind": "SCALAR",
-                "name": "String",
-                "ofType": null
-              }
-            },
-            "isDeprecated": false,
-            "deprecationReason": null
-          },
-          {
-            "name": "revoked",
-            "description": "If the API key is revoked, clients cannot use it anymore. (This cannot be undone.)",
-            "args": [],
-            "type": {
-              "kind": "NON_NULL",
-              "name": null,
-              "ofType": {
-                "kind": "SCALAR",
-                "name": "Boolean",
-                "ofType": null
-              }
-            },
-            "isDeprecated": false,
-            "deprecationReason": null
-          },
-          {
-            "name": "expiry_date",
-            "description": "Once API key expires, clients cannot use it anymore.",
-            "args": [],
-            "type": {
-              "kind": "SCALAR",
-              "name": "DateTime",
-              "ofType": null
-            },
-            "isDeprecated": false,
-            "deprecationReason": null
-          },
-          {
-            "name": "created",
-            "description": null,
-            "args": [],
-            "type": {
-              "kind": "NON_NULL",
-              "name": null,
-              "ofType": {
-                "kind": "SCALAR",
-                "name": "DateTime",
-                "ofType": null
-              }
-            },
-            "isDeprecated": false,
-            "deprecationReason": null
-          },
-          {
-            "name": "created_by",
-            "description": null,
-            "args": [],
-            "type": {
-              "kind": "NON_NULL",
-              "name": null,
-              "ofType": {
-                "kind": "OBJECT",
-                "name": "User",
                 "ofType": null
               }
             },
@@ -4819,6 +3765,47 @@
         ],
         "inputFields": null,
         "interfaces": [],
+        "enumValues": null,
+        "possibleTypes": null
+      },
+      {
+        "kind": "INPUT_OBJECT",
+        "name": "ConnectorFilter",
+        "description": null,
+        "fields": null,
+        "inputFields": [
+          {
+            "name": "id",
+            "description": null,
+            "type": {
+              "kind": "INPUT_OBJECT",
+              "name": "UUIDFilterLookup",
+              "ofType": null
+            },
+            "defaultValue": null
+          },
+          {
+            "name": "name",
+            "description": null,
+            "type": {
+              "kind": "INPUT_OBJECT",
+              "name": "StrFilterLookup",
+              "ofType": null
+            },
+            "defaultValue": null
+          },
+          {
+            "name": "is_active",
+            "description": null,
+            "type": {
+              "kind": "SCALAR",
+              "name": "Boolean",
+              "ofType": null
+            },
+            "defaultValue": null
+          }
+        ],
+        "interfaces": null,
         "enumValues": null,
         "possibleTypes": null
       },
