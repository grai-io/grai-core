import tempfile

from grai_schemas.v1 import NodeV1

from grai_cli.api.entrypoint import app
from grai_cli.api.server.endpoints import apply, perform_type_query
from grai_cli.utilities.utilities import write_yaml


def test_get_by_name_and_namespace(runner, v1_node):
    """

    Args:
        runner:

    Returns:

    Raises:

    """
    with tempfile.NamedTemporaryFile("w+") as file:
        node_dict = v1_node.dict()
        name = v1_node.spec.name
        namespace = v1_node.spec.namespace

        write_yaml(node_dict, file.name)

        result = runner.invoke(app, ["apply", file.name])
<<<<<<< HEAD
        results = perform_type_query(name=name, namespace=namespace, print=False)
=======
        results = perform_type_query("Node", name=name, namespace=namespace, print=False)
>>>>>>> 54ab0ab5

        assert len(results) > 0
        for result in results:
            assert isinstance(result, NodeV1)
            assert result.spec.name == name and result.spec.namespace == namespace


def test_get_by_namespace(runner, v1_node):
    """

    Args:
        runner:

    Returns:

    Raises:

    """
    with tempfile.NamedTemporaryFile("w+") as file:
        node_dict = v1_node.dict()
        namespace = node_dict["spec"]["namespace"]
        write_yaml(node_dict, file.name)
        result = runner.invoke(app, ["apply", file.name])
<<<<<<< HEAD
        results = perform_type_query(namespace=namespace, print=False)
=======
        results = perform_type_query("Node", namespace=namespace, print=False)
>>>>>>> 54ab0ab5
        assert isinstance(results, list)
        assert all(isinstance(result, NodeV1) for result in results)
        assert all(result.spec.namespace == namespace for result in results)<|MERGE_RESOLUTION|>--- conflicted
+++ resolved
@@ -26,11 +26,8 @@
         write_yaml(node_dict, file.name)
 
         result = runner.invoke(app, ["apply", file.name])
-<<<<<<< HEAD
-        results = perform_type_query(name=name, namespace=namespace, print=False)
-=======
+
         results = perform_type_query("Node", name=name, namespace=namespace, print=False)
->>>>>>> 54ab0ab5
 
         assert len(results) > 0
         for result in results:
@@ -54,11 +51,9 @@
         namespace = node_dict["spec"]["namespace"]
         write_yaml(node_dict, file.name)
         result = runner.invoke(app, ["apply", file.name])
-<<<<<<< HEAD
-        results = perform_type_query(namespace=namespace, print=False)
-=======
+
         results = perform_type_query("Node", namespace=namespace, print=False)
->>>>>>> 54ab0ab5
+
         assert isinstance(results, list)
         assert all(isinstance(result, NodeV1) for result in results)
         assert all(result.spec.namespace == namespace for result in results)