from grai_cli import api, settings, utilities
from grai_cli.settings.config import config

if settings.cache.cache.first_install:
    if settings.cache.cache.first_install:
        settings.cache.cache.set("first_install", False)
        utilities.telemetry.Telemetry.capture("First install")


<<<<<<< HEAD
__version__ = "0.1.12"
=======
__version__ = "0.1.13"
>>>>>>> cc5bccd1
<|MERGE_RESOLUTION|>--- conflicted
+++ resolved
@@ -6,9 +6,4 @@
         settings.cache.cache.set("first_install", False)
         utilities.telemetry.Telemetry.capture("First install")
 
-
-<<<<<<< HEAD
-__version__ = "0.1.12"
-=======
-__version__ = "0.1.13"
->>>>>>> cc5bccd1
+__version__ = "0.1.14"