--- conflicted
+++ resolved
@@ -1,15 +1,12 @@
 from typing import List, Optional
 
-from api.types import Connector, User, Workspace
 from strawberry.types import Info
 from strawberry_django_plus import gql
-<<<<<<< HEAD
-=======
+
 import strawberry_django
 from strawberry_django_plus.gql import auto
 
 from api.types import Connector, User, Workspace
->>>>>>> cc5bccd1
 from workspaces.models import Workspace as WorkspaceModel
 from connections.models import Connector as ConnectorModel
 
