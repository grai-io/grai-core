import typing

import strawberry
<<<<<<< HEAD
from api.types import Connector, User, Workspace
=======
>>>>>>> ceec742e
from asgiref.sync import sync_to_async
from rest_framework_simplejwt.authentication import JWTAuthentication
from strawberry.permission import BasePermission
from strawberry.types import Info
from strawberry_django_plus import gql
<<<<<<< HEAD
=======

from api.types import Connector, User, Workspace
>>>>>>> ceec742e
from workspaces.models import Workspace as WorkspaceModel

from .common import IsAuthenticated, get_user


def get_workspaces(info: Info) -> typing.List[Workspace]:
    user = get_user(info)

    return WorkspaceModel.objects.filter(memberships__user_id=user.id)


def get_workspace(pk: strawberry.ID, info: Info) -> Workspace:
    user = get_user(info)

    try:
        workspace = WorkspaceModel.objects.get(id=pk, memberships__user_id=user.id)
    except WorkspaceModel.DoesNotExist:
        raise Exception("Can't find workspace")

    return workspace


def get_profile(info: Info) -> User:
    return get_user(info)


@gql.type
class Query:
    workspaces: typing.List[Workspace] = strawberry.django.field(
        resolver=get_workspaces, permission_classes=[IsAuthenticated]
    )
    workspace: Workspace = strawberry.django.field(
        resolver=get_workspace, permission_classes=[IsAuthenticated]
    )
    connectors: typing.List[Connector] = strawberry.django.field(
        permission_classes=[IsAuthenticated]
    )
    profile: User = strawberry.django.field(
        resolver=get_profile, permission_classes=[IsAuthenticated]
    )<|MERGE_RESOLUTION|>--- conflicted
+++ resolved
@@ -1,20 +1,13 @@
 import typing
 
 import strawberry
-<<<<<<< HEAD
-from api.types import Connector, User, Workspace
-=======
->>>>>>> ceec742e
 from asgiref.sync import sync_to_async
 from rest_framework_simplejwt.authentication import JWTAuthentication
 from strawberry.permission import BasePermission
 from strawberry.types import Info
 from strawberry_django_plus import gql
-<<<<<<< HEAD
-=======
 
 from api.types import Connector, User, Workspace
->>>>>>> ceec742e
 from workspaces.models import Workspace as WorkspaceModel
 
 from .common import IsAuthenticated, get_user
