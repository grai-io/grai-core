--- conflicted
+++ resolved
@@ -1,26 +1,4 @@
 from typing import Optional
-<<<<<<< HEAD
-from decouple import config
-from workspaces.models import (
-    Workspace as WorkspaceModel,
-    WorkspaceAPIKey,
-    Membership as MembershipModel,
-)
-from api.types import (
-    Connection,
-    Workspace,
-    KeyResult,
-    Membership,
-    User,
-    BasicResult,
-)
-from api.queries import IsAuthenticated
-from connections.models import Connection as ConnectionModel, Run as RunModel
-from connections.tasks import run_update_server
-from strawberry.scalars import JSON
-=======
-
->>>>>>> 546cbe00
 import strawberry
 from asgiref.sync import sync_to_async
 from decouple import config
