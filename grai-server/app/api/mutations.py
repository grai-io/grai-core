--- conflicted
+++ resolved
@@ -1,14 +1,5 @@
 import strawberry
-<<<<<<< HEAD
-from api.queries import IsAuthenticated
-from api.types import BasicResult, Connection, KeyResult, Membership, User, Workspace
 from asgiref.sync import sync_to_async
-from connections.models import Connection as ConnectionModel
-from connections.models import Run as RunModel
-from connections.tasks import run_update_server
-=======
-from asgiref.sync import sync_to_async
->>>>>>> ceec742e
 from decouple import config
 from django.conf import settings
 from django.contrib.auth import get_user_model
@@ -19,15 +10,12 @@
 from django.template.loader import render_to_string
 from strawberry.scalars import JSON
 from strawberry.types import Info
-<<<<<<< HEAD
-=======
 
 from api.queries import IsAuthenticated
 from api.types import BasicResult, Connection, KeyResult, Membership, User, Workspace
 from connections.models import Connection as ConnectionModel
 from connections.models import Run as RunModel
 from connections.tasks import run_update_server
->>>>>>> ceec742e
 from workspaces.models import Membership as MembershipModel
 from workspaces.models import Workspace as WorkspaceModel
 from workspaces.models import WorkspaceAPIKey
