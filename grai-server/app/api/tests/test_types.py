import uuid
from datetime import date
from unittest.mock import MagicMock

import pytest
from django.test import override_settings

from api.schema import schema
from connections.models import Connection, Connector, Run
from installations.models import Branch, Commit, PullRequest, Repository
from lineage.models import Edge, Event, Filter, Node
from workspaces.models import Workspace

from .common import (
    generate_connection,
    test_alert,
    test_connection,
    test_connector,
    test_context,
    test_organisation,
    test_source,
    test_user,
    test_workspace,
)


@pytest.mark.django_db
async def test_workspace_run(test_context, test_source):
    context, organisation, workspace, user, membership = test_context

    connector = await Connector.objects.acreate(name="Connector 4")
    connection = await Connection.objects.acreate(
        workspace=workspace,
        connector=connector,
        namespace="default",
        name=str(uuid.uuid4()),
        metadata={},
        secrets={},
        source=test_source,
    )
    run = await Run.objects.acreate(
        workspace=workspace,
        connection=connection,
        status="success",
        user=user,
        source=test_source,
    )

    query = """
        query Workspace($workspaceId: ID!, $runId: ID!) {
            workspace(id: $workspaceId) {
                id
                run(id: $runId) {
                  id
                  status
                  user {
                    id
                    full_name
                  }
                }
            }
        }
    """

    result = await schema.execute(
        query,
        variable_values={
            "workspaceId": str(workspace.id),
            "runId": str(run.id),
        },
        context_value=context,
    )

    assert result.errors is None
    assert result.data["workspace"]["id"] == str(workspace.id)
    assert result.data["workspace"]["run"]["id"] == str(run.id)


@pytest.mark.django_db
async def test_workspace_connection_run(test_context, test_source):
    context, organisation, workspace, user, membership = test_context

    connector = await Connector.objects.acreate(name="Connector 5")
    connection = await Connection.objects.acreate(
        workspace=workspace,
        connector=connector,
        namespace="default",
        name=str(uuid.uuid4()),
        metadata={},
        secrets={},
        source=test_source,
    )
    run = await Run.objects.acreate(
        workspace=workspace,
        connection=connection,
        status="success",
        user=user,
        source=test_source,
    )

    query = """
        query Workspace($workspaceId: ID!, $connectionId: ID!, $runId: ID!) {
            workspace(id: $workspaceId) {
                id
                connection(id: $connectionId) {
                  id
                  name
                  run(id: $runId) {
                    id
                    status
                    user {
                      id
                    }
                  }
                  last_run {
                    id
                    status
                    user {
                      id
                    }
                  }
                  last_successful_run {
                    id
                    status
                    user {
                      id
                    }
                  }
                }
            }
        }
    """

    result = await schema.execute(
        query,
        variable_values={
            "workspaceId": str(workspace.id),
            "connectionId": str(connection.id),
            "runId": str(run.id),
        },
        context_value=context,
    )

    assert result.errors is None
    assert result.data["workspace"]["id"] == str(workspace.id)
    assert result.data["workspace"]["connection"]["id"] == str(connection.id)
    assert result.data["workspace"]["connection"]["run"]["id"] == str(run.id)
    assert result.data["workspace"]["connection"]["last_run"]["id"] == str(run.id)
    assert result.data["workspace"]["connection"]["last_successful_run"]["id"] == str(run.id)


@pytest.mark.asyncio
@pytest.mark.django_db
async def test_tables(test_context, test_source):
    context, organisation, workspace, user, membership = test_context

    table = await Node.objects.acreate(
        workspace=workspace,
        metadata={"grai": {"node_type": "Table"}},
        name=str(uuid.uuid4()),
    )
    await test_source.nodes.aadd(table)

    query = """
        query Workspace($workspaceId: ID!) {
          workspace(id: $workspaceId) {
            id
            tables {
                data {
                    id
                }
            }
          }
        }
    """

    result = await schema.execute(
        query,
        variable_values={
            "workspaceId": str(workspace.id),
        },
        context_value=context,
    )

    assert result.errors is None
    assert result.data["workspace"]["id"] == str(workspace.id)
    assert result.data["workspace"]["tables"]["data"][0]["id"] == str(table.id)


@pytest.mark.django_db
async def test_workspace_sources(test_context, test_source):
    context, organisation, workspace, user, membership = test_context

    query = """
        query Workspace($workspaceId: ID!) {
            workspace(id: $workspaceId) {
                id
                sources {
                    data {
                        id
                    }
                }
            }
        }
    """

    result = await schema.execute(
        query,
        variable_values={
            "workspaceId": str(workspace.id),
        },
        context_value=context,
    )

    assert result.errors is None
    assert result.data["workspace"]["id"] == str(workspace.id)
    assert result.data["workspace"]["sources"]["data"][0]["id"] == str(test_source.id)


@pytest.mark.django_db
async def test_workspace_source(test_context, test_source):
    context, organisation, workspace, user, membership = test_context

    query = """
        query Workspace($workspaceId: ID!, $sourceId: ID!) {
            workspace(id: $workspaceId) {
                id
                source(id: $sourceId) {
                    id
                }
            }
        }
    """

    result = await schema.execute(
        query,
        variable_values={
            "workspaceId": str(workspace.id),
            "sourceId": str(test_source.id),
        },
        context_value=context,
    )

    assert result.errors is None
    assert result.data["workspace"]["id"] == str(workspace.id)
    assert result.data["workspace"]["source"]["id"] == str(test_source.id)


@pytest.mark.asyncio
@pytest.mark.django_db
async def test_workspace_nodes(test_context, test_source):
    context, organisation, workspace, user, membership = test_context

    node = await Node.objects.acreate(workspace=workspace)
    await test_source.nodes.aadd(node)

    query = """
        query Workspace($workspaceId: ID!) {
            workspace(id: $workspaceId) {
                id
                nodes {
                    data {
                        id
                    }
                }
            }
        }
    """

    result = await schema.execute(
        query,
        variable_values={
            "workspaceId": str(workspace.id),
        },
        context_value=context,
    )

    assert result.errors is None
    assert result.data["workspace"]["id"] == str(workspace.id)
    assert result.data["workspace"]["nodes"]["data"][0]["id"] == str(node.id)


@pytest.mark.asyncio
@pytest.mark.django_db
async def test_workspace_node(test_context, test_source):
    context, organisation, workspace, user, membership = test_context

    node = await Node.objects.acreate(workspace=workspace)
    await test_source.nodes.aadd(node)

    query = """
        query Workspace($workspaceId: ID!, $nodeId: ID!) {
            workspace(id: $workspaceId) {
                id
                node(id: $nodeId) {
                    id
                }
            }
        }
    """

    result = await schema.execute(
        query,
        variable_values={
            "workspaceId": str(workspace.id),
            "nodeId": str(node.id),
        },
        context_value=context,
    )

    assert result.errors is None
    assert result.data["workspace"]["id"] == str(workspace.id)
    assert result.data["workspace"]["node"]["id"] == str(node.id)


@pytest.mark.django_db
async def test_workspace_node_sources(test_context, test_source):
    context, organisation, workspace, user, membership = test_context

    node = await Node.objects.acreate(workspace=workspace)
    await test_source.nodes.aadd(node)

    query = """
        query Workspace($workspaceId: ID!, $nodeId: ID!) {
            workspace(id: $workspaceId) {
                id
                node(id: $nodeId) {
                    id
                    sources {
                        data {
                            id
                            name
                        }
                    }
                }
            }
        }
    """

    result = await schema.execute(
        query,
        variable_values={
            "workspaceId": str(workspace.id),
            "nodeId": str(node.id),
        },
        context_value=context,
    )

    assert result.errors is None
    assert result.data["workspace"]["id"] == str(workspace.id)
    assert result.data["workspace"]["node"]["id"] == str(node.id)
    assert result.data["workspace"]["node"]["sources"]["data"][0]["id"] == str(test_source.id)


@pytest.mark.django_db
@pytest.mark.asyncio
async def test_tables_pagination(test_context):
    context, organisation, workspace, user, membership = test_context

    query = """
        query Workspace($workspaceId: ID!) {
          workspace(id: $workspaceId) {
            id
            tables(pagination: {offset: 0, limit: 10}) {
                data {
                    id
                }
                meta {
                    total
                }
            }
          }
        }
    """

    result = await schema.execute(
        query,
        variable_values={
            "workspaceId": str(workspace.id),
        },
        context_value=context,
    )

    assert result.errors is None
    assert result.data["workspace"]["id"] == str(workspace.id)


@pytest.mark.asyncio
@pytest.mark.django_db
async def test_table(test_context, test_source):
    context, organisation, workspace, user, membership = test_context

    table = await Node.objects.acreate(
        workspace=workspace,
        metadata={"grai": {"node_type": "Table"}},
        name=str(uuid.uuid4()),
    )
    await test_source.nodes.aadd(table)

    column = await Node.objects.acreate(
        workspace=workspace,
        metadata={"grai": {"node_type": "Column"}},
        name=str(uuid.uuid4()),
    )
    await test_source.nodes.aadd(column)

    edge = await Edge.objects.acreate(
        workspace=workspace,
        source=table,
        destination=column,
        metadata={"grai": {"edge_type": "TableToColumn"}},
    )
    await test_source.edges.aadd(edge)

    destination = await Node.objects.acreate(
        workspace=workspace,
        metadata={"grai": {"node_type": "Column"}},
        name=str(uuid.uuid4()),
    )
    await test_source.nodes.aadd(destination)

    edge = await Edge.objects.acreate(
        workspace=workspace,
        source=column,
        destination=destination,
        metadata={"grai": {"edge_type": "ColumnToColumn"}},
    )
    await test_source.edges.aadd(edge)

    query = """
        query Workspace($workspaceId: ID!, $tableId: ID!) {
          workspace(id: $workspaceId) {
            id
            table(id: $tableId) {
                id
                columns {
                    data {
                    id
                    requirements_edges {
                        data {
                            id
                            destination {
                                id
                            }
                        }
                    }
                  }
                }
            }
          }
        }
    """

    result = await schema.execute(
        query,
        variable_values={
            "workspaceId": str(workspace.id),
            "tableId": str(table.id),
        },
        context_value=context,
    )

    assert result.errors is None
    assert result.data["workspace"]["id"] == str(workspace.id)
    assert result.data["workspace"]["table"]["id"] == str(table.id)
    assert result.data["workspace"]["table"]["columns"]["data"][0]["id"] == str(column.id)
    assert result.data["workspace"]["table"]["columns"]["data"][0]["requirements_edges"]["data"][0]["id"] == str(
        edge.id
    )
    assert result.data["workspace"]["table"]["columns"]["data"][0]["requirements_edges"]["data"][0]["destination"][
        "id"
    ] == str(destination.id)


@pytest.mark.asyncio
@pytest.mark.django_db
async def test_workspace_edges(test_context, test_source):
    context, organisation, workspace, user, membership = test_context

    source = await Node.objects.acreate(workspace=workspace, name="source")
    destination = await Node.objects.acreate(workspace=workspace, name="destination")

    await test_source.nodes.aadd(source)
    await test_source.nodes.aadd(destination)

    edge = await Edge.objects.acreate(
        workspace=workspace,
        source=source,
        destination=destination,
        metadata={"grai": {"edge_type": "Edge"}},
    )
    await test_source.edges.aadd(edge)

    query = """
        query Workspace($workspaceId: ID!) {
            workspace(id: $workspaceId) {
            id
            edges {
                data {
                    id
                }
            }
          }
        }
    """

    result = await schema.execute(
        query,
        variable_values={
            "workspaceId": str(workspace.id),
        },
        context_value=context,
    )

    assert result.errors is None
    assert result.data["workspace"]["id"] == str(workspace.id)
    assert result.data["workspace"]["edges"]["data"][0]["id"] == str(edge.id)


@pytest.mark.asyncio
@pytest.mark.django_db
async def test_edges_searched(test_context, test_source):
    context, organisation, workspace, user, membership = test_context

    name = str(uuid.uuid4())

    source = await Node.objects.acreate(workspace=workspace, name="source")
    destination = await Node.objects.acreate(workspace=workspace, name="destination")

    await test_source.nodes.aadd(source)
    await test_source.nodes.aadd(destination)

    edge = await Edge.objects.acreate(
        workspace=workspace,
        source=source,
        destination=destination,
        metadata={
            "grai": {"edge_type": "Edge"},
        },
        name=name,
    )
    await test_source.edges.aadd(edge)

    query = """
        query Workspace($workspaceId: ID!, $search: String) {
          workspace(id: $workspaceId) {
            id
            edges(search: $search) {
                data{
                    id
                }
            }
          }
        }
    """

    result = await schema.execute(
        query,
        variable_values={"workspaceId": str(workspace.id), "search": name},
        context_value=context,
    )

    assert result.errors is None
    assert result.data["workspace"]["id"] == str(workspace.id)
    assert result.data["workspace"]["edges"]["data"][0]["id"] == str(edge.id)


@pytest.mark.asyncio
@pytest.mark.django_db
async def test_edges_filter_edge_type_equals(test_context):
    context, organisation, workspace, user, membership = test_context

    name = str(uuid.uuid4())

    source = await Node.objects.acreate(workspace=workspace, name="source")
    destination = await Node.objects.acreate(workspace=workspace, name="destination")

    edge = await Edge.objects.acreate(
        workspace=workspace,
        source=source,
        destination=destination,
        metadata={
            "grai": {"edge_type": "Edge"},
        },
        name=name,
    )

    query = """
        query Workspace($workspaceId: ID!, $filter: WorkspaceEdgeFilter) {
          workspace(id: $workspaceId) {
            id
            edges(filter: $filter) {
                data{
                    id
                }
            }
          }
        }
    """

    result = await schema.execute(
        query,
        variable_values={
            "workspaceId": str(workspace.id),
            "filter": {"edge_type": {"equals": "Edge"}},
        },
        context_value=context,
    )

    assert result.errors is None
    assert result.data["workspace"]["id"] == str(workspace.id)
    assert result.data["workspace"]["edges"]["data"][0]["id"] == str(edge.id)


@pytest.mark.django_db
@pytest.mark.asyncio
async def test_edges_filter_edge_type_contains(test_context):
    context, organisation, workspace, user, membership = test_context

    name = str(uuid.uuid4())

    source = await Node.objects.acreate(workspace=workspace, name="source")
    destination = await Node.objects.acreate(workspace=workspace, name="destination")

    edge = await Edge.objects.acreate(
        workspace=workspace,
        source=source,
        destination=destination,
        metadata={
            "grai": {"edge_type": "Edge"},
        },
        name=name,
    )

    query = """
        query Workspace($workspaceId: ID!, $filter: WorkspaceEdgeFilter) {
          workspace(id: $workspaceId) {
            id
            edges(filter: $filter) {
                data{
                    id
                }
            }
          }
        }
    """

    result = await schema.execute(
        query,
        variable_values={
            "workspaceId": str(workspace.id),
            "filter": {"edge_type": {"contains": ["Edge"]}},
        },
        context_value=context,
    )

    assert result.errors is None
    assert result.data["workspace"]["id"] == str(workspace.id)
    assert result.data["workspace"]["edges"]["data"][0]["id"] == str(edge.id)


@pytest.mark.django_db
@pytest.mark.asyncio
async def test_workspace_edge(test_context, test_source):
    context, organisation, workspace, user, membership = test_context

    source = await Node.objects.acreate(workspace=workspace, name="source")
    destination = await Node.objects.acreate(workspace=workspace, name="destination")

    await test_source.nodes.aadd(source)
    await test_source.nodes.aadd(destination)

    edge = await Edge.objects.acreate(
        workspace=workspace,
        source=source,
        destination=destination,
        metadata={"grai": {"edge_type": "Edge"}},
    )

    await test_source.edges.aadd(edge)

    query = """
        query Workspace($workspaceId: ID!, $edgeId: ID!) {
            workspace(id: $workspaceId) {
            id
            edge(id: $edgeId) {
                id
                source {
                  id
                }
                destination {
                  id
                }
            }
          }
        }
    """

    result = await schema.execute(
        query,
        variable_values={
            "workspaceId": str(workspace.id),
            "edgeId": str(edge.id),
        },
        context_value=context,
    )

    assert result.errors is None
    assert result.data["workspace"]["id"] == str(workspace.id)
    assert result.data["workspace"]["edge"]["id"] == str(edge.id)
    assert result.data["workspace"]["edge"]["source"]["id"] == str(source.id)
    assert result.data["workspace"]["edge"]["destination"]["id"] == str(destination.id)


@override_settings(ALGOLIA_SEARCH_KEY="apikey1")
@pytest.mark.django_db
@pytest.mark.asyncio
async def test_workspace_search_key(test_context, mocker):
    mock = mocker.patch("api.types.Search")
    search_client = MagicMock()
    search_client.generate_secured_api_key.return_value = "search_key"
    mock.return_value = search_client

    context, organisation, workspace, user, membership = test_context

    query = """
        query Workspace($workspaceId: ID!) {
            workspace(id: $workspaceId) {
                id
                search_key
            }
        }
    """

    result = await schema.execute(
        query,
        variable_values={
            "workspaceId": str(workspace.id),
        },
        context_value=context,
    )

    assert result.errors is None
    assert result.data["workspace"]["id"] == str(workspace.id)
    assert result.data["workspace"]["search_key"] == "search_key"


@pytest.mark.django_db
@pytest.mark.asyncio
async def test_workspace_search_key_no_env(test_context, mocker):
    context, organisation, workspace, user, membership = test_context

    query = """
        query Workspace($workspaceId: ID!) {
            workspace(id: $workspaceId) {
                id
                search_key
            }
        }
    """

    result = await schema.execute(
        query,
        variable_values={
            "workspaceId": str(workspace.id),
        },
        context_value=context,
    )

    assert (
        str(result.errors)
        == "[GraphQLError('Alogia not setup', locations=[SourceLocation(line=5, column=17)], path=['workspace', 'search_key'])]"
    )


async def generate_table_with_column(workspace: Workspace):
    table = await Node.objects.acreate(
        workspace=workspace,
        metadata={"grai": {"node_type": "Table"}},
        name="table-" + str(uuid.uuid4()),
    )
    table_column = await Node.objects.acreate(
        workspace=workspace,
        metadata={"grai": {"node_type": "Column"}},
        name="column-" + str(uuid.uuid4()),
    )
    await Edge.objects.acreate(
        workspace=workspace,
        source=table,
        destination=table_column,
        metadata={"grai": {"edge_type": "TableToColumn"}},
        name="edge-" + str(uuid.uuid4()),
    )

    return table, table_column


async def generate_two_tables(workspace: Workspace):
    table, table_column = await generate_table_with_column(workspace)
    related_table, related_table_column = await generate_table_with_column(workspace)

    await Edge.objects.acreate(
        workspace=workspace,
        source=table,
        destination=related_table,
        metadata={"grai": {"edge_type": "TableToTable"}},
    )

    await Edge.objects.acreate(
        workspace=workspace,
        source=table_column,
        destination=related_table_column,
        metadata={"grai": {"edge_type": "ColumnToColumn"}},
    )

    return table, related_table


@pytest.mark.django_db
@pytest.mark.asyncio
async def test_table_source_tables(test_context):
    context, organisation, workspace, user, membership = test_context

    table, related_table = await generate_two_tables(workspace)

    query = """
        query Workspace($workspaceId: ID!, $tableId: ID!) {
          workspace(id: $workspaceId) {
            id
            table(id: $tableId) {
                id
                source_tables {
                    data {
                        id
                        name
                        display_name
                    }
                }
            }
          }
        }
    """

    result = await schema.execute(
        query,
        variable_values={
            "workspaceId": str(workspace.id),
            "tableId": str(table.id),
        },
        context_value=context,
    )

    assert result.errors is None
    assert result.data["workspace"]["id"] == str(workspace.id)
    assert result.data["workspace"]["table"]["id"] == str(table.id)


@pytest.mark.django_db
@pytest.mark.asyncio
async def test_table_destination_tables(test_context):
    context, organisation, workspace, user, membership = test_context

    table, related_table = await generate_two_tables(workspace)

    query = """
        query Workspace($workspaceId: ID!, $tableId: ID!) {
          workspace(id: $workspaceId) {
            id
            table(id: $tableId) {
                id
                destination_tables {
                    data {
                    id
                    name
                    display_name
                    }
                }
            }
          }
        }
    """

    result = await schema.execute(
        query,
        variable_values={
            "workspaceId": str(workspace.id),
            "tableId": str(related_table.id),
        },
        context_value=context,
    )

    assert result.errors is None
    assert result.data["workspace"]["id"] == str(workspace.id)
    assert result.data["workspace"]["table"]["id"] == str(related_table.id)


@pytest.mark.django_db
@pytest.mark.asyncio
async def test_tables_count(test_context):
    context, organisation, workspace, user, membership = test_context

    await Node.objects.acreate(
        workspace=workspace,
        metadata={"grai": {"node_type": "Table"}},
        name=str(uuid.uuid4()),
    )

    query = """
        query Workspace($workspaceId: ID!) {
          workspace(id: $workspaceId) {
            id
            tables {
                meta {
                    total
                }
            }
          }
        }
    """

    result = await schema.execute(
        query,
        variable_values={
            "workspaceId": str(workspace.id),
        },
        context_value=context,
    )

    assert result.errors is None
    assert result.data["workspace"]["id"] == str(workspace.id)
    assert result.data["workspace"]["tables"]["meta"]["total"] == 1


@pytest.mark.asyncio
@pytest.mark.django_db
async def test_workspace_connections(test_context, test_source):
    context, organisation, workspace, user, membership = test_context

    connector = await Connector.objects.acreate(name=f"Connector - {uuid.uuid4()}")
    connection = await Connection.objects.acreate(workspace=workspace, connector=connector, source=test_source)

    query = """
        query Workspace($workspaceId: ID!) {
            workspace(id: $workspaceId) {
                id
                connections {
                    data {
                        id
                        connector {
                            id
                        }
                    }
                }
            }
        }
    """

    result = await schema.execute(
        query,
        variable_values={
            "workspaceId": str(workspace.id),
        },
        context_value=context,
    )

    assert result.errors is None
    assert result.data["workspace"]["id"] == str(workspace.id)
    assert result.data["workspace"]["connections"]["data"][0]["id"] == str(connection.id)
    assert result.data["workspace"]["connections"]["data"][0]["connector"]["id"] == str(connector.id)


@pytest.mark.asyncio
@pytest.mark.django_db
async def test_workspace_connection_runs(test_context, test_commit, test_source):
    context, organisation, workspace, user, membership = test_context

    connector = await Connector.objects.acreate(name=f"Connector - {uuid.uuid4()}")
    connection = await Connection.objects.acreate(workspace=workspace, connector=connector, source=test_source)
    run = await Run.objects.acreate(
        workspace=workspace,
        commit=test_commit,
        connection=connection,
        status="success",
        source=test_source,
    )

    query = """
        query Workspace($workspaceId: ID!, $connectionId: ID!) {
            workspace(id: $workspaceId) {
                id
                connection(id: $connectionId) {
                    id
                    runs {
                        data {
                            id
                        }
                    }
                }
            }
        }
    """

    result = await schema.execute(
        query,
        variable_values={
            "workspaceId": str(workspace.id),
            "connectionId": str(connection.id),
        },
        context_value=context,
    )

    assert result.errors is None
    assert result.data["workspace"]["id"] == str(workspace.id)
    assert result.data["workspace"]["connection"]["id"] == str(connection.id)
    assert result.data["workspace"]["connection"]["runs"]["data"][0]["id"] == str(run.id)


@pytest.mark.django_db
@pytest.mark.asyncio
async def test_workspace_runs(test_context):
    context, organisation, workspace, user, membership = test_context

    query = """
        query Workspace($workspaceId: ID!) {
            workspace(id: $workspaceId) {
                id
                runs {
                    data {
                        id
                    }
                }
            }
        }
    """

    result = await schema.execute(
        query,
        variable_values={
            "workspaceId": str(workspace.id),
        },
        context_value=context,
    )

    assert result.errors is None
    assert result.data["workspace"]["id"] == str(workspace.id)


@pytest.mark.asyncio
@pytest.mark.django_db
async def test_workspace_runs_filter_by_repo(test_context, test_commit, test_source):
    context, organisation, workspace, user, membership = test_context

    connector = await Connector.objects.acreate(name=str(uuid.uuid4()))
    connection = await Connection.objects.acreate(
        workspace=workspace,
        connector=connector,
        namespace="default",
        name=str(uuid.uuid4()),
        metadata={},
        secrets={},
        source=test_source,
    )
    run = await Run.objects.acreate(
        workspace=workspace,
        commit=test_commit,
        connection=connection,
        status="success",
        source=test_source,
    )

    query = """
        query Workspace($workspaceId: ID!, $owner: String, $repo: String) {
            workspace(id: $workspaceId) {
                id
                runs(filters:{owner: $owner, repo: $repo}) {
                    data {
                        id
                    }
                }
            }
        }
    """

    result = await schema.execute(
        query,
        variable_values={
            "workspaceId": str(workspace.id),
            "owner": test_commit.repository.owner,
            "repo": test_commit.repository.repo,
        },
        context_value=context,
    )

    assert result.errors is None
    assert result.data["workspace"]["id"] == str(workspace.id)
    assert result.data["workspace"]["runs"]["data"][0]["id"] == str(run.id)


@pytest.mark.asyncio
@pytest.mark.django_db
async def test_workspace_runs_filter_by_branch(test_context, test_branch, test_commit, test_source):
    context, organisation, workspace, user, membership = test_context

    connector = await Connector.objects.acreate(name=str(uuid.uuid4()))
    connection = await Connection.objects.acreate(
        workspace=workspace,
        connector=connector,
        namespace="default",
        name=str(uuid.uuid4()),
        metadata={},
        secrets={},
        source=test_source,
    )
    run = await Run.objects.acreate(
        workspace=workspace,
        commit=test_commit,
        connection=connection,
        status="success",
        source=test_source,
    )

    query = """
        query Workspace($workspaceId: ID!, $branch: String) {
            workspace(id: $workspaceId) {
                id
                runs(filters: {branch: $branch}) {
                    data {
                        id
                    }
                }
            }
        }
    """

    result = await schema.execute(
        query,
        variable_values={
            "workspaceId": str(workspace.id),
            "branch": test_commit.branch.reference,
        },
        context_value=context,
    )

    assert result.errors is None
    assert result.data["workspace"]["id"] == str(workspace.id)
    assert result.data["workspace"]["runs"]["data"][0]["id"] == str(run.id)


@pytest.mark.asyncio
@pytest.mark.django_db
async def test_workspace_runs_filter_by_action(test_context, test_source):
    context, organisation, workspace, user, membership = test_context

    connector = await Connector.objects.acreate(name=str(uuid.uuid4()))
    connection = await Connection.objects.acreate(
        workspace=workspace,
        connector=connector,
        namespace="default",
        name=str(uuid.uuid4()),
        metadata={},
        secrets={},
        source=test_source,
    )
    run = await Run.objects.acreate(
        workspace=workspace,
        connection=connection,
        status="success",
        action=Run.TESTS,
        source=test_source,
    )
    await Run.objects.acreate(
        workspace=workspace,
        connection=connection,
        status="success",
        action=Run.VALIDATE,
        source=test_source,
    )

    query = """
        query Workspace($workspaceId: ID!, $action: RunAction!) {
            workspace(id: $workspaceId) {
                id
                runs(filters:{action: $action}) {
                    data {
                        id
                    }
                }
            }
        }
    """

    result = await schema.execute(
        query,
        variable_values={
            "workspaceId": str(workspace.id),
            "action": "TESTS",
        },
        context_value=context,
    )

    assert result.errors is None
    assert result.data["workspace"]["id"] == str(workspace.id)
    assert len(result.data["workspace"]["runs"]) == 1
    assert result.data["workspace"]["runs"]["data"][0]["id"] == str(run.id)


@pytest.mark.django_db
async def test_workspace_runs_order_by_created_at(test_context, test_commit, test_source):
    context, organisation, workspace, user, membership = test_context

    connector = await Connector.objects.acreate(name=str(uuid.uuid4()))
    connection = await Connection.objects.acreate(
        workspace=workspace,
        connector=connector,
        namespace="default",
        name=str(uuid.uuid4()),
        metadata={},
        secrets={},
        source=test_source,
    )
    run = await Run.objects.acreate(
        workspace=workspace,
        commit=test_commit,
        connection=connection,
        status="success",
        source=test_source,
    )

    query = """
        query Workspace($workspaceId: ID!, $owner: String, $repo: String) {
            workspace(id: $workspaceId) {
                id
                runs(filters:{owner: $owner, repo: $repo}, order: {created_at: DESC}) {
                    data {
                        id
                    }
                }
            }
        }
    """

    result = await schema.execute(
        query,
        variable_values={
            "workspaceId": str(workspace.id),
            "owner": test_commit.repository.owner,
            "repo": test_commit.repository.repo,
        },
        context_value=context,
    )

    assert result.errors is None
    assert result.data["workspace"]["id"] == str(workspace.id)
    assert result.data["workspace"]["runs"]["data"][0]["id"] == str(run.id)


@pytest.mark.django_db
@pytest.mark.asyncio
async def test_workspace_memberships(test_context):
    context, organisation, workspace, user, membership = test_context

    query = """
        query Workspace($workspaceId: ID!) {
            workspace(id: $workspaceId) {
                id
                memberships {
                    data {
                        id
                        role
                        user {
                            id
                        }
                    }
                }
            }
        }
    """

    result = await schema.execute(
        query,
        variable_values={
            "workspaceId": str(workspace.id),
        },
        context_value=context,
    )

    assert result.errors is None
    assert result.data["workspace"]["id"] == str(workspace.id)
    assert result.data["workspace"]["memberships"]["data"][0]["id"] == str(membership.id)
    assert result.data["workspace"]["memberships"]["data"][0]["role"] == "admin"
    assert result.data["workspace"]["memberships"]["data"][0]["user"]["id"] == str(user.id)


@pytest.mark.django_db
@pytest.mark.asyncio
async def test_workspace_api_keys(test_context):
    context, organisation, workspace, user, membership = test_context

    query = """
        query Workspace($workspaceId: ID!) {
            workspace(id: $workspaceId) {
                id
                api_keys {
                    data {
                        id
                        name
                        prefix
                        revoked
                        expiry_date
                        created
                    }
                }
            }
        }
    """

    result = await schema.execute(
        query,
        variable_values={
            "workspaceId": str(workspace.id),
        },
        context_value=context,
    )

    assert result.errors is None
    assert result.data["workspace"]["id"] == str(workspace.id)
    # assert result.data["workspace"]["memberships"]["data"][0]["id"] == str(membership.id)
    # assert result.data["workspace"]["memberships"]["data"][0]["role"] == "admin"
    # assert result.data["workspace"]["memberships"]["data"][0]["user"]["id"] == str(user.id)


@pytest.fixture
async def test_repository(test_workspace):
    return await Repository.objects.acreate(
        workspace=test_workspace,
        type=Repository.GITHUB,
        owner=str(uuid.uuid4()),
        repo=str(uuid.uuid4()),
    )


@pytest.fixture
async def test_branch(test_workspace, test_repository):
    return await Branch.objects.acreate(
        workspace=test_workspace,
        repository=test_repository,
        reference=str(uuid.uuid4()),
    )


@pytest.fixture
async def test_pull_request(test_workspace, test_repository, test_branch):
    return await PullRequest.objects.acreate(
        workspace=test_workspace,
        repository=test_repository,
        branch=test_branch,
        reference=str(uuid.uuid4()),
        title=str(uuid.uuid4()),
    )


@pytest.fixture
async def test_commit(test_workspace, test_repository, test_branch):
    return await Commit.objects.acreate(
        workspace=test_workspace,
        repository=test_repository,
        branch=test_branch,
        reference=str(uuid.uuid4()),
        title=str(uuid.uuid4()),
    )


@pytest.fixture
async def test_commit_with_pr(test_workspace, test_repository, test_branch, test_pull_request):
    return await Commit.objects.acreate(
        workspace=test_workspace,
        repository=test_repository,
        branch=test_branch,
        pull_request=test_pull_request,
        reference=str(uuid.uuid4()),
        title=str(uuid.uuid4()),
    )


@pytest.mark.django_db
@pytest.mark.asyncio
async def test_workspace_repositories(test_context, test_repository):
    context, organisation, workspace, user, membership = test_context

    query = """
        query Workspace($workspaceId: ID!) {
            workspace(id: $workspaceId) {
                id
                repositories {
                    data {
                        id
                        type
                        owner
                        repo
                    }
                }
            }
        }
    """

    result = await schema.execute(
        query,
        variable_values={
            "workspaceId": str(workspace.id),
        },
        context_value=context,
    )

    assert result.errors is None
    assert result.data["workspace"]["id"] == str(workspace.id)
    assert result.data["workspace"]["repositories"]["data"][0]["id"] == str(test_repository.id)
    assert result.data["workspace"]["repositories"]["data"][0]["type"] == Repository.GITHUB
    assert result.data["workspace"]["repositories"]["data"][0]["owner"] == test_repository.owner
    assert result.data["workspace"]["repositories"]["data"][0]["repo"] == test_repository.repo


@pytest.mark.django_db
@pytest.mark.asyncio
async def test_workspace_repositories_filter(test_context, test_repository):
    context, organisation, workspace, user, membership = test_context

    query = """
        query Workspace($workspaceId: ID!, $type: String!, $owner: String!, $repo: String!) {
            workspace(id: $workspaceId) {
                id
                repositories(filters:{type: $type, owner: $owner, repo: $repo, installed: false}) {
                    data {
                        id
                        type
                        owner
                        repo
                    }
                }
            }
        }
    """

    result = await schema.execute(
        query,
        variable_values={
            "workspaceId": str(workspace.id),
            "type": test_repository.type,
            "owner": test_repository.owner,
            "repo": test_repository.repo,
        },
        context_value=context,
    )

    assert result.errors is None
    assert result.data["workspace"]["id"] == str(workspace.id)
    assert result.data["workspace"]["repositories"]["data"][0]["id"] == str(test_repository.id)
    assert result.data["workspace"]["repositories"]["data"][0]["type"] == Repository.GITHUB
    assert result.data["workspace"]["repositories"]["data"][0]["owner"] == test_repository.owner
    assert result.data["workspace"]["repositories"]["data"][0]["repo"] == test_repository.repo


@pytest.mark.django_db
@pytest.mark.asyncio
async def test_workspace_repository_by_id(test_context, test_repository):
    context, organisation, workspace, user, membership = test_context

    query = """
        query Workspace($workspaceId: ID!, $repositoryId: ID!) {
            workspace(id: $workspaceId) {
                id
                repository(id: $repositoryId) {
                    id
                    type
                    owner
                    repo
                    pull_requests {
                        data {
                            id
                        }
                    }
                    branches {
                        data {
                            id
                        }
                    }
                    commits {
                        data {
                            id
                        }
                    }
                }
            }
        }
    """

    result = await schema.execute(
        query,
        variable_values={
            "workspaceId": str(workspace.id),
            "repositoryId": str(test_repository.id),
        },
        context_value=context,
    )

    assert result.errors is None
    assert result.data["workspace"]["id"] == str(workspace.id)
    assert result.data["workspace"]["repository"]["id"] == str(test_repository.id)
    assert result.data["workspace"]["repository"]["type"] == Repository.GITHUB
    assert result.data["workspace"]["repository"]["owner"] == test_repository.owner
    assert result.data["workspace"]["repository"]["repo"] == test_repository.repo


@pytest.mark.django_db
@pytest.mark.asyncio
async def test_workspace_repository_by_reference(test_context, test_repository):
    context, organisation, workspace, user, membership = test_context

    query = """
        query Workspace($workspaceId: ID!, $type: String!, $owner: String!, $repo: String!) {
            workspace(id: $workspaceId) {
                id
                repository(type: $type, owner: $owner, repo: $repo) {
                    id
                    type
                    owner
                    repo
                }
            }
        }
    """

    result = await schema.execute(
        query,
        variable_values={
            "workspaceId": str(workspace.id),
            "type": test_repository.type,
            "owner": test_repository.owner,
            "repo": test_repository.repo,
        },
        context_value=context,
    )

    assert result.errors is None
    assert result.data["workspace"]["id"] == str(workspace.id)
    assert result.data["workspace"]["repository"]["id"] == str(test_repository.id)
    assert result.data["workspace"]["repository"]["type"] == Repository.GITHUB
    assert result.data["workspace"]["repository"]["owner"] == test_repository.owner
    assert result.data["workspace"]["repository"]["repo"] == test_repository.repo


@pytest.mark.django_db
@pytest.mark.asyncio
async def test_workspace_branches(test_context, test_branch):
    context, organisation, workspace, user, membership = test_context

    query = """
        query Workspace($workspaceId: ID!) {
            workspace(id: $workspaceId) {
                id
                branches {
                    data{
                        id
                        reference
                    }
                }
            }
        }
    """

    result = await schema.execute(
        query,
        variable_values={
            "workspaceId": str(workspace.id),
        },
        context_value=context,
    )

    assert result.errors is None
    assert result.data["workspace"]["id"] == str(workspace.id)
    assert result.data["workspace"]["branches"]["data"][0]["id"] == str(test_branch.id)
    assert result.data["workspace"]["branches"]["data"][0]["reference"] == test_branch.reference


@pytest.mark.django_db
@pytest.mark.asyncio
async def test_workspace_branch_by_id(test_context, test_branch):
    context, organisation, workspace, user, membership = test_context

    query = """
        query Workspace($workspaceId: ID!, $branchId: ID!) {
            workspace(id: $workspaceId) {
                id
                branch(id: $branchId) {
                    id
                    reference
                    pull_requests {
                        data {
                            id
                        }
                    }
                    commits {
                        data {
                            id
                        }
                    }
                }
            }
        }
    """

    result = await schema.execute(
        query,
        variable_values={
            "workspaceId": str(workspace.id),
            "branchId": str(test_branch.id),
        },
        context_value=context,
    )

    assert result.errors is None
    assert result.data["workspace"]["id"] == str(workspace.id)
    assert result.data["workspace"]["branch"]["id"] == str(test_branch.id)
    assert result.data["workspace"]["branch"]["reference"] == test_branch.reference


@pytest.mark.django_db
@pytest.mark.asyncio
async def test_workspace_branch_by_reference(test_context, test_branch):
    context, organisation, workspace, user, membership = test_context

    query = """
        query Workspace($workspaceId: ID!, $reference: String!) {
            workspace(id: $workspaceId) {
                id
                branch(reference: $reference) {
                    id
                    reference
                }
            }
        }
    """

    result = await schema.execute(
        query,
        variable_values={
            "workspaceId": str(workspace.id),
            "reference": test_branch.reference,
        },
        context_value=context,
    )

    assert result.errors is None
    assert result.data["workspace"]["id"] == str(workspace.id)
    assert result.data["workspace"]["branch"]["id"] == str(test_branch.id)
    assert result.data["workspace"]["branch"]["reference"] == test_branch.reference


@pytest.mark.django_db
@pytest.mark.asyncio
async def test_workspace_pull_requests(test_context, test_pull_request):
    context, organisation, workspace, user, membership = test_context

    query = """
        query Workspace($workspaceId: ID!) {
            workspace(id: $workspaceId) {
                id
                pull_requests {
                    data {
                        id
                        reference
                        title
                    }
                }
            }
        }
    """

    result = await schema.execute(
        query,
        variable_values={
            "workspaceId": str(workspace.id),
        },
        context_value=context,
    )

    assert result.errors is None
    assert result.data["workspace"]["id"] == str(workspace.id)
    assert result.data["workspace"]["pull_requests"]["data"][0]["id"] == str(test_pull_request.id)
    assert result.data["workspace"]["pull_requests"]["data"][0]["reference"] == test_pull_request.reference
    assert result.data["workspace"]["pull_requests"]["data"][0]["title"] == test_pull_request.title


@pytest.mark.django_db
@pytest.mark.asyncio
async def test_workspace_pull_request_by_id(test_context, test_pull_request):
    context, organisation, workspace, user, membership = test_context

    query = """
        query Workspace($workspaceId: ID!, $pull_requestId: ID!) {
            workspace(id: $workspaceId) {
                id
                pull_request(id: $pull_requestId) {
                    id
                    reference
                    title
                    commits {
                        data {
                            id
                        }
                    }
                }
            }
        }
    """

    result = await schema.execute(
        query,
        variable_values={
            "workspaceId": str(workspace.id),
            "pull_requestId": str(test_pull_request.id),
        },
        context_value=context,
    )

    assert result.errors is None
    assert result.data["workspace"]["id"] == str(workspace.id)
    assert result.data["workspace"]["pull_request"]["id"] == str(test_pull_request.id)
    assert result.data["workspace"]["pull_request"]["reference"] == test_pull_request.reference
    assert result.data["workspace"]["pull_request"]["title"] == test_pull_request.title


@pytest.mark.django_db
@pytest.mark.asyncio
async def test_workspace_pull_request_by_reference(test_context, test_pull_request):
    context, organisation, workspace, user, membership = test_context

    query = """
        query Workspace($workspaceId: ID!, $reference: String!) {
            workspace(id: $workspaceId) {
                id
                pull_request(reference: $reference) {
                    id
                    reference
                    title
                }
            }
        }
    """

    result = await schema.execute(
        query,
        variable_values={
            "workspaceId": str(workspace.id),
            "reference": test_pull_request.reference,
        },
        context_value=context,
    )

    assert result.errors is None
    assert result.data["workspace"]["id"] == str(workspace.id)
    assert result.data["workspace"]["pull_request"]["id"] == str(test_pull_request.id)
    assert result.data["workspace"]["pull_request"]["reference"] == test_pull_request.reference
    assert result.data["workspace"]["pull_request"]["title"] == test_pull_request.title


@pytest.mark.django_db
@pytest.mark.asyncio
async def test_workspace_commits(test_context, test_commit):
    context, organisation, workspace, user, membership = test_context

    query = """
        query Workspace($workspaceId: ID!) {
            workspace(id: $workspaceId) {
                id
                commits {
                    data {
                        id
                        reference
                        title
                    }
                }
            }
        }
    """

    result = await schema.execute(
        query,
        variable_values={
            "workspaceId": str(workspace.id),
        },
        context_value=context,
    )

    assert result.errors is None
    assert result.data["workspace"]["id"] == str(workspace.id)
    assert result.data["workspace"]["commits"]["data"][0]["id"] == str(test_commit.id)
    assert result.data["workspace"]["commits"]["data"][0]["reference"] == test_commit.reference
    assert result.data["workspace"]["commits"]["data"][0]["title"] == test_commit.title


@pytest.mark.django_db
@pytest.mark.asyncio
async def test_workspace_commit_by_id(test_context, test_commit):
    context, organisation, workspace, user, membership = test_context

    query = """
        query Workspace($workspaceId: ID!, $commitId: ID!) {
            workspace(id: $workspaceId) {
                id
                commit(id: $commitId) {
                    id
                    reference
                    title
                }
            }
        }
    """

    result = await schema.execute(
        query,
        variable_values={
            "workspaceId": str(workspace.id),
            "commitId": str(test_commit.id),
        },
        context_value=context,
    )

    assert result.errors is None
    assert result.data["workspace"]["id"] == str(workspace.id)
    assert result.data["workspace"]["commit"]["id"] == str(test_commit.id)
    assert result.data["workspace"]["commit"]["reference"] == test_commit.reference
    assert result.data["workspace"]["commit"]["title"] == test_commit.title


@pytest.mark.django_db
@pytest.mark.asyncio
async def test_workspace_commit_by_reference(test_context, test_commit):
    context, organisation, workspace, user, membership = test_context

    query = """
        query Workspace($workspaceId: ID!, $reference: String!) {
            workspace(id: $workspaceId) {
                id
                commit(reference: $reference) {
                    id
                    reference
                    title
                }
            }
        }
    """

    result = await schema.execute(
        query,
        variable_values={
            "workspaceId": str(workspace.id),
            "reference": test_commit.reference,
        },
        context_value=context,
    )

    assert result.errors is None
    assert result.data["workspace"]["id"] == str(workspace.id)
    assert result.data["workspace"]["commit"]["id"] == str(test_commit.id)
    assert result.data["workspace"]["commit"]["reference"] == test_commit.reference
    assert result.data["workspace"]["commit"]["title"] == test_commit.title


@pytest.mark.django_db
@pytest.mark.asyncio
async def test_repository_branch_by_id(test_context, test_repository, test_branch):
    context, organisation, workspace, user, membership = test_context

    query = """
        query Workspace($workspaceId: ID!, $repositoryId: ID!, $branchId: ID!) {
            workspace(id: $workspaceId) {
                id
                repository(id: $repositoryId) {
                    id
                    branch(id: $branchId) {
                        id
                    }
                }
            }
        }
    """

    result = await schema.execute(
        query,
        variable_values={
            "workspaceId": str(workspace.id),
            "repositoryId": str(test_repository.id),
            "branchId": str(test_branch.id),
        },
        context_value=context,
    )

    assert result.errors is None
    assert result.data["workspace"]["id"] == str(workspace.id)
    assert result.data["workspace"]["repository"]["id"] == str(test_repository.id)
    assert result.data["workspace"]["repository"]["branch"]["id"] == str(test_branch.id)


@pytest.mark.django_db
@pytest.mark.asyncio
async def test_repository_branch_by_reference(test_context, test_repository, test_branch):
    context, organisation, workspace, user, membership = test_context

    query = """
        query Workspace($workspaceId: ID!, $repositoryId: ID!, $reference: String!) {
            workspace(id: $workspaceId) {
                id
                repository(id: $repositoryId) {
                    id
                    branch(reference: $reference) {
                        id
                    }
                }
            }
        }
    """

    result = await schema.execute(
        query,
        variable_values={
            "workspaceId": str(workspace.id),
            "repositoryId": str(test_repository.id),
            "reference": test_branch.reference,
        },
        context_value=context,
    )

    assert result.errors is None
    assert result.data["workspace"]["id"] == str(workspace.id)
    assert result.data["workspace"]["repository"]["id"] == str(test_repository.id)
    assert result.data["workspace"]["repository"]["branch"]["id"] == str(test_branch.id)


@pytest.mark.django_db
@pytest.mark.asyncio
async def test_repository_pull_request_by_id(test_context, test_repository, test_pull_request):
    context, organisation, workspace, user, membership = test_context

    query = """
        query Workspace($workspaceId: ID!, $repositoryId: ID!, $pullRequestId: ID!) {
            workspace(id: $workspaceId) {
                id
                repository(id: $repositoryId) {
                    id
                    pull_request(id: $pullRequestId) {
                        id
                    }
                }
            }
        }
    """

    result = await schema.execute(
        query,
        variable_values={
            "workspaceId": str(workspace.id),
            "repositoryId": str(test_repository.id),
            "pullRequestId": str(test_pull_request.id),
        },
        context_value=context,
    )

    assert result.errors is None
    assert result.data["workspace"]["id"] == str(workspace.id)
    assert result.data["workspace"]["repository"]["id"] == str(test_repository.id)
    assert result.data["workspace"]["repository"]["pull_request"]["id"] == str(test_pull_request.id)


@pytest.mark.django_db
@pytest.mark.asyncio
async def test_repository_pull_request_by_reference(test_context, test_repository, test_pull_request):
    context, organisation, workspace, user, membership = test_context

    query = """
        query Workspace($workspaceId: ID!, $repositoryId: ID!, $reference: String!) {
            workspace(id: $workspaceId) {
                id
                repository(id: $repositoryId) {
                    id
                    pull_request(reference: $reference) {
                        id
                    }
                }
            }
        }
    """

    result = await schema.execute(
        query,
        variable_values={
            "workspaceId": str(workspace.id),
            "repositoryId": str(test_repository.id),
            "reference": test_pull_request.reference,
        },
        context_value=context,
    )

    assert result.errors is None
    assert result.data["workspace"]["id"] == str(workspace.id)
    assert result.data["workspace"]["repository"]["id"] == str(test_repository.id)
    assert result.data["workspace"]["repository"]["pull_request"]["id"] == str(test_pull_request.id)


@pytest.mark.django_db
async def test_repository_commit_by_id(test_context, test_repository, test_commit):
    context, organisation, workspace, user, membership = test_context

    query = """
        query Workspace($workspaceId: ID!, $repositoryId: ID!, $commitId: ID!) {
            workspace(id: $workspaceId) {
                id
                repository(id: $repositoryId) {
                    id
                    commit(id: $commitId) {
                        id
                    }
                }
            }
        }
    """

    result = await schema.execute(
        query,
        variable_values={
            "workspaceId": str(workspace.id),
            "repositoryId": str(test_repository.id),
            "commitId": str(test_commit.id),
        },
        context_value=context,
    )

    assert result.errors is None
    assert result.data["workspace"]["id"] == str(workspace.id)
    assert result.data["workspace"]["repository"]["id"] == str(test_repository.id)
    assert result.data["workspace"]["repository"]["commit"]["id"] == str(test_commit.id)


@pytest.mark.django_db
async def test_repository_commit_by_reference(test_context, test_repository, test_commit):
    context, organisation, workspace, user, membership = test_context

    query = """
        query Workspace($workspaceId: ID!, $repositoryId: ID!, $reference: String!) {
            workspace(id: $workspaceId) {
                id
                repository(id: $repositoryId) {
                    id
                    commit(reference: $reference) {
                        id
                    }
                }
            }
        }
    """

    result = await schema.execute(
        query,
        variable_values={
            "workspaceId": str(workspace.id),
            "repositoryId": str(test_repository.id),
            "reference": test_commit.reference,
        },
        context_value=context,
    )

    assert result.errors is None
    assert result.data["workspace"]["id"] == str(workspace.id)
    assert result.data["workspace"]["repository"]["id"] == str(test_repository.id)
    assert result.data["workspace"]["repository"]["commit"]["id"] == str(test_commit.id)


@pytest.mark.django_db
async def test_branch_last_commit(test_context, test_repository, test_branch, test_commit):
    context, organisation, workspace, user, membership = test_context

    query = """
        query Workspace($workspaceId: ID!, $repositoryId: ID!, $branchId: ID!) {
            workspace(id: $workspaceId) {
                id
                repository(id: $repositoryId) {
                    id
                    branch(id: $branchId) {
                        id
                        last_commit {
                            id
                        }
                    }
                }
            }
        }
    """

    result = await schema.execute(
        query,
        variable_values={
            "workspaceId": str(workspace.id),
            "repositoryId": str(test_repository.id),
            "branchId": str(test_branch.id),
        },
        context_value=context,
    )

    assert result.errors is None
    assert result.data["workspace"]["id"] == str(workspace.id)
    assert result.data["workspace"]["repository"]["id"] == str(test_repository.id)
    assert result.data["workspace"]["repository"]["branch"]["id"] == str(test_branch.id)
    assert result.data["workspace"]["repository"]["branch"]["last_commit"]["id"] == str(test_commit.id)


@pytest.mark.django_db
async def test_pull_request_last_commit(test_context, test_repository, test_pull_request, test_commit_with_pr):
    context, organisation, workspace, user, membership = test_context

    query = """
        query Workspace($workspaceId: ID!, $repositoryId: ID!, $pullRequestId: ID!) {
            workspace(id: $workspaceId) {
                id
                repository(id: $repositoryId) {
                    id
                    pull_request(id: $pullRequestId) {
                        id
                        last_commit {
                            id
                        }
                    }
                }
            }
        }
    """

    result = await schema.execute(
        query,
        variable_values={
            "workspaceId": str(workspace.id),
            "repositoryId": str(test_repository.id),
            "pullRequestId": str(test_pull_request.id),
        },
        context_value=context,
    )

    assert result.errors is None
    assert result.data["workspace"]["id"] == str(workspace.id)
    assert result.data["workspace"]["repository"]["id"] == str(test_repository.id)
    assert result.data["workspace"]["repository"]["pull_request"]["id"] == str(test_pull_request.id)
    assert result.data["workspace"]["repository"]["pull_request"]["last_commit"]["id"] == str(test_commit_with_pr.id)


@pytest.mark.django_db
async def test_commit_runs(test_context, test_commit, test_source):
    context, organisation, workspace, user, membership = test_context

    connector = await Connector.objects.acreate(name=str(uuid.uuid4()))
    connection = await Connection.objects.acreate(
        workspace=workspace,
        connector=connector,
        namespace="default",
        name=str(uuid.uuid4()),
        metadata={},
        secrets={},
        source=test_source,
    )
    run = await Run.objects.acreate(
        workspace=workspace,
        connection=connection,
        commit=test_commit,
        status="success",
        user=user,
        source=test_source,
    )

    query = """
        query Workspace($workspaceId: ID!, $commitId: ID!) {
            workspace(id: $workspaceId) {
                id
                commit(id: $commitId) {
                    id
                    runs {
                        data {
                            id
                        }
                    }
                }
            }
        }
    """

    result = await schema.execute(
        query,
        variable_values={
            "workspaceId": str(workspace.id),
            "commitId": str(test_commit.id),
        },
        context_value=context,
    )

    assert result.errors is None
    assert result.data["workspace"]["id"] == str(workspace.id)
    assert result.data["workspace"]["commit"]["id"] == str(test_commit.id)
    assert result.data["workspace"]["commit"]["runs"]["data"][0]["id"] == str(run.id)


@pytest.mark.django_db
async def test_commit_last_run(test_context, test_commit, test_source):
    context, organisation, workspace, user, membership = test_context

    connector = await Connector.objects.acreate(name=str(uuid.uuid4()))
    connection = await Connection.objects.acreate(
        workspace=workspace,
        connector=connector,
        namespace="default",
        name=str(uuid.uuid4()),
        metadata={},
        secrets={},
        source=test_source,
    )
    successful_run = await Run.objects.acreate(
        workspace=workspace,
        connection=connection,
        commit=test_commit,
        status="success",
        user=user,
        source=test_source,
    )
    last_run = await Run.objects.acreate(
        workspace=workspace,
        connection=connection,
        commit=test_commit,
        status="failure",
        user=user,
        source=test_source,
    )

    query = """
        query Workspace($workspaceId: ID!, $commitId: ID!) {
            workspace(id: $workspaceId) {
                id
                commit(id: $commitId) {
                    id
                    last_run {
                        id
                    }
                    last_successful_run {
                        id
                    }
                }
            }
        }
    """

    result = await schema.execute(
        query,
        variable_values={
            "workspaceId": str(workspace.id),
            "commitId": str(test_commit.id),
        },
        context_value=context,
    )

    assert result.errors is None
    assert result.data["workspace"]["id"] == str(workspace.id)
    assert result.data["workspace"]["commit"]["id"] == str(test_commit.id)
    assert result.data["workspace"]["commit"]["last_run"]["id"] == str(last_run.id)
    assert result.data["workspace"]["commit"]["last_successful_run"]["id"] == str(successful_run.id)


@pytest.mark.django_db
async def test_connection_events(test_context, test_source):
    context, organisation, workspace, user, membership = test_context

    connector = await Connector.objects.acreate(name=str(uuid.uuid4()))
    connection = await Connection.objects.acreate(
        workspace=workspace,
        connector=connector,
        namespace="default",
        name=uuid.uuid4(),
        metadata={},
        secrets={},
        source=test_source,
    )

    event = await Event.objects.acreate(
        workspace=workspace,
        reference="test-123",
        date=date.today(),
        connection=connection,
    )

    query = """
        query Workspace($workspaceId: ID!, $connectionId: ID!) {
          workspace(id: $workspaceId) {
            id
            connection(id: $connectionId) {
                id
                events {
                    data {
                        id
                    }
                }
            }
          }
        }
    """

    result = await schema.execute(
        query,
        variable_values={
            "workspaceId": str(workspace.id),
            "connectionId": str(connection.id),
        },
        context_value=context,
    )

    assert result.errors is None
    assert result.data["workspace"]["id"] == str(workspace.id)
    assert result.data["workspace"]["connection"]["events"]["data"][0]["id"] == str(event.id)


@pytest.mark.django_db
async def test_node_events(test_context, test_source):
    context, organisation, workspace, user, membership = test_context

    node = await Node.objects.acreate(workspace=workspace, name=str(uuid.uuid4()))

    connector = await Connector.objects.acreate(name=str(uuid.uuid4()))
    connection = await Connection.objects.acreate(
        workspace=workspace,
        connector=connector,
        namespace="default",
        name=uuid.uuid4(),
        metadata={},
        secrets={},
        source=test_source,
    )

    event = await Event.objects.acreate(
        workspace=workspace,
        reference="test-123",
        date="2023-03-24T00:00:00.000+00:00",
        connection=connection,
    )

    await event.nodes.aadd(node)

    query = """
        query Workspace($workspaceId: ID!, $nodeId: ID!) {
          workspace(id: $workspaceId) {
            id
            node(id: $nodeId) {
                id
                events {
                    data {
                        id
                    }
                }
            }
          }
        }
    """

    result = await schema.execute(
        query,
        variable_values={
            "workspaceId": str(workspace.id),
            "nodeId": str(node.id),
        },
        context_value=context,
    )

    assert result.errors is None
    assert result.data["workspace"]["id"] == str(workspace.id)
    assert result.data["workspace"]["node"]["events"]["data"][0]["id"] == str(event.id)


@pytest.mark.django_db
async def test_workspace_alerts(test_context, test_alert):
    context, organisation, workspace, user, membership = test_context

    query = """
        query Workspace($workspaceId: ID!) {
            workspace(id: $workspaceId) {
                id
                alerts {
                    data {
                        id
                    }
                }
            }
        }
    """
    result = await schema.execute(
        query,
        variable_values={"workspaceId": str(workspace.id)},
        context_value=context,
    )

    assert result.errors is None
    assert result.data["workspace"]["id"] == str(workspace.id)
    assert result.data["workspace"]["alerts"]["data"][0]["id"] == str(test_alert.id)


@pytest.mark.django_db
async def test_workspace_alert(test_context, test_alert):
    context, organisation, workspace, user, membership = test_context

    query = """
        query Workspace($workspaceId: ID!, $alertId: ID!) {
            workspace(id: $workspaceId) {
                id
                alert(id: $alertId) {
                    id
                }
            }
        }
    """

    result = await schema.execute(
        query,
        variable_values={
            "workspaceId": str(workspace.id),
            "alertId": str(test_alert.id),
        },
        context_value=context,
    )

    assert result.errors is None
    assert result.data["workspace"]["id"] == str(workspace.id)
    assert result.data["workspace"]["alert"]["id"] == str(test_alert.id)


@pytest.mark.django_db
async def test_filters(test_context):
    context, organisation, workspace, user, membership = test_context

    filter = await Filter.objects.acreate(workspace=workspace, name=str(uuid.uuid4()), metadata={}, created_by=user)

    query = """
        query Workspace($workspaceId: ID!) {
            workspace(id: $workspaceId) {
                id
                filters {
                    data {
                        id
                        name
                        created_at
                        created_by {
                            id
                            username
                        }
                    }
                }
            }
        }
    """

    result = await schema.execute(
        query,
        variable_values={"workspaceId": str(workspace.id)},
        context_value=context,
    )

    assert result.errors is None
    assert result.data["workspace"]["id"] == str(workspace.id)
    assert result.data["workspace"]["filters"]["data"][0]["id"] == str(filter.id)
    assert result.data["workspace"]["filters"]["data"][0]["created_by"]["id"] == str(user.id)


@pytest.mark.django_db
async def test_filters_search(test_context):
    context, organisation, workspace, user, membership = test_context

    name = str(uuid.uuid4())

    filter = await Filter.objects.acreate(workspace=workspace, name=name, metadata={}, created_by=user)

    query = """
        query Workspace($workspaceId: ID!, $search: String) {
            workspace(id: $workspaceId) {
                id
                filters(search: $search) {
                    data {
                        id
                        name
                        created_at
                        created_by {
                            id
                            username
                        }
                    }
                }
            }
        }
    """

    result = await schema.execute(
        query,
        variable_values={"workspaceId": str(workspace.id), "search": name},
        context_value=context,
    )

    assert result.errors is None
    assert result.data["workspace"]["id"] == str(workspace.id)
    assert result.data["workspace"]["filters"]["data"][0]["id"] == str(filter.id)
    assert result.data["workspace"]["filters"]["data"][0]["created_by"]["id"] == str(user.id)


@pytest.mark.django_db
async def test_filter(test_context):
    context, organisation, workspace, user, membership = test_context

    filter = await Filter.objects.acreate(workspace=workspace, name=str(uuid.uuid4()), metadata={}, created_by=user)

    query = """
        query Workspace($workspaceId: ID!, $filterId: ID!) {
            workspace(id: $workspaceId) {
                id
                filter(id: $filterId) {
                    id
                }
            }
        }
    """

    result = await schema.execute(
        query,
        variable_values={"workspaceId": str(workspace.id), "filterId": str(filter.id)},
        context_value=context,
    )

    assert result.errors is None
    assert result.data["workspace"]["id"] == str(workspace.id)
    assert result.data["workspace"]["filter"]["id"] == str(filter.id)


@pytest.mark.django_db
async def test_tables_filtered(test_context):
    context, organisation, workspace, user, membership = test_context

    table = await Node.objects.acreate(
        workspace=workspace,
        metadata={"grai": {"node_type": "Table"}},
        name=str(uuid.uuid4()),
    )

    filter = await Filter.objects.acreate(workspace=workspace, name=str(uuid.uuid4()), metadata={}, created_by=user)

    query = """
        query Workspace($workspaceId: ID!, $filters: WorkspaceTableFilter) {
          workspace(id: $workspaceId) {
            id
            tables(filters: $filters) {
                data{
                    id
                }
            }
          }
        }
    """

    result = await schema.execute(
        query,
        variable_values={
            "workspaceId": str(workspace.id),
            "filters": {
                "filter": str(filter.id),
            },
        },
        context_value=context,
    )

    assert result.errors is None
    assert result.data["workspace"]["id"] == str(workspace.id)
    assert result.data["workspace"]["tables"]["data"][0]["id"] == str(table.id)


@pytest.mark.django_db
async def test_tables_searched(test_context):
    context, organisation, workspace, user, membership = test_context

    name = str(uuid.uuid4())

    table = await Node.objects.acreate(workspace=workspace, metadata={"grai": {"node_type": "Table"}}, name=name)

    query = """
        query Workspace($workspaceId: ID!, $search: String) {
          workspace(id: $workspaceId) {
            id
            tables(search: $search) {
                data{
                    id
                }
            }
          }
        }
    """

    result = await schema.execute(
        query,
        variable_values={"workspaceId": str(workspace.id), "search": name},
        context_value=context,
    )

    assert result.errors is None
    assert result.data["workspace"]["id"] == str(workspace.id)
    assert result.data["workspace"]["tables"]["data"][0]["id"] == str(table.id)


@pytest.mark.django_db
async def test_tags(test_context):
    context, organisation, workspace, user, membership = test_context

    query = """
        query Workspace($workspaceId: ID!) {
          workspace(id: $workspaceId) {
            id
            tags {
                data
            }
          }
        }
    """

    result = await schema.execute(
        query,
        variable_values={"workspaceId": str(workspace.id)},
        context_value=context,
    )

    assert result.errors is None
    assert result.data["workspace"]["id"] == str(workspace.id)


@pytest.mark.django_db
async def test_graph(test_context):
    context, organisation, workspace, user, membership = test_context

    query = """
        query Workspace($workspaceId: ID!) {
          workspace(id: $workspaceId) {
            id
            graph {
                id
            }
          }
        }
    """

    result = await schema.execute(
        query,
        variable_values={"workspaceId": str(workspace.id)},
        context_value=context,
    )

    assert result.errors is None
    assert result.data["workspace"]["id"] == str(workspace.id)


@pytest.mark.django_db
async def test_graph_filter_table_id(test_context):
    context, organisation, workspace, user, membership = test_context

    query = """
        query Workspace($workspaceId: ID!, $tableId: ID!) {
          workspace(id: $workspaceId) {
            id
            graph(filters: {table_id: $tableId}) {
                id
            }
          }
        }
    """

    result = await schema.execute(
        query,
        variable_values={"workspaceId": str(workspace.id), "tableId": "1234"},
        context_value=context,
    )

    assert result.errors is None
    assert result.data["workspace"]["id"] == str(workspace.id)


@pytest.mark.django_db
async def test_graph_filter_edge_id(test_context):
    context, organisation, workspace, user, membership = test_context

    query = """
        query Workspace($workspaceId: ID!, $edgeId: ID!) {
          workspace(id: $workspaceId) {
            id
            graph(filters: {edge_id: $edgeId}) {
                id
            }
          }
        }
    """

    result = await schema.execute(
        query,
        variable_values={"workspaceId": str(workspace.id), "edgeId": "1234"},
        context_value=context,
    )

    assert result.errors is None
    assert result.data["workspace"]["id"] == str(workspace.id)


@pytest.mark.django_db
async def test_graph_filter_filters(test_context):
    context, organisation, workspace, user, membership = test_context

    filter = await Filter.objects.acreate(workspace=workspace, name=str(uuid.uuid4()), metadata={}, created_by=user)

    query = """
        query Workspace($workspaceId: ID!, $filterId: ID!) {
            workspace(id: $workspaceId) {
                id
                graph(filters: {filters: [$filterId]}) {
                    id
                }
            }
        }
    """

    result = await schema.execute(
        query,
        variable_values={"workspaceId": str(workspace.id), "filterId": str(filter.id)},
        context_value=context,
    )

    assert result.errors is None
    assert result.data["workspace"]["id"] == str(workspace.id)


@pytest.mark.django_db
async def test_graph_filter_filters_tags(test_context):
    context, organisation, workspace, user, membership = test_context

    filter = await Filter.objects.acreate(
        workspace=workspace,
        name=str(uuid.uuid4()),
        metadata=[{"type": "table", "field": "tag", "operator": "contains", "value": "test"}],
        created_by=user,
    )

    query = """
        query Workspace($workspaceId: ID!, $filterId: ID!) {
            workspace(id: $workspaceId) {
                id
                graph(filters: {filters: [$filterId]}) {
                    id
                }
            }
        }
    """

    result = await schema.execute(
        query,
        variable_values={"workspaceId": str(workspace.id), "filterId": str(filter.id)},
        context_value=context,
    )

    assert result.errors is None
    assert result.data["workspace"]["id"] == str(workspace.id)


@pytest.mark.django_db
async def test_graph_filter_filters_ancestor_tags(test_context):
    context, organisation, workspace, user, membership = test_context

    filter = await Filter.objects.acreate(
        workspace=workspace,
        name=str(uuid.uuid4()),
        metadata=[
            {
                "type": "ancestor",
                "field": "tag",
                "operator": "contains",
                "value": "test",
            }
        ],
        created_by=user,
    )

    query = """
        query Workspace($workspaceId: ID!, $filterId: ID!) {
            workspace(id: $workspaceId) {
                id
                graph(filters: {filters: [$filterId]}) {
                    id
                }
            }
        }
    """

    result = await schema.execute(
        query,
        variable_values={"workspaceId": str(workspace.id), "filterId": str(filter.id)},
        context_value=context,
    )

    assert result.errors is None
    assert result.data["workspace"]["id"] == str(workspace.id)


@pytest.mark.django_db
async def test_graph_filter_filters_descendant_tags(test_context):
    context, organisation, workspace, user, membership = test_context

    filter = await Filter.objects.acreate(
        workspace=workspace,
        name=str(uuid.uuid4()),
        metadata=[
            {
                "type": "descendant",
                "field": "tag",
                "operator": "contains",
                "value": "test",
            }
        ],
        created_by=user,
    )

    query = """
        query Workspace($workspaceId: ID!, $filterId: ID!) {
            workspace(id: $workspaceId) {
                id
                graph(filters: {filters: [$filterId]}) {
                    id
                }
            }
        }
    """

    result = await schema.execute(
        query,
        variable_values={"workspaceId": str(workspace.id), "filterId": str(filter.id)},
        context_value=context,
    )

    assert result.errors is None
    assert result.data["workspace"]["id"] == str(workspace.id)


@pytest.mark.django_db
async def test_graph_filter_xy(test_context):
    context, organisation, workspace, user, membership = test_context

    query = """
        query Workspace($workspaceId: ID!) {
            workspace(id: $workspaceId) {
                id
                graph(filters: {min_x: 0, min_y: 0, max_x: 100, max_y: 100}) {
                    id
                }
            }
        }
    """

    result = await schema.execute(
        query,
        variable_values={"workspaceId": str(workspace.id)},
        context_value=context,
    )

    assert result.errors is None
    assert result.data["workspace"]["id"] == str(workspace.id)


@pytest.mark.django_db
<<<<<<< HEAD
async def test_source_nodes(test_context, test_source):
    context, organisation, workspace, user, membership = test_context

    node = await Node.objects.acreate(workspace=workspace)
    await test_source.nodes.aadd(node)

    query = """
        query Workspace($workspaceId: ID!, $sourceId: ID!) {
            workspace(id: $workspaceId) {
                id
                source(id: $sourceId) {
                    id
                    nodes {
                        data {
                            id
                        }
                    }
                }
            }
        }
    """

    result = await schema.execute(
        query,
        variable_values={
            "workspaceId": str(workspace.id),
            "sourceId": str(test_source.id),
        },
        context_value=context,
    )

    assert result.errors is None
    assert result.data["workspace"]["id"] == str(workspace.id)
    assert result.data["workspace"]["source"]["id"] == str(test_source.id)
    assert result.data["workspace"]["source"]["nodes"]["data"][0]["id"] == str(node.id)


@pytest.mark.django_db
async def test_source_nodes_search(test_context, test_source):
    context, organisation, workspace, user, membership = test_context

    node = await Node.objects.acreate(workspace=workspace)
    node2 = await Node.objects.acreate(workspace=workspace, name="test2")
    await test_source.nodes.aadd(node)
    await test_source.nodes.aadd(node2)

    query = """
        query Workspace($workspaceId: ID!, $sourceId: ID!, $search: String) {
            workspace(id: $workspaceId) {
                id
                source(id: $sourceId) {
                    id
                    nodes(search: $search) {
                        data {
                            id
                        }
                    }
                }
            }
        }
    """

    result = await schema.execute(
        query,
        variable_values={
            "workspaceId": str(workspace.id),
            "sourceId": str(test_source.id),
            "search": "test2",
        },
        context_value=context,
    )

    assert result.errors is None
    assert result.data["workspace"]["id"] == str(workspace.id)
    assert result.data["workspace"]["source"]["id"] == str(test_source.id)
    assert len(result.data["workspace"]["source"]["nodes"]["data"]) == 1
    assert result.data["workspace"]["source"]["nodes"]["data"][0]["id"] == str(node2.id)


@pytest.mark.django_db
async def test_source_nodes_filter_node_type(test_context, test_source):
    context, organisation, workspace, user, membership = test_context

    node = await Node.objects.acreate(workspace=workspace)
    node2 = await Node.objects.acreate(
        workspace=workspace,
        name=str(uuid.uuid4()),
        metadata={"grai": {"node_type": "test"}},
    )
    await test_source.nodes.aadd(node)
    await test_source.nodes.aadd(node2)

    query = """
        query Workspace($workspaceId: ID!, $sourceId: ID!) {
            workspace(id: $workspaceId) {
                id
                source(id: $sourceId) {
                    id
                    nodes(filters: {node_type: "test"}) {
                        data {
                            id
                        }
                    }
                }
            }
=======
async def test_graph_tables(test_context):
    context, organisation, workspace, user, membership = test_context

    query = """
        query Workspace($workspaceId: ID!) {
          workspace(id: $workspaceId) {
            id
            graph_tables {
                id
            }
          }
>>>>>>> d1920854
        }
    """

    result = await schema.execute(
        query,
<<<<<<< HEAD
        variable_values={
            "workspaceId": str(workspace.id),
            "sourceId": str(test_source.id),
        },
=======
        variable_values={"workspaceId": str(workspace.id)},
>>>>>>> d1920854
        context_value=context,
    )

    assert result.errors is None
<<<<<<< HEAD
    assert result.data["workspace"]["id"] == str(workspace.id)
    assert result.data["workspace"]["source"]["id"] == str(test_source.id)
    assert len(result.data["workspace"]["source"]["nodes"]["data"]) == 1
    assert result.data["workspace"]["source"]["nodes"]["data"][0]["id"] == str(node2.id)


@pytest.mark.django_db
async def test_source_edges(test_context, test_source):
    context, organisation, workspace, user, membership = test_context

    table = await Node.objects.acreate(
        workspace=workspace,
        metadata={"grai": {"node_type": "Table"}},
        name=str(uuid.uuid4()),
    )
    await test_source.nodes.aadd(table)

    column = await Node.objects.acreate(
        workspace=workspace,
        metadata={"grai": {"node_type": "Column"}},
        name=str(uuid.uuid4()),
    )
    await test_source.nodes.aadd(column)

    edge = await Edge.objects.acreate(
        workspace=workspace,
        source=table,
        destination=column,
        metadata={"grai": {"edge_type": "TableToColumn"}},
    )
    await test_source.edges.aadd(edge)

    query = """
        query Workspace($workspaceId: ID!, $sourceId: ID!) {
            workspace(id: $workspaceId) {
                id
                source(id: $sourceId) {
                    id
                    edges {
                        data {
                            id
                        }
                    }
                }
            }
        }
    """

    result = await schema.execute(
        query,
        variable_values={
            "workspaceId": str(workspace.id),
            "sourceId": str(test_source.id),
        },
        context_value=context,
    )

    assert result.errors is None
    assert result.data["workspace"]["id"] == str(workspace.id)
    assert result.data["workspace"]["source"]["id"] == str(test_source.id)
    assert result.data["workspace"]["source"]["edges"]["data"][0]["id"] == str(edge.id)


@pytest.mark.django_db
async def test_source_connections(test_context, test_source, test_connection):
    context, organisation, workspace, user, membership = test_context

    query = """
        query Workspace($workspaceId: ID!, $sourceId: ID!) {
            workspace(id: $workspaceId) {
                id
                source(id: $sourceId) {
                    id
                    connections {
                        data {
                            id
                        }
                    }
                }
            }
        }
    """

    result = await schema.execute(
        query,
        variable_values={
            "workspaceId": str(workspace.id),
            "sourceId": str(test_source.id),
        },
        context_value=context,
    )

    assert result.errors is None
    assert result.data["workspace"]["id"] == str(workspace.id)
    assert result.data["workspace"]["source"]["id"] == str(test_source.id)
    assert result.data["workspace"]["source"]["connections"]["data"][0]["id"] == str(test_connection.id)


@pytest.mark.django_db
async def test_source_connections_filter_temp(test_context, test_source, test_connection):
    context, organisation, workspace, user, membership = test_context

    query = """
        query Workspace($workspaceId: ID!, $sourceId: ID!) {
            workspace(id: $workspaceId) {
                id
                source(id: $sourceId) {
                    id
                    connections(filters: {temp: false}) {
                        data {
                            id
                        }
                    }
                }
            }
        }
    """

    result = await schema.execute(
        query,
        variable_values={
            "workspaceId": str(workspace.id),
            "sourceId": str(test_source.id),
        },
        context_value=context,
    )

    assert result.errors is None
    assert result.data["workspace"]["id"] == str(workspace.id)
    assert result.data["workspace"]["source"]["id"] == str(test_source.id)
    assert result.data["workspace"]["source"]["connections"]["data"][0]["id"] == str(test_connection.id)


@pytest.mark.django_db
async def test_source_connections_filter_temp_true(test_context, test_source, test_connection):
    context, organisation, workspace, user, membership = test_context

    query = """
        query Workspace($workspaceId: ID!, $sourceId: ID!) {
            workspace(id: $workspaceId) {
                id
                source(id: $sourceId) {
                    id
                    connections(filters: {temp: true}) {
                        data {
                            id
                        }
                    }
                }
            }
        }
    """

    result = await schema.execute(
        query,
        variable_values={
            "workspaceId": str(workspace.id),
            "sourceId": str(test_source.id),
        },
        context_value=context,
    )

    assert result.errors is None
    assert result.data["workspace"]["id"] == str(workspace.id)
    assert result.data["workspace"]["source"]["id"] == str(test_source.id)
    assert len(result.data["workspace"]["source"]["connections"]["data"]) == 0
=======
    assert result.data["workspace"]["id"] == str(workspace.id)
>>>>>>> d1920854
<|MERGE_RESOLUTION|>--- conflicted
+++ resolved
@@ -2872,7 +2872,31 @@
 
 
 @pytest.mark.django_db
-<<<<<<< HEAD
+async def test_graph_tables(test_context):
+    context, organisation, workspace, user, membership = test_context
+
+    query = """
+        query Workspace($workspaceId: ID!) {
+          workspace(id: $workspaceId) {
+            id
+            graph_tables {
+                id
+            }
+          }
+        }
+    """
+
+    result = await schema.execute(
+        query,
+        variable_values={"workspaceId": str(workspace.id)},
+        context_value=context,
+    )
+
+    assert result.errors is None
+    assert result.data["workspace"]["id"] == str(workspace.id)
+
+
+@pytest.mark.django_db
 async def test_source_nodes(test_context, test_source):
     context, organisation, workspace, user, membership = test_context
 
@@ -2978,37 +3002,19 @@
                     }
                 }
             }
-=======
-async def test_graph_tables(test_context):
-    context, organisation, workspace, user, membership = test_context
-
-    query = """
-        query Workspace($workspaceId: ID!) {
-          workspace(id: $workspaceId) {
-            id
-            graph_tables {
-                id
-            }
-          }
->>>>>>> d1920854
-        }
-    """
-
-    result = await schema.execute(
-        query,
-<<<<<<< HEAD
+        }
+    """
+
+    result = await schema.execute(
+        query,
         variable_values={
             "workspaceId": str(workspace.id),
             "sourceId": str(test_source.id),
         },
-=======
-        variable_values={"workspaceId": str(workspace.id)},
->>>>>>> d1920854
-        context_value=context,
-    )
-
-    assert result.errors is None
-<<<<<<< HEAD
+        context_value=context,
+    )
+
+    assert result.errors is None
     assert result.data["workspace"]["id"] == str(workspace.id)
     assert result.data["workspace"]["source"]["id"] == str(test_source.id)
     assert len(result.data["workspace"]["source"]["nodes"]["data"]) == 1
@@ -3174,7 +3180,4 @@
     assert result.errors is None
     assert result.data["workspace"]["id"] == str(workspace.id)
     assert result.data["workspace"]["source"]["id"] == str(test_source.id)
-    assert len(result.data["workspace"]["source"]["connections"]["data"]) == 0
-=======
-    assert result.data["workspace"]["id"] == str(workspace.id)
->>>>>>> d1920854
+    assert len(result.data["workspace"]["source"]["connections"]["data"]) == 0