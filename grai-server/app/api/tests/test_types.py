import pytest

from api.schema import schema
from connections.models import Connection, Connector, Run
from lineage.models import Node, Edge

from .common import test_context


@pytest.mark.django_db
async def test_workspace_run(test_context):
    context, workspace, user = test_context

    connector = await Connector.objects.acreate(name="Connector 4")
    connection = await Connection.objects.acreate(
        workspace=workspace,
        connector=connector,
        namespace="default",
        name="test connection2",
        metadata={},
        secrets={},
    )
    run = await Run.objects.acreate(workspace=workspace, connection=connection, status="success", user=user)

    query = """
        query Workspace($workspaceId: ID!, $runId: ID!) {
            workspace(pk: $workspaceId) {
                id
                run(pk: $runId) {
                  id
                  status
                  user {
                    id
                    full_name
                  }
                }
            }
        }
    """

    result = await schema.execute(
        query,
        variable_values={
            "workspaceId": str(workspace.id),
            "runId": str(run.id),
        },
        context_value=context,
    )

    assert result.errors is None
    assert result.data["workspace"]["id"] == str(workspace.id)
    assert result.data["workspace"]["run"]["id"] == str(run.id)


@pytest.mark.django_db
async def test_workspace_connection_run(test_context):
    context, workspace, user = test_context

    connector = await Connector.objects.acreate(name="Connector 5")
    connection = await Connection.objects.acreate(
        workspace=workspace,
        connector=connector,
        namespace="default",
        name="test connection2",
        metadata={},
        secrets={},
    )
    run = await Run.objects.acreate(workspace=workspace, connection=connection, status="success", user=user)

    query = """
        query Workspace($workspaceId: ID!, $connectionId: ID!, $runId: ID!) {
            workspace(pk: $workspaceId) {
                id
                connection(pk: $connectionId) {
                  id
                  name
                  run(pk: $runId) {
                    id
                    status
                    user {
                      id
                    }
                  }
                  last_run {
                    id
                    status
                    user {
                      id
                    }
                  }
                  last_successful_run {
                    id
                    status
                    user {
                      id
                    }
                  }
                }
            }
        }
    """

    result = await schema.execute(
        query,
        variable_values={
            "workspaceId": str(workspace.id),
            "connectionId": str(connection.id),
            "runId": str(run.id),
        },
        context_value=context,
    )

    assert result.errors is None
    assert result.data["workspace"]["id"] == str(workspace.id)
    assert result.data["workspace"]["connection"]["id"] == str(connection.id)
    assert result.data["workspace"]["connection"]["run"]["id"] == str(run.id)
    assert result.data["workspace"]["connection"]["last_run"]["id"] == str(run.id)
<<<<<<< HEAD
    assert result.data["workspace"]["connection"]["last_successful_run"]["id"] == str(run.id)
=======
    assert result.data["workspace"]["connection"]["last_successful_run"]["id"] == str(run.id)


@pytest.mark.django_db
async def test_tables(test_context):
    context, workspace, user = test_context

    query = """
        query Workspace($workspaceId: ID!) {
          workspace(pk: $workspaceId) {
            id
            tables {
                id
            }
          }
        }
    """

    result = await schema.execute(
        query,
        variable_values={
            "workspaceId": str(workspace.id),
        },
        context_value=context,
    )

    assert result.errors is None
    assert result.data["workspace"]["id"] == str(workspace.id)


@pytest.mark.django_db
async def test_tables_pagination(test_context):
    context, workspace, user = test_context

    query = """
        query Workspace($workspaceId: ID!) {
          workspace(pk: $workspaceId) {
            id
            tables(pagination: {offset: 0, limit: 10}) {
                id
            }
          }
        }
    """

    result = await schema.execute(
        query,
        variable_values={
            "workspaceId": str(workspace.id),
        },
        context_value=context,
    )

    assert result.errors is None
    assert result.data["workspace"]["id"] == str(workspace.id)


@pytest.mark.django_db
async def test_table(test_context):
    context, workspace, user = test_context

    table = await Node.objects.acreate(workspace=workspace, metadata={"grai": {"node_type": "Table"}})

    query = """
        query Workspace($workspaceId: ID!, $tableId: ID!) {
          workspace(pk: $workspaceId) {
            id
            table(pk: $tableId) {
                id
                columns {
                  id
                }
            }
          }
        }
    """

    result = await schema.execute(
        query,
        variable_values={
            "workspaceId": str(workspace.id),
            "tableId": str(table.id),
        },
        context_value=context,
    )

    assert result.errors is None
    assert result.data["workspace"]["id"] == str(workspace.id)
    assert result.data["workspace"]["table"]["id"] == str(table.id)


@pytest.mark.django_db
async def test_other_edges(test_context):
    context, workspace, user = test_context

    query = """
        query Workspace($workspaceId: ID!) {
          workspace(pk: $workspaceId) {
            id
            other_edges {
                id
            }
          }
        }
    """

    result = await schema.execute(
        query,
        variable_values={
            "workspaceId": str(workspace.id),
        },
        context_value=context,
    )

    assert result.errors is None
    assert result.data["workspace"]["id"] == str(workspace.id)


@pytest.mark.django_db
async def test_node(test_context):
    context, workspace, user = test_context

    node = await Node.objects.acreate(workspace=workspace, metadata={"grai": {"node_type": "Table"}})

    query = """
        query Workspace($workspaceId: ID!, $nodeId: ID!) {
          workspace(pk: $workspaceId) {
            id
            node(pk: $nodeId) {
                id
            }
          }
        }
    """

    result = await schema.execute(
        query,
        variable_values={
            "workspaceId": str(workspace.id),
            "nodeId": str(node.id),
        },
        context_value=context,
    )

    assert result.errors is None
    assert result.data["workspace"]["id"] == str(workspace.id)
    assert result.data["workspace"]["node"]["id"] == str(node.id)


@pytest.mark.django_db
async def test_edge(test_context):
    context, workspace, user = test_context

    source = await Node.objects.acreate(workspace=workspace, name="source", metadata={"grai": {"node_type": "Table"}})
    destination = await Node.objects.acreate(
        workspace=workspace, name="desination", metadata={"grai": {"node_type": "Table"}}
    )
    edge = await Edge.objects.acreate(
        workspace=workspace, source=source, destination=destination, metadata={"grai": {"edge_type": "Edge"}}
    )

    query = """
        query Workspace($workspaceId: ID!, $edgeId: ID!) {
          workspace(pk: $workspaceId) {
            id
            edge(pk: $edgeId) {
                id
                source {
                  id
                }
                destination {
                  id
                }
            }
          }
        }
    """

    result = await schema.execute(
        query,
        variable_values={
            "workspaceId": str(workspace.id),
            "edgeId": str(edge.id),
        },
        context_value=context,
    )

    assert result.errors is None
    assert result.data["workspace"]["id"] == str(workspace.id)
    assert result.data["workspace"]["edge"]["id"] == str(edge.id)
    assert result.data["workspace"]["edge"]["source"]["id"] == str(source.id)
    assert result.data["workspace"]["edge"]["destination"]["id"] == str(destination.id)
>>>>>>> 89cf694a
<|MERGE_RESOLUTION|>--- conflicted
+++ resolved
@@ -115,9 +115,6 @@
     assert result.data["workspace"]["connection"]["id"] == str(connection.id)
     assert result.data["workspace"]["connection"]["run"]["id"] == str(run.id)
     assert result.data["workspace"]["connection"]["last_run"]["id"] == str(run.id)
-<<<<<<< HEAD
-    assert result.data["workspace"]["connection"]["last_successful_run"]["id"] == str(run.id)
-=======
     assert result.data["workspace"]["connection"]["last_successful_run"]["id"] == str(run.id)
 
 
@@ -309,5 +306,4 @@
     assert result.data["workspace"]["id"] == str(workspace.id)
     assert result.data["workspace"]["edge"]["id"] == str(edge.id)
     assert result.data["workspace"]["edge"]["source"]["id"] == str(source.id)
-    assert result.data["workspace"]["edge"]["destination"]["id"] == str(destination.id)
->>>>>>> 89cf694a
+    assert result.data["workspace"]["edge"]["destination"]["id"] == str(destination.id)