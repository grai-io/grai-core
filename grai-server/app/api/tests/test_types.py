--- conflicted
+++ resolved
@@ -1,15 +1,11 @@
+import uuid
+
 import pytest
-import uuid
 
 from api.schema import schema
-<<<<<<< HEAD
-from connections.models import Run
+from connections.models import Connection, Connector, Run
 from lineage.models import Edge, Node
-=======
-from connections.models import Connection, Connector, Run
-from lineage.models import Node, Edge
 from workspaces.models import Workspace
->>>>>>> 9d180771
 
 from .common import (
     generate_connection,
@@ -22,26 +18,18 @@
 
 @pytest.mark.django_db
 async def test_workspace_run(test_context):
-<<<<<<< HEAD
-    context, organisation, workspace, user = test_context
-    connection = await generate_connection(workspace=workspace)
-    run = await Run.objects.acreate(
-        workspace=workspace, connection=connection, status="success", user=user
-    )
-=======
-    context, workspace, user = test_context
+    context, organisation, workspace, user = test_context
 
     connector = await Connector.objects.acreate(name="Connector 4")
     connection = await Connection.objects.acreate(
         workspace=workspace,
         connector=connector,
         namespace="default",
-        name="test connection2",
+        name=uuid.uuid4(),
         metadata={},
         secrets={},
     )
     run = await Run.objects.acreate(workspace=workspace, connection=connection, status="success", user=user)
->>>>>>> 9d180771
 
     query = """
         query Workspace($workspaceId: ID!, $runId: ID!) {
@@ -75,26 +63,18 @@
 
 @pytest.mark.django_db
 async def test_workspace_connection_run(test_context):
-<<<<<<< HEAD
-    context, organisation, workspace, user = test_context
-    connection = await generate_connection(workspace=workspace)
-    run = await Run.objects.acreate(
-        workspace=workspace, connection=connection, status="success", user=user
-    )
-=======
-    context, workspace, user = test_context
+    context, organisation, workspace, user = test_context
 
     connector = await Connector.objects.acreate(name="Connector 5")
     connection = await Connection.objects.acreate(
         workspace=workspace,
         connector=connector,
         namespace="default",
-        name="test connection2",
+        name=uuid.uuid4(),
         metadata={},
         secrets={},
     )
     run = await Run.objects.acreate(workspace=workspace, connection=connection, status="success", user=user)
->>>>>>> 9d180771
 
     query = """
         query Workspace($workspaceId: ID!, $connectionId: ID!, $runId: ID!) {
@@ -144,9 +124,30 @@
     assert result.data["workspace"]["connection"]["id"] == str(connection.id)
     assert result.data["workspace"]["connection"]["run"]["id"] == str(run.id)
     assert result.data["workspace"]["connection"]["last_run"]["id"] == str(run.id)
-<<<<<<< HEAD
-    assert result.data["workspace"]["connection"]["last_successful_run"]["id"] == str(
-        run.id
+    assert result.data["workspace"]["connection"]["last_successful_run"]["id"] == str(run.id)
+
+
+@pytest.mark.django_db
+async def test_tables(test_context):
+    context, organisation, workspace, user = test_context
+
+    query = """
+        query Workspace($workspaceId: ID!) {
+          workspace(id: $workspaceId) {
+            id
+            tables {
+                id
+            }
+          }
+        }
+    """
+
+    result = await schema.execute(
+        query,
+        variable_values={
+            "workspaceId": str(workspace.id),
+        },
+        context_value=context,
     )
 
 
@@ -161,108 +162,96 @@
             workspace(id: $workspaceId) {
                 id
                 node(id: $nodeId) {
-                  id
-                }
-            }
-=======
-    assert result.data["workspace"]["connection"]["last_successful_run"]["id"] == str(run.id)
-
-
-@pytest.mark.django_db
-async def test_tables(test_context):
-    context, workspace, user = test_context
+                    id
+                }
+            }
+        }
+    """
+
+    result = await schema.execute(
+        query,
+        variable_values={
+            "workspaceId": str(workspace.id),
+            "nodeId": str(node.id),
+        },
+        context_value=context,
+    )
+
+    assert result.errors is None
+    assert result.data["workspace"]["id"] == str(workspace.id)
+    assert result.data["workspace"]["node"]["id"] == str(node.id)
+
+
+@pytest.mark.django_db
+async def test_tables_pagination(test_context):
+    context, organisation, workspace, user = test_context
 
     query = """
         query Workspace($workspaceId: ID!) {
-          workspace(pk: $workspaceId) {
-            id
-            tables {
-                id
-            }
-          }
-        }
-    """
-
-    result = await schema.execute(
-        query,
-        variable_values={
-            "workspaceId": str(workspace.id),
-        },
-        context_value=context,
-    )
-
-    assert result.errors is None
-    assert result.data["workspace"]["id"] == str(workspace.id)
-
-
-@pytest.mark.django_db
-async def test_tables_pagination(test_context):
-    context, workspace, user = test_context
+          workspace(id: $workspaceId) {
+            id
+            tables(pagination: {offset: 0, limit: 10}) {
+                id
+            }
+          }
+        }
+    """
+
+    result = await schema.execute(
+        query,
+        variable_values={
+            "workspaceId": str(workspace.id),
+        },
+        context_value=context,
+    )
+
+    assert result.errors is None
+    assert result.data["workspace"]["id"] == str(workspace.id)
+
+
+@pytest.mark.django_db
+async def test_table(test_context):
+    context, organisation, workspace, user = test_context
+
+    table = await Node.objects.acreate(
+        workspace=workspace, metadata={"grai": {"node_type": "Table"}}, name=uuid.uuid4()
+    )
+
+    query = """
+        query Workspace($workspaceId: ID!, $tableId: ID!) {
+          workspace(id: $workspaceId) {
+            id
+            table(id: $tableId) {
+                id
+                columns {
+                  id
+                }
+            }
+          }
+        }
+    """
+
+    result = await schema.execute(
+        query,
+        variable_values={
+            "workspaceId": str(workspace.id),
+            "tableId": str(table.id),
+        },
+        context_value=context,
+    )
+
+    assert result.errors is None
+    assert result.data["workspace"]["id"] == str(workspace.id)
+    assert result.data["workspace"]["table"]["id"] == str(table.id)
+
+
+@pytest.mark.django_db
+async def test_other_edges(test_context):
+    context, organisation, workspace, user = test_context
 
     query = """
         query Workspace($workspaceId: ID!) {
-          workspace(pk: $workspaceId) {
-            id
-            tables(pagination: {offset: 0, limit: 10}) {
-                id
-            }
-          }
-        }
-    """
-
-    result = await schema.execute(
-        query,
-        variable_values={
-            "workspaceId": str(workspace.id),
-        },
-        context_value=context,
-    )
-
-    assert result.errors is None
-    assert result.data["workspace"]["id"] == str(workspace.id)
-
-
-@pytest.mark.django_db
-async def test_table(test_context):
-    context, workspace, user = test_context
-
-    table = await Node.objects.acreate(workspace=workspace, metadata={"grai": {"node_type": "Table"}})
-
-    query = """
-        query Workspace($workspaceId: ID!, $tableId: ID!) {
-          workspace(pk: $workspaceId) {
-            id
-            table(pk: $tableId) {
-                id
-                columns {
-                  id
-                }
-            }
-          }
-        }
-    """
-
-    result = await schema.execute(
-        query,
-        variable_values={
-            "workspaceId": str(workspace.id),
-            "tableId": str(table.id),
-        },
-        context_value=context,
-    )
-
-    assert result.errors is None
-    assert result.data["workspace"]["id"] == str(workspace.id)
-    assert result.data["workspace"]["table"]["id"] == str(table.id)
-
-
-@pytest.mark.django_db
-async def test_other_edges(test_context):
-    context, workspace, user = test_context
-
-    query = """
-        query Workspace($workspaceId: ID!) {
-          workspace(pk: $workspaceId) {
+          workspace(id: $workspaceId) {
             id
             other_edges {
                 id
@@ -284,39 +273,6 @@
 
 
 @pytest.mark.django_db
-async def test_node(test_context):
-    context, workspace, user = test_context
-
-    node = await Node.objects.acreate(workspace=workspace, metadata={"grai": {"node_type": "Table"}})
-
-    query = """
-        query Workspace($workspaceId: ID!, $nodeId: ID!) {
-          workspace(pk: $workspaceId) {
-            id
-            node(pk: $nodeId) {
-                id
-            }
-          }
->>>>>>> 9d180771
-        }
-    """
-
-    result = await schema.execute(
-        query,
-        variable_values={
-            "workspaceId": str(workspace.id),
-            "nodeId": str(node.id),
-        },
-        context_value=context,
-    )
-
-    assert result.errors is None
-    assert result.data["workspace"]["id"] == str(workspace.id)
-    assert result.data["workspace"]["node"]["id"] == str(node.id)
-
-
-@pytest.mark.django_db
-<<<<<<< HEAD
 async def test_workspace_edge(test_context):
     context, organisation, workspace, user = test_context
 
@@ -324,33 +280,14 @@
     destination = await Node.objects.acreate(workspace=workspace, name="destination")
 
     edge = await Edge.objects.acreate(
-        workspace=workspace, source=source, destination=destination
-=======
-async def test_edge(test_context):
-    context, workspace, user = test_context
-
-    source = await Node.objects.acreate(workspace=workspace, name="source", metadata={"grai": {"node_type": "Table"}})
-    destination = await Node.objects.acreate(
-        workspace=workspace, name="desination", metadata={"grai": {"node_type": "Table"}}
-    )
-    edge = await Edge.objects.acreate(
         workspace=workspace, source=source, destination=destination, metadata={"grai": {"edge_type": "Edge"}}
->>>>>>> 9d180771
     )
 
     query = """
         query Workspace($workspaceId: ID!, $edgeId: ID!) {
-<<<<<<< HEAD
             workspace(id: $workspaceId) {
-                id
-                edge(id: $edgeId) {
-                  id
-                }
-            }
-=======
-          workspace(pk: $workspaceId) {
-            id
-            edge(pk: $edgeId) {
+            id
+            edge(id: $edgeId) {
                 id
                 source {
                   id
@@ -360,7 +297,6 @@
                 }
             }
           }
->>>>>>> 9d180771
         }
     """
 
@@ -375,9 +311,6 @@
 
     assert result.errors is None
     assert result.data["workspace"]["id"] == str(workspace.id)
-<<<<<<< HEAD
-    assert result.data["workspace"]["edge"]["id"] == str(edge.id)
-=======
     assert result.data["workspace"]["edge"]["id"] == str(edge.id)
     assert result.data["workspace"]["edge"]["source"]["id"] == str(source.id)
     assert result.data["workspace"]["edge"]["destination"]["id"] == str(destination.id)
@@ -425,15 +358,15 @@
 
 @pytest.mark.django_db
 async def test_table_source_tables(test_context):
-    context, workspace, user = test_context
+    context, organisation, workspace, user = test_context
 
     table, related_table = await generate_two_tables(workspace)
 
     query = """
         query Workspace($workspaceId: ID!, $tableId: ID!) {
-          workspace(pk: $workspaceId) {
-            id
-            table(pk: $tableId) {
+          workspace(id: $workspaceId) {
+            id
+            table(id: $tableId) {
                 id
                 source_tables {
                   id
@@ -461,15 +394,15 @@
 
 @pytest.mark.django_db
 async def test_table_destination_tables(test_context):
-    context, workspace, user = test_context
+    context, organisation, workspace, user = test_context
 
     table, related_table = await generate_two_tables(workspace)
 
     query = """
         query Workspace($workspaceId: ID!, $tableId: ID!) {
-          workspace(pk: $workspaceId) {
-            id
-            table(pk: $tableId) {
+          workspace(id: $workspaceId) {
+            id
+            table(id: $tableId) {
                 id
                 destination_tables {
                   id
@@ -497,13 +430,13 @@
 
 @pytest.mark.django_db
 async def test_tables_count(test_context):
-    context, workspace, user = test_context
-
-    await Node.objects.acreate(workspace=workspace, metadata={"grai": {"node_type": "Table"}})
+    context, organisation, workspace, user = test_context
+
+    await Node.objects.acreate(workspace=workspace, metadata={"grai": {"node_type": "Table"}}, name=uuid.uuid4())
 
     query = """
         query Workspace($workspaceId: ID!) {
-          workspace(pk: $workspaceId) {
+          workspace(id: $workspaceId) {
             id
             tables_count
           }
@@ -525,13 +458,17 @@
 
 @pytest.mark.django_db
 async def test_other_edges_count(test_context):
-    context, workspace, user = test_context
-
-    await Node.objects.acreate(workspace=workspace, metadata={"grai": {"node_type": "Table"}})
+    context, organisation, workspace, user = test_context
+
+    await Node.objects.acreate(
+        workspace=workspace,
+        metadata={"grai": {"node_type": "Table"}},
+        name=uuid.uuid4(),
+    )
 
     query = """
         query Workspace($workspaceId: ID!) {
-          workspace(pk: $workspaceId) {
+          workspace(id: $workspaceId) {
             id
             other_edges_count
           }
@@ -548,5 +485,4 @@
 
     assert result.errors is None
     assert result.data["workspace"]["id"] == str(workspace.id)
-    assert result.data["workspace"]["other_edges_count"] == 0
->>>>>>> 9d180771
+    assert result.data["workspace"]["other_edges_count"] == 0