import pytest
<<<<<<< HEAD
=======
import uuid

>>>>>>> cc5bccd1
from api.schema import schema
from workspaces.models import Workspace

from .common import (
    test_basic_context,
    test_context,
    test_organisation,
    test_user,
    test_workspace,
)


@pytest.mark.django_db
async def test_workspaces_no_login(test_basic_context):
    context = test_basic_context

    query = """
        query Workspaces {
            workspaces {
                id
                name
            }
        }
    """

    result = await schema.execute(
        query,
        context_value=context,
    )

    assert (
        str(result.errors)
        == "[GraphQLError('User is not authenticated', locations=[SourceLocation(line=3, column=13)], path=['workspaces'])]"
    )
    assert result.data is None


@pytest.mark.django_db
async def test_workspace_get(test_context):
    context, organisation, workspace, user, membership = test_context

    query = """
        query Workspace($id: ID!) {
            workspace(id: $id) {
                id
                name
            }
        }
    """

    result = await schema.execute(
        query,
        variable_values={
            "id": str(workspace.id),
        },
        context_value=context,
    )

    assert result.errors is None
    assert result.data["workspace"] == {
        "id": str(workspace.id),
        "name": workspace.name,
    }


@pytest.mark.django_db
async def test_workspace_no_workspace(test_context):
    context, organisation, workspace, user, membership = test_context

    query = """
        query Workspace($id: ID!) {
            workspace(id: $id) {
                id
                name
            }
        }
    """

    result = await schema.execute(
        query,
        variable_values={
            "id": "85a3c968-15c4-4906-83ff-931a672c087f",
        },
        context_value=context,
    )

    assert (
        str(result.errors)
        == """[GraphQLError("Can't find workspace", locations=[SourceLocation(line=3, column=13)], path=['workspace'])]"""
    )
    assert result.data is None


@pytest.mark.django_db
async def test_workspaces(test_context):
    context, organisation, workspace, user, membership = test_context

    query = """
        query Workspaces {
            workspaces {
                id
                name
            }
        }
    """

    result = await schema.execute(query, context_value=context)

    assert result.errors is None
    assert result.data["workspaces"] == [{"id": str(workspace.id), "name": workspace.name}]


@pytest.mark.django_db
async def test_workspaces_no_membership(test_context):
    context, organisation, workspace, user, membership = test_context

    await Workspace.objects.acreate(name=str(uuid.uuid4()), organisation=organisation)

    query = """
        query Workspaces {
            workspaces {
                id
                name
            }
        }
    """

    result = await schema.execute(query, context_value=context)

    assert result.errors is None
    assert result.data["workspaces"] == [{"id": str(workspace.id), "name": workspace.name}]


@pytest.mark.django_db
async def test_profile(test_context):
    context, organisation, workspace, user, membership = test_context

    query = """
        query Profile {
            profile {
                id
                username
                first_name
                last_name
            }
        }
    """

    result = await schema.execute(query, context_value=context)

    assert result.errors is None
    assert result.data["profile"] == {
        "id": str(user.id),
        "username": user.username,
        "first_name": user.first_name,
        "last_name": user.last_name,
    }<|MERGE_RESOLUTION|>--- conflicted
+++ resolved
@@ -1,9 +1,6 @@
 import pytest
-<<<<<<< HEAD
-=======
 import uuid
 
->>>>>>> cc5bccd1
 from api.schema import schema
 from workspaces.models import Workspace
 
