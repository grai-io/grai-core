from connections.models import Connector, Connection
from workspaces.models import Workspace
from api.schema import schema
import pytest
from .common import test_info
from django.contrib.auth import get_user_model
from django.contrib.auth.tokens import default_token_generator
from asgiref.sync import sync_to_async


@pytest.mark.django_db
async def test_create_connection(test_info):
    info, workspace, user = test_info

    connector = await Connector.objects.acreate(name="Connector 1")

    mutation = """
        mutation CreateConnection($workspaceId: ID!, $connectorId: ID!, $namespace: String!, $name: String!, $metadata: JSON!, $secrets: JSON!) {
            createConnection(workspaceId: $workspaceId, connectorId: $connectorId, namespace: $namespace, name: $name, metadata: $metadata, secrets: $secrets) {
                id
                name
            }
        }
    """

    resp = await schema.execute(
        mutation,
        variable_values={
            "workspaceId": str(workspace.id),
            "connectorId": str(connector.id),
            "namespace": "default",
            "name": "test connection",
            "metadata": {},
            "secrets": {},
        },
        context_value=info,
    )

    assert resp.errors is None
    assert resp.data["createConnection"]["id"] != None
    assert resp.data["createConnection"]["name"] == "test connection"


@pytest.mark.django_db
async def test_create_connection_no_membership(test_info):
    info, workspace, user = test_info

    workspace2 = await Workspace.objects.acreate(name="W2")

    connector = await Connector.objects.acreate(name="Connector 6")

    mutation = """
        mutation CreateConnection($workspaceId: ID!, $connectorId: ID!, $namespace: String!, $name: String!, $metadata: JSON!, $secrets: JSON!) {
            createConnection(workspaceId: $workspaceId, connectorId: $connectorId, namespace: $namespace, name: $name, metadata: $metadata, secrets: $secrets) {
                id
                name
            }
        }
    """

    resp = await schema.execute(
        mutation,
        variable_values={
            "workspaceId": str(workspace2.id),
            "connectorId": str(connector.id),
            "namespace": "default",
            "name": "test connection",
            "metadata": {},
            "secrets": {},
        },
        context_value=info,
    )

    assert (
        str(resp.errors)
        == """[GraphQLError("Can\'t find workspace", locations=[SourceLocation(line=3, column=13)], path=[\'createConnection\'])]"""
    )


@pytest.mark.django_db
async def test_update_connection(test_info):
    info, workspace, user = test_info

    connector = await Connector.objects.acreate(name="Connector 2")
    connection = await Connection.objects.acreate(
        workspace=workspace,
        connector=connector,
        namespace="default",
        name="test connection2",
        metadata={},
        secrets={},
    )

    mutation = """
        mutation UpdateConnection($id: ID!, $namespace: String!, $name: String!, $metadata: JSON!, $secrets: JSON!) {
            updateConnection(id: $id, namespace: $namespace, name: $name, metadata: $metadata, secrets: $secrets) {
                id
                name
            }
        }
    """

    resp = await schema.execute(
        mutation,
        variable_values={
            "id": str(connection.id),
            "namespace": "default",
            "name": "test connection3",
            "metadata": {},
            "secrets": {},
        },
        context_value=info,
    )

    assert resp.errors is None
    assert resp.data["updateConnection"] == {
        "id": str(connection.id),
        "name": "test connection3",
    }


@pytest.mark.django_db
<<<<<<< HEAD
async def test_run_connection(test_info):
    info, workspace, user = test_info

    connector = await Connector.objects.acreate(name="Connector 3")
    connection = await Connection.objects.acreate(
        workspace=workspace,
        connector=connector,
        namespace="default",
        name="test connection2",
        metadata={},
        secrets={},
    )

    mutation = """
        mutation RunConnection($connectionId: ID!) {
            runConnection(connectionId: $connectionId) {
                id
            }
        }
    """

    resp = await schema.execute(
        mutation,
        variable_values={
            "connectionId": str(connection.id),
        },
        context_value=info,
    )

    assert resp.errors is None
    assert resp.data["runConnection"] == {
        "id": str(connection.id),
    }


@pytest.mark.django_db
async def test_run_connection_postgres(test_info):
    info, workspace, user = test_info

    connector = await Connector.objects.acreate(name="Postgres")
    connection = await Connection.objects.acreate(
        workspace=workspace,
=======
async def test_update_connection_no_membership(test_info):
    info, workspace, user = test_info

    workspace2 = await Workspace.objects.acreate(name="W3")

    connector = await Connector.objects.acreate(name="Connector 7")
    connection = await Connection.objects.acreate(
        workspace=workspace2,
>>>>>>> bf0f5ee4
        connector=connector,
        namespace="default",
        name="test connection2",
        metadata={},
        secrets={},
    )

    mutation = """
<<<<<<< HEAD
        mutation RunConnection($connectionId: ID!) {
            runConnection(connectionId: $connectionId) {
                id
=======
        mutation UpdateConnection($id: ID!, $namespace: String!, $name: String!, $metadata: JSON!, $secrets: JSON!) {
            updateConnection(id: $id, namespace: $namespace, name: $name, metadata: $metadata, secrets: $secrets) {
                id
                name
>>>>>>> bf0f5ee4
            }
        }
    """

    resp = await schema.execute(
        mutation,
        variable_values={
<<<<<<< HEAD
            "connectionId": str(connection.id),
=======
            "id": str(connection.id),
            "namespace": "default",
            "name": "test connection3",
            "metadata": {},
            "secrets": {},
>>>>>>> bf0f5ee4
        },
        context_value=info,
    )

<<<<<<< HEAD
    assert resp.errors is None
    assert resp.data["runConnection"] == {
        "id": str(connection.id),
    }
=======
    assert (
        str(resp.errors)
        == """[GraphQLError("Can't find connection", locations=[SourceLocation(line=3, column=13)], path=['updateConnection'])]"""
    )
>>>>>>> bf0f5ee4


@pytest.mark.django_db
async def test_create_api_key(test_info):
    info, workspace, user = test_info

    mutation = """
        mutation CreateApiKey($workspaceId: ID!, $name: String!) {
            createApiKey(workspaceId: $workspaceId, name: $name) {
                key
                api_key {
                    id
                    name
                }
            }
        }
    """

    resp = await schema.execute(
        mutation,
        variable_values={
            "workspaceId": str(workspace.id),
            "name": "test api key",
        },
        context_value=info,
    )

    assert resp.errors is None
    assert resp.data["createApiKey"]["key"] != None
    assert resp.data["createApiKey"]["api_key"]["name"] == "test api key"


@pytest.mark.django_db
async def test_update_workspace(test_info):
    info, workspace, user = test_info

    mutation = """
        mutation UpdateWorkspace($id: ID!, $name: String!) {
            updateWorkspace(id: $id, name: $name) {
                id
                name
            }
        }
    """

    resp = await schema.execute(
        mutation,
        variable_values={
            "id": str(workspace.id),
            "name": "Test Workspace 2",
        },
        context_value=info,
    )

    assert resp.errors is None
    assert resp.data["updateWorkspace"] == {
        "id": str(workspace.id),
        "name": "Test Workspace 2",
    }


@pytest.mark.django_db
async def test_create_membership(test_info):
    info, workspace, user = test_info

    mutation = """
        mutation CreateMembership($workspaceId: ID!, $role: String!, $email: String!) {
            createMembership(workspaceId: $workspaceId, role: $role, email: $email) {
                id
                role
                user {
                    id
                    username
                }
            }
        }
    """

    resp = await schema.execute(
        mutation,
        variable_values={
            "workspaceId": str(workspace.id),
            "role": "admin",
            "email": "test@example.com",
        },
        context_value=info,
    )

    assert resp.errors is None
    assert resp.data["createMembership"]["role"] == "admin"
    assert resp.data["createMembership"]["user"]["username"] == "test@example.com"


@pytest.mark.django_db
async def test_create_membership_existing_user(test_info):
    info, workspace, user = test_info
    User = get_user_model()
    user = await User.objects.acreate(username="test2@grai.com")

    mutation = """
        mutation CreateMembership($workspaceId: ID!, $role: String!, $email: String!) {
            createMembership(workspaceId: $workspaceId, role: $role, email: $email) {
                id
                role
                user {
                    id
                    username
                }
            }
        }
    """

    resp = await schema.execute(
        mutation,
        variable_values={
            "workspaceId": str(workspace.id),
            "role": "admin",
            "email": "test2@grai.com",
        },
        context_value=info,
    )

    assert resp.errors is None
    assert resp.data["createMembership"]["role"] == "admin"
    assert resp.data["createMembership"]["user"] == {
        "id": str(user.id),
        "username": "test2@grai.com",
    }


@pytest.mark.django_db
async def test_update_profile(test_info):
    info, workspace, user = test_info

    mutation = """
        mutation UpdateProfile($first_name: String!, $last_name: String!) {
            updateProfile(first_name: $first_name, last_name: $last_name) {
                id
                first_name
                last_name
            }
        }
    """

    resp = await schema.execute(
        mutation,
        variable_values={
            "first_name": "First Name",
            "last_name": "Test",
        },
        context_value=info,
    )

    assert resp.errors is None
    assert resp.data["updateProfile"] == {
        "id": str(user.id),
        "first_name": "First Name",
        "last_name": "Test",
    }


@pytest.mark.django_db
async def test_update_password(test_info):
    info, workspace, user = test_info

    user.set_password("old_password")
    await sync_to_async(user.save)()

    mutation = """
        mutation UpdatePassword($old_password: String!, $password: String!) {
            updatePassword(old_password: $old_password, password: $password) {
                id
            }
        }
    """

    resp = await schema.execute(
        mutation,
        variable_values={
            "old_password": "old_password",
            "password": "password",
        },
        context_value=info,
    )

    assert resp.errors is None
    assert resp.data["updatePassword"] == {
        "id": str(user.id),
    }


@pytest.mark.django_db
async def test_update_password_wrong_password(test_info):
    info, workspace, user = test_info

    user.set_password("old_password")
    await sync_to_async(user.save)()

    mutation = """
        mutation UpdatePassword($old_password: String!, $password: String!) {
            updatePassword(old_password: $old_password, password: $password) {
                id
            }
        }
    """

    resp = await schema.execute(
        mutation,
        variable_values={
            "old_password": "old_password2",
            "password": "password",
        },
        context_value=info,
    )

    assert (
        str(resp.errors)
        == "[GraphQLError('Old password does not match', locations=[SourceLocation(line=3, column=13)], path=['updatePassword'])]"
    )


@pytest.mark.django_db
async def test_request_password_reset():
    User = get_user_model()

    user = await User.objects.acreate(username="test@grai.com")

    mutation = """
        mutation RequestPasswordReset($email: String!) {
            requestPasswordReset(email: $email) {
                success
            }
        }
    """

    resp = await schema.execute(
        mutation,
        variable_values={
            "email": user.username,
        },
    )

    assert resp.errors is None
    assert resp.data["requestPasswordReset"] == {"success": True}


@pytest.mark.django_db
async def test_request_password_reset_no_user():
    mutation = """
        mutation RequestPasswordReset($email: String!) {
            requestPasswordReset(email: $email) {
                success
            }
        }
    """

    resp = await schema.execute(
        mutation,
        variable_values={
            "email": "test2@example.com",
        },
    )

    assert resp.errors is None
    assert resp.data["requestPasswordReset"] == {"success": True}


@pytest.mark.django_db
async def test_reset_password(test_info):
    info, workspace, user = test_info

    token = default_token_generator.make_token(user)

    mutation = """
        mutation ResetPassword($token: String!, $uid: String!, $password: String!) {
            resetPassword(token: $token, uid: $uid, password: $password) {
                id
            }
        }
    """

    resp = await schema.execute(
        mutation,
        variable_values={"token": token, "uid": str(user.pk), "password": "password"},
    )

    assert resp.errors is None
    assert resp.data["resetPassword"] == {
        "id": str(user.id),
    }


@pytest.mark.django_db
async def test_reset_password_invalid_token(test_info):
    info, workspace, user = test_info

    mutation = """
        mutation ResetPassword($token: String!, $uid: String!, $password: String!) {
            resetPassword(token: $token, uid: $uid, password: $password) {
                id
            }
        }
    """

    resp = await schema.execute(
        mutation,
        variable_values={
            "token": "1234",
            "uid": str(user.pk),
            "password": "password",
        },
    )

    assert (
        str(resp.errors)
        == "[GraphQLError('Token invalid', locations=[SourceLocation(line=3, column=13)], path=['resetPassword'])]"
    )


@pytest.mark.django_db
async def test_reset_password_no_user():
    mutation = """
        mutation ResetPassword($token: String!, $uid: String!, $password: String!) {
            resetPassword(token: $token, uid: $uid, password: $password) {
                id
            }
        }
    """

    resp = await schema.execute(
        mutation,
        variable_values={
            "token": "1234",
            "uid": "85a3c968-15c4-4906-83ff-931a672c087f",
            "password": "password",
        },
    )

    assert (
        str(resp.errors)
        == "[GraphQLError('User not found', locations=[SourceLocation(line=3, column=13)], path=['resetPassword'])]"
    )


@pytest.mark.django_db
async def test_complete_signup(test_info):
    info, workspace, user = test_info

    token = default_token_generator.make_token(user)

    mutation = """
        mutation CompleteSignup($token: String!, $uid: String!, $first_name: String!, $last_name: String!, $password: String!) {
            completeSignup(token: $token, uid: $uid, first_name: $first_name, last_name: $last_name, password: $password) {
                id
                first_name
                last_name
            }
        }
    """

    resp = await schema.execute(
        mutation,
        variable_values={
            "token": token,
            "uid": str(user.pk),
            "first_name": "First",
            "last_name": "Last",
            "password": "password",
        },
    )

    assert resp.errors is None
    assert resp.data["completeSignup"] == {
        "id": str(user.id),
        "first_name": "First",
        "last_name": "Last",
    }


@pytest.mark.django_db
async def test_complete_signup_invalid_token(test_info):
    info, workspace, user = test_info

    mutation = """
        mutation CompleteSignup($token: String!, $uid: String!, $first_name: String!, $last_name: String!, $password: String!) {
            completeSignup(token: $token, uid: $uid, first_name: $first_name, last_name: $last_name, password: $password) {
                id
                first_name
                last_name
            }
        }
    """

    resp = await schema.execute(
        mutation,
        variable_values={
            "token": "1234",
            "uid": str(user.pk),
            "first_name": "First",
            "last_name": "Last",
            "password": "password",
        },
    )

    assert (
        str(resp.errors)
        == "[GraphQLError('Token invalid', locations=[SourceLocation(line=3, column=13)], path=['completeSignup'])]"
    )


@pytest.mark.django_db
async def test_complete_signup_no_user():
    mutation = """
        mutation CompleteSignup($token: String!, $uid: String!, $first_name: String!, $last_name: String!, $password: String!) {
            completeSignup(token: $token, uid: $uid, first_name: $first_name, last_name: $last_name, password: $password) {
                id
                first_name
                last_name
            }
        }
    """

    resp = await schema.execute(
        mutation,
        variable_values={
            "token": "1234",
            "uid": "85a3c968-15c4-4906-83ff-931a672c087f",
            "first_name": "First",
            "last_name": "Last",
            "password": "password",
        },
    )

    assert (
        str(resp.errors)
        == "[GraphQLError('User not found', locations=[SourceLocation(line=3, column=13)], path=['completeSignup'])]"
    )<|MERGE_RESOLUTION|>--- conflicted
+++ resolved
@@ -120,7 +120,49 @@
 
 
 @pytest.mark.django_db
-<<<<<<< HEAD
+async def test_update_connection_no_membership(test_info):
+    info, workspace, user = test_info
+
+    workspace2 = await Workspace.objects.acreate(name="W3")
+
+    connector = await Connector.objects.acreate(name="Connector 7")
+    connection = await Connection.objects.acreate(
+        workspace=workspace2,
+        connector=connector,
+        namespace="default",
+        name="test connection2",
+        metadata={},
+        secrets={},
+    )
+
+    mutation = """
+        mutation UpdateConnection($id: ID!, $namespace: String!, $name: String!, $metadata: JSON!, $secrets: JSON!) {
+            updateConnection(id: $id, namespace: $namespace, name: $name, metadata: $metadata, secrets: $secrets) {
+                id
+                name
+            }
+        }
+    """
+
+    resp = await schema.execute(
+        mutation,
+        variable_values={
+            "id": str(connection.id),
+            "namespace": "default",
+            "name": "test connection3",
+            "metadata": {},
+            "secrets": {},
+        },
+        context_value=info,
+    )
+
+    assert (
+        str(resp.errors)
+        == """[GraphQLError("Can't find connection", locations=[SourceLocation(line=3, column=13)], path=['updateConnection'])]"""
+    )
+
+
+@pytest.mark.django_db
 async def test_run_connection(test_info):
     info, workspace, user = test_info
 
@@ -163,16 +205,6 @@
     connector = await Connector.objects.acreate(name="Postgres")
     connection = await Connection.objects.acreate(
         workspace=workspace,
-=======
-async def test_update_connection_no_membership(test_info):
-    info, workspace, user = test_info
-
-    workspace2 = await Workspace.objects.acreate(name="W3")
-
-    connector = await Connector.objects.acreate(name="Connector 7")
-    connection = await Connection.objects.acreate(
-        workspace=workspace2,
->>>>>>> bf0f5ee4
         connector=connector,
         namespace="default",
         name="test connection2",
@@ -181,47 +213,25 @@
     )
 
     mutation = """
-<<<<<<< HEAD
         mutation RunConnection($connectionId: ID!) {
             runConnection(connectionId: $connectionId) {
                 id
-=======
-        mutation UpdateConnection($id: ID!, $namespace: String!, $name: String!, $metadata: JSON!, $secrets: JSON!) {
-            updateConnection(id: $id, namespace: $namespace, name: $name, metadata: $metadata, secrets: $secrets) {
-                id
-                name
->>>>>>> bf0f5ee4
-            }
-        }
-    """
-
-    resp = await schema.execute(
-        mutation,
-        variable_values={
-<<<<<<< HEAD
+            }
+        }
+    """
+
+    resp = await schema.execute(
+        mutation,
+        variable_values={
             "connectionId": str(connection.id),
-=======
-            "id": str(connection.id),
-            "namespace": "default",
-            "name": "test connection3",
-            "metadata": {},
-            "secrets": {},
->>>>>>> bf0f5ee4
-        },
-        context_value=info,
-    )
-
-<<<<<<< HEAD
+        },
+        context_value=info,
+    )
+
     assert resp.errors is None
     assert resp.data["runConnection"] == {
         "id": str(connection.id),
     }
-=======
-    assert (
-        str(resp.errors)
-        == """[GraphQLError("Can't find connection", locations=[SourceLocation(line=3, column=13)], path=['updateConnection'])]"""
-    )
->>>>>>> bf0f5ee4
 
 
 @pytest.mark.django_db
