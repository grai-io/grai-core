--- conflicted
+++ resolved
@@ -100,8 +100,6 @@
     mutation = """
         mutation UpdateConnection($id: ID!, $namespace: String!, $name: String!, $metadata: JSON!, $secrets: JSON, $schedules: JSON, $is_active: Boolean) {
             updateConnection(id: $id, namespace: $namespace, name: $name, metadata: $metadata, secrets: $secrets, schedules: $schedules, is_active: $is_active) {
-<<<<<<< HEAD
-=======
                 id
                 name
             }
@@ -130,65 +128,6 @@
 
 
 @pytest.mark.django_db
-async def test_update_connection_with_schedule(test_info):
-    info, workspace, user = test_info
-
-    connector = await Connector.objects.acreate(name="Connector 9")
-    connection = await Connection.objects.acreate(
-        workspace=workspace,
-        connector=connector,
-        namespace="default",
-        name="test connection2",
-        metadata={},
-        secrets={},
-    )
-
-    mutation = """
-        mutation UpdateConnection($id: ID!, $namespace: String!, $name: String!, $metadata: JSON!, $secrets: JSON, $schedules: JSON, $is_active: Boolean) {
-            updateConnection(id: $id, namespace: $namespace, name: $name, metadata: $metadata, secrets: $secrets, schedules: $schedules, is_active: $is_active) {
->>>>>>> 546cbe00
-                id
-                name
-            }
-        }
-    """
-
-    resp = await schema.execute(
-        mutation,
-        variable_values={
-            "id": str(connection.id),
-            "namespace": "default",
-            "name": "test connection3",
-            "metadata": {},
-            "secrets": None,
-<<<<<<< HEAD
-            "schedules": None,
-=======
-            "schedules": {
-                "type": "cron",
-                "cron": {
-                    "minutes": "*",
-                    "hours": "*",
-                    "day_of_week": "*",
-                    "day_of_month": "*",
-                    "month_of_year": "*",
-                },
-            },
->>>>>>> 546cbe00
-            "is_active": False,
-        },
-        context_value=info,
-    )
-
-    assert resp.errors is None
-    assert resp.data["updateConnection"] == {
-        "id": str(connection.id),
-        "name": "test connection3",
-    }
-
-
-@pytest.mark.django_db
-<<<<<<< HEAD
 async def test_update_connection_with_schedule(test_info):
     info, workspace, user = test_info
 
@@ -242,8 +181,6 @@
 
 
 @pytest.mark.django_db
-=======
->>>>>>> 546cbe00
 async def test_update_connection_with_incorrect_schedule(test_info):
     info, workspace, user = test_info
 
