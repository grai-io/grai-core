import datetime
from typing import List, Optional

import strawberry
import strawberry_django
from django.db.models import Prefetch
from strawberry.scalars import JSON
from strawberry_django.filters import FilterLookup
from strawberry_django_plus import gql
from strawberry_django_plus.gql import auto
from strawberry_django.pagination import OffsetPaginationInput

from connections.models import Connection as ConnectionModel
from connections.models import Connector as ConnectorModel
from connections.models import Run as RunModel
from lineage.models import Edge as EdgeModel
from lineage.models import Node as NodeModel
from users.models import User as UserModel
from workspaces.models import Membership as MembershipModel
from workspaces.models import Organisation as OrganisationModel
from workspaces.models import Workspace as WorkspaceModel
from workspaces.models import WorkspaceAPIKey as WorkspaceAPIKeyModel


@gql.django.filters.filter(UserModel, lookups=True)
class UserFilter:
    username: auto
    first_name: Optional[str]
    last_name: Optional[str]
    created_at: auto
    updated_at: auto


@strawberry_django.ordering.order(UserModel)
class UserOrder:
    username: auto
    first_name: auto
    last_name: auto
    created_at: auto
    updated_at: auto


@gql.django.type(UserModel, order=UserOrder, filters=UserFilter)
class User:
    id: auto
    username: auto
    first_name: auto
    last_name: auto

    @gql.field
    def full_name(self) -> str:
        return f"{self.first_name} {self.last_name}"

    created_at: auto
    updated_at: auto


@gql.django.filters.filter(NodeModel, lookups=True)
class NodeFilter:
    id: auto
    namespace: auto
    name: auto
    display_name: auto
    data_source: auto
    is_active: auto
    created_at: auto
    updated_at: auto
    source_edges: "EdgeFilter"
    destination_edges: "EdgeFilter"


@strawberry_django.ordering.order(NodeModel)
class NodeOrder:
    id: auto
    namespace: auto
    name: auto
    display_name: auto
    data_source: auto
    is_active: auto
    created_at: auto
    updated_at: auto


@gql.django.type(NodeModel, order=NodeOrder, filters=NodeFilter, pagination=True, only=["id"])
class Node:
    id: auto
    namespace: auto
    name: auto
    display_name: auto
    data_source: auto
    metadata: JSON
    is_active: auto
    source_edges: List["Edge"]
    destination_edges: List["Edge"]


@gql.django.filters.filter(EdgeModel, lookups=True)
class EdgeFilter:
    id: auto
    namespace: auto
    name: auto
    display_name: auto
    data_source: auto
    is_active: auto
    source: NodeFilter
    destination: NodeFilter
    created_at: auto
    updated_at: auto


@strawberry_django.ordering.order(EdgeModel)
class EdgeOrder:
    id: auto
    namespace: auto
    name: auto
    display_name: auto
    data_source: auto
    is_active: auto
    created_at: auto
    updated_at: auto


@gql.django.type(EdgeModel, order=EdgeOrder, filters=EdgeFilter, pagination=True)
class Edge:
    id: auto
    namespace: auto
    name: auto
    display_name: auto
    data_source: auto
    source: Node = gql.django.field()
    destination: Node = gql.django.field()
    metadata: JSON
    is_active: auto
    created_at: auto
    updated_at: auto


@gql.django.filters.filter(ConnectorModel, lookups=True)
class ConnectorFilter:
    id: auto
    name: auto
    is_active: auto


@strawberry_django.ordering.order(ConnectorModel)
class ConnectorOrder:
    id: auto
    name: auto
    is_active: auto
    category: auto
    coming_soon: auto


@gql.django.type(ConnectorModel, order=ConnectorOrder, filters=ConnectorFilter, pagination=True)
class Connector:
    id: auto
    name: auto
    metadata: JSON
    is_active: auto
    icon: Optional[str]
    category: Optional[str]
    coming_soon: auto


@gql.django.filters.filter(ConnectionModel, lookups=True)
class ConnectionFilter:
    id: auto
    namespace: auto
    name: auto
    connector: ConnectorFilter
    is_active: auto
    created_at: auto
    updated_at: auto
    created_by: UserFilter


@strawberry_django.ordering.order(ConnectionModel)
class ConnectionOrder:
    id: auto
    namespace: auto
    name: auto
    is_active: auto
    created_at: auto
    updated_at: auto


@gql.django.type(ConnectionModel, order=ConnectionOrder, filters=ConnectionFilter, pagination=True)
class Connection:
    id: auto
    connector: Connector
    namespace: auto
    name: auto
    metadata: JSON
    schedules: Optional[JSON]
    is_active: auto
    created_at: auto
    updated_at: auto
    created_by: User

    runs: List["Run"]
    # run: Run = strawberry.django.field
<<<<<<< HEAD
    @strawberry.django.field
    def run(self, id: strawberry.ID) -> "Run":
        return RunModel.objects.get(id=id)
=======
    @gql.django.field
    def run(self, pk: strawberry.ID) -> "Run":
        return RunModel.objects.get(id=pk)
>>>>>>> 9d180771

    @gql.django.field
    def last_run(self) -> Optional["Run"]:
        return RunModel.objects.filter(connection=self.id).order_by("-created_at").first()

    @gql.django.field
    def last_successful_run(self) -> Optional["Run"]:
        return RunModel.objects.filter(connection=self.id, status="success").order_by("-created_at").first()


@gql.django.type(NodeModel, order=NodeOrder, filters=NodeFilter, pagination=True)
class Column(Node):
    pass


@gql.django.type(NodeModel, order=NodeOrder, filters=NodeFilter, pagination=True)
class Table(Node):
    @gql.django.field(
        prefetch_related=Prefetch(
            "source_edges",
            queryset=EdgeModel.objects.filter(metadata__grai__edge_type="TableToColumn").select_related("destination"),
            to_attr="edges_list",
        )
    )
    def columns(self) -> List[Column]:
        return list(set([edge.destination for edge in self.edges_list]))

    @gql.django.field(
        prefetch_related=(
            Prefetch(
                "source_edges",
                queryset=EdgeModel.objects.exclude(metadata__grai__edge_type="TableToColumn").select_related(
                    "destination"
                ),
                to_attr="sources_list",
            ),
            Prefetch(
                "source_edges",
                queryset=EdgeModel.objects.filter(metadata__grai__edge_type="TableToColumn")
                .select_related("destination")
                .prefetch_related(
                    Prefetch(
                        "destination__source_edges",
                        queryset=EdgeModel.objects.exclude(metadata__grai__edge_type="TableToColumn")
                        .select_related("destination")
                        .prefetch_related(
                            Prefetch(
                                "destination__destination_edges",
                                queryset=EdgeModel.objects.filter(
                                    metadata__grai__edge_type="TableToColumn"
                                ).select_related("source"),
                                to_attr="tables",
                            )
                        ),
                        to_attr="sources_list",
                    ),
                    Prefetch(
                        "destination__destination_edges",
                        queryset=EdgeModel.objects.exclude(metadata__grai__edge_type="TableToColumn")
                        .select_related("source")
                        .prefetch_related(
                            Prefetch(
                                "source__destination_edges",
                                queryset=EdgeModel.objects.filter(
                                    metadata__grai__edge_type="TableToColumn"
                                ).select_related("source"),
                                to_attr="tables",
                            )
                        ),
                        to_attr="destination_list",
                    ),
                ),
                to_attr="columns",
            ),
        )
    )
    def source_tables(self) -> List["Table"]:
        tables = []

        for source in self.sources_list:
            tables.append(source.destination)

        for column in self.columns:
            for source in column.destination.sources_list:
                for table in source.destination.tables:
                    tables.append(table.source)

        return list(set(tables))

    @gql.django.field(
        prefetch_related=(
            Prefetch(
                "destination_edges",
                queryset=EdgeModel.objects.exclude(metadata__grai__edge_type="TableToColumn").select_related("source"),
                to_attr="destinations_list",
            ),
            Prefetch(
                "source_edges",
                queryset=EdgeModel.objects.filter(metadata__grai__edge_type="TableToColumn")
                .select_related("destination")
                .prefetch_related(
                    Prefetch(
                        "destination__source_edges",
                        queryset=EdgeModel.objects.exclude(metadata__grai__edge_type="TableToColumn")
                        .select_related("destination")
                        .prefetch_related(
                            Prefetch(
                                "destination__destination_edges",
                                queryset=EdgeModel.objects.filter(
                                    metadata__grai__edge_type="TableToColumn"
                                ).select_related("source"),
                                to_attr="tables",
                            )
                        ),
                        to_attr="sources_list",
                    ),
                    Prefetch(
                        "destination__destination_edges",
                        queryset=EdgeModel.objects.exclude(metadata__grai__edge_type="TableToColumn")
                        .select_related("source")
                        .prefetch_related(
                            Prefetch(
                                "source__destination_edges",
                                queryset=EdgeModel.objects.filter(
                                    metadata__grai__edge_type="TableToColumn"
                                ).select_related("source"),
                                to_attr="tables",
                            )
                        ),
                        to_attr="destination_list",
                    ),
                ),
                to_attr="columns2",
            ),
        )
    )
    def destination_tables(self) -> List["Table"]:
        tables = []

        for destination in self.destinations_list:
            tables.append(destination.source)

        for column in self.columns2:
            for destination in column.destination.destination_list:
                for table in destination.source.tables:
                    tables.append(table.source)

<<<<<<< HEAD
@strawberry.django.type(OrganisationModel)
class Organisation:
    id: auto
    name: auto


@strawberry.django.filters.filter(WorkspaceModel)
=======
        return list(set(tables))


@gql.django.filters.filter(WorkspaceModel)
>>>>>>> 9d180771
class WorkspaceFilter:
    id: auto
    name: FilterLookup[str]
    memberships: FilterLookup["MembershipFilter"]


@strawberry_django.ordering.order(WorkspaceModel)
class WorkspaceOrder:
    id: auto
    name: auto


@gql.django.type(WorkspaceModel, order=WorkspaceOrder, filters=WorkspaceFilter, pagination=True)
class Workspace:
    id: auto
    name: auto
<<<<<<< HEAD
    organisation: Organisation
    nodes: List["Node"]
    # node: NodeType = strawberry.django.field
    @strawberry.django.field
    def node(self, id: strawberry.ID) -> Node:
        return NodeModel.objects.get(id=id)
=======

    nodes: List["Node"]
    # node: NodeType = strawberry.django.field
    @gql.django.field
    def node(self, pk: strawberry.ID) -> Node:
        return NodeModel.objects.get(id=pk)
>>>>>>> 9d180771

    edges: List["Edge"] = gql.django.field()
    # edge: EdgeType = strawberry.django.field(field_name='edges')
<<<<<<< HEAD
    @strawberry.django.field
    def edge(self, id: strawberry.ID) -> Edge:
        return EdgeModel.objects.get(id=id)
=======
    @gql.django.field
    def edge(self, pk: strawberry.ID) -> Edge:
        return EdgeModel.objects.get(id=pk)
>>>>>>> 9d180771

    connections: List["Connection"] = gql.django.field()
    # connection: ConnectionType = strawberry.django.field
<<<<<<< HEAD
    @strawberry.django.field
    def connection(self, id: strawberry.ID) -> Connection:
        return ConnectionModel.objects.get(id=id)

    runs: List["Run"]
    # run: Run = strawberry.django.field
    @strawberry.django.field
    def run(self, id: strawberry.ID) -> "Run":
        return RunModel.objects.get(id=id)
=======
    @gql.django.field
    def connection(self, pk: strawberry.ID) -> Connection:
        return ConnectionModel.objects.get(id=pk)

    runs: List["Run"]
    # run: Run = strawberry.django.field
    @gql.django.field
    def run(self, pk: strawberry.ID) -> "Run":
        return RunModel.objects.get(id=pk)
>>>>>>> 9d180771

    memberships: List["Membership"]
    api_keys: List["WorkspaceAPIKey"] = gql.django.field()

    created_at: auto
    updated_at: auto

    @gql.django.field
    def tables(self, pagination: Optional[OffsetPaginationInput] = None) -> List[Table]:
        query_set = NodeModel.objects.filter(workspace_id=self.id, metadata__grai__node_type="Table")

        if pagination:
            start = pagination.offset
            stop = start + pagination.limit
            return query_set[start:stop]

        return query_set

    @gql.django.field
    def tables_count(self) -> int:
        return NodeModel.objects.filter(workspace_id=self.id, metadata__grai__node_type="Table").count()

    @gql.django.field
    def table(self, pk: strawberry.ID) -> Table:
        return NodeModel.objects.filter(id=pk, workspace_id=self.id, metadata__grai__node_type="Table")

    @gql.django.field
    def other_edges(self) -> List[Edge]:
        return EdgeModel.objects.filter(workspace_id=self.id).exclude(
            metadata__has_key="grai.edge_type", metadata__grai__edge_type="TableToColumn"
        )

    @gql.django.field
    def other_edges_count(self) -> int:
        return (
            EdgeModel.objects.filter(workspace_id=self.id)
            .exclude(metadata__has_key="grai.edge_type", metadata__grai__edge_type="TableToColumn")
            .count()
        )


@gql.django.filters.filter(MembershipModel, lookups=True)
class MembershipFilter:
    id: auto
    role: auto
    is_active: auto
    user: UserFilter
    workspace: WorkspaceFilter
    created_at: auto


@strawberry_django.ordering.order(MembershipModel)
class MembershipOrder:
    id: auto
    role: auto
    is_active: auto
    created_at: auto


@gql.django.type(MembershipModel, order=MembershipOrder, filters=MembershipFilter, pagination=True)
class Membership:
    id: auto
    role: auto
    user: User
    workspace: Workspace
    is_active: auto
    created_at: auto


@gql.django.filters.filter(WorkspaceAPIKeyModel, lookups=True)
class WorkspaceAPIKeyFilter:
    id: auto
    name: auto
    revoked: auto
    expiry_date: auto
    created: auto


@strawberry_django.ordering.order(WorkspaceAPIKeyModel)
class WorkspaceAPIKeyOrder:
    id: auto
    name: auto
    created: auto


@gql.django.type(
    WorkspaceAPIKeyModel,
    order=WorkspaceAPIKeyOrder,
    filters=WorkspaceAPIKeyFilter,
    pagination=True,
    only=["id", "revoked"],
)
class WorkspaceAPIKey:
    id: auto
    name: auto
    prefix: auto
    revoked: auto
    expiry_date: Optional[datetime.datetime]
    # has_expired: auto
    created: auto
    created_by: User


@gql.type
class KeyResult:
    key: str
    api_key: WorkspaceAPIKey


@gql.type
class BasicResult:
    success: bool


@strawberry_django.ordering.order(RunModel)
class RunOrder:
    id: auto
    created_at: auto


@gql.django.type(RunModel, order=RunOrder, pagination=True)
class Run:
    id: auto
    connection: Connection
    status: auto
    metadata: JSON
    created_at: auto
    updated_at: auto
    started_at: Optional[datetime.datetime]
    finished_at: Optional[datetime.datetime]
    user: Optional[User]<|MERGE_RESOLUTION|>--- conflicted
+++ resolved
@@ -6,9 +6,9 @@
 from django.db.models import Prefetch
 from strawberry.scalars import JSON
 from strawberry_django.filters import FilterLookup
+from strawberry_django.pagination import OffsetPaginationInput
 from strawberry_django_plus import gql
 from strawberry_django_plus.gql import auto
-from strawberry_django.pagination import OffsetPaginationInput
 
 from connections.models import Connection as ConnectionModel
 from connections.models import Connector as ConnectorModel
@@ -199,15 +199,9 @@
 
     runs: List["Run"]
     # run: Run = strawberry.django.field
-<<<<<<< HEAD
-    @strawberry.django.field
+    @gql.django.field
     def run(self, id: strawberry.ID) -> "Run":
         return RunModel.objects.get(id=id)
-=======
-    @gql.django.field
-    def run(self, pk: strawberry.ID) -> "Run":
-        return RunModel.objects.get(id=pk)
->>>>>>> 9d180771
 
     @gql.django.field
     def last_run(self) -> Optional["Run"]:
@@ -355,20 +349,16 @@
                 for table in destination.source.tables:
                     tables.append(table.source)
 
-<<<<<<< HEAD
-@strawberry.django.type(OrganisationModel)
+        return list(set(tables))
+
+
+@gql.django.type(OrganisationModel)
 class Organisation:
     id: auto
     name: auto
 
 
-@strawberry.django.filters.filter(WorkspaceModel)
-=======
-        return list(set(tables))
-
-
 @gql.django.filters.filter(WorkspaceModel)
->>>>>>> 9d180771
 class WorkspaceFilter:
     id: auto
     name: FilterLookup[str]
@@ -385,64 +375,56 @@
 class Workspace:
     id: auto
     name: auto
-<<<<<<< HEAD
+    created_at: auto
+    updated_at: auto
+
     organisation: Organisation
-    nodes: List["Node"]
-    # node: NodeType = strawberry.django.field
-    @strawberry.django.field
+
+    # Nodes
+    @gql.django.field
+    def nodes(self) -> List["Node"]:
+        return NodeModel.objects.filter(workspace=self)
+
+    @gql.django.field
     def node(self, id: strawberry.ID) -> Node:
         return NodeModel.objects.get(id=id)
-=======
-
-    nodes: List["Node"]
-    # node: NodeType = strawberry.django.field
-    @gql.django.field
-    def node(self, pk: strawberry.ID) -> Node:
-        return NodeModel.objects.get(id=pk)
->>>>>>> 9d180771
-
-    edges: List["Edge"] = gql.django.field()
-    # edge: EdgeType = strawberry.django.field(field_name='edges')
-<<<<<<< HEAD
-    @strawberry.django.field
+
+    # Edges
+    @gql.django.field
+    def edges(self) -> List["Edge"]:
+        return EdgeModel.objects.filter(workspace=self)
+
+    @gql.django.field
     def edge(self, id: strawberry.ID) -> Edge:
         return EdgeModel.objects.get(id=id)
-=======
-    @gql.django.field
-    def edge(self, pk: strawberry.ID) -> Edge:
-        return EdgeModel.objects.get(id=pk)
->>>>>>> 9d180771
-
-    connections: List["Connection"] = gql.django.field()
-    # connection: ConnectionType = strawberry.django.field
-<<<<<<< HEAD
-    @strawberry.django.field
+
+    # Connections
+    @gql.django.field
+    def connections(self) -> List["Connection"]:
+        return ConnectionModel.objects.filter(workspace=self)
+
+    @gql.django.field
     def connection(self, id: strawberry.ID) -> Connection:
         return ConnectionModel.objects.get(id=id)
 
-    runs: List["Run"]
-    # run: Run = strawberry.django.field
-    @strawberry.django.field
+    # Runs
+    @gql.django.field
+    def runs(self) -> List["Run"]:
+        return RunModel.objects.filter(workspace=self)
+
+    @gql.django.field
     def run(self, id: strawberry.ID) -> "Run":
         return RunModel.objects.get(id=id)
-=======
-    @gql.django.field
-    def connection(self, pk: strawberry.ID) -> Connection:
-        return ConnectionModel.objects.get(id=pk)
-
-    runs: List["Run"]
-    # run: Run = strawberry.django.field
-    @gql.django.field
-    def run(self, pk: strawberry.ID) -> "Run":
-        return RunModel.objects.get(id=pk)
->>>>>>> 9d180771
-
-    memberships: List["Membership"]
+
+    # Memberships
+    @gql.django.field
+    def memberships(self) -> List["Membership"]:
+        return MembershipModel.objects.filter(workspace=self)
+
+    # Api Keys
     api_keys: List["WorkspaceAPIKey"] = gql.django.field()
 
-    created_at: auto
-    updated_at: auto
-
+    # Tables
     @gql.django.field
     def tables(self, pagination: Optional[OffsetPaginationInput] = None) -> List[Table]:
         query_set = NodeModel.objects.filter(workspace_id=self.id, metadata__grai__node_type="Table")
@@ -459,9 +441,10 @@
         return NodeModel.objects.filter(workspace_id=self.id, metadata__grai__node_type="Table").count()
 
     @gql.django.field
-    def table(self, pk: strawberry.ID) -> Table:
-        return NodeModel.objects.filter(id=pk, workspace_id=self.id, metadata__grai__node_type="Table")
-
+    def table(self, id: strawberry.ID) -> Table:
+        return NodeModel.objects.filter(id=id, workspace_id=self.id, metadata__grai__node_type="Table")
+
+    # Other edges
     @gql.django.field
     def other_edges(self) -> List[Edge]:
         return EdgeModel.objects.filter(workspace_id=self.id).exclude(
