import datetime
from typing import List, Optional

import strawberry
import strawberry_django
from django.db.models import Prefetch
from strawberry.scalars import JSON
from strawberry_django.filters import FilterLookup
from strawberry_django_plus import gql
from strawberry_django_plus.gql import auto
from strawberry_django.pagination import OffsetPaginationInput

from connections.models import Connection as ConnectionModel
from connections.models import Connector as ConnectorModel
from connections.models import Run as RunModel
from lineage.models import Edge
from lineage.models import Edge as EdgeModel
from lineage.models import Node
from lineage.models import Node as NodeModel
from users.models import User as UserModel
from workspaces.models import Membership as MembershipModel
from workspaces.models import Workspace as WorkspaceModel
from workspaces.models import WorkspaceAPIKey as WorkspaceAPIKeyModel


@gql.django.filters.filter(UserModel, lookups=True)
class UserFilter:
    username: auto
    first_name: Optional[str]
    last_name: Optional[str]
    created_at: auto
    updated_at: auto


@strawberry_django.ordering.order(UserModel)
class UserOrder:
    username: auto
    first_name: auto
    last_name: auto
    created_at: auto
    updated_at: auto


@gql.django.type(UserModel, order=UserOrder, filters=UserFilter)
class User:
    id: auto
    username: auto
    first_name: auto
    last_name: auto

    @gql.field
    def full_name(self) -> str:
        return f"{self.first_name} {self.last_name}"

    created_at: auto
    updated_at: auto


@gql.django.filters.filter(NodeModel, lookups=True)
class NodeFilter:
    id: auto
    namespace: auto
    name: auto
    display_name: auto
    data_source: auto
    is_active: auto
    created_at: auto
    updated_at: auto
    source_edges: "EdgeFilter"
    destination_edges: "EdgeFilter"


@strawberry_django.ordering.order(NodeModel)
class NodeOrder:
    id: auto
    namespace: auto
    name: auto
    display_name: auto
    data_source: auto
    is_active: auto
    created_at: auto
    updated_at: auto


@gql.django.type(NodeModel, order=NodeOrder, filters=NodeFilter, pagination=True, only=["id"])
class Node:
    id: auto
    namespace: auto
    name: auto
    display_name: auto
    data_source: auto
    metadata: JSON
    is_active: auto
    source_edges: List["Edge"]
    destination_edges: List["Edge"]


@gql.django.filters.filter(EdgeModel, lookups=True)
class EdgeFilter:
    id: auto
    namespace: auto
    name: auto
    display_name: auto
    data_source: auto
    is_active: auto
    source: NodeFilter
    destination: NodeFilter
    created_at: auto
    updated_at: auto


@strawberry_django.ordering.order(EdgeModel)
class EdgeOrder:
    id: auto
    namespace: auto
    name: auto
    display_name: auto
    data_source: auto
    is_active: auto
    created_at: auto
    updated_at: auto


@gql.django.type(EdgeModel, order=EdgeOrder, filters=EdgeFilter, pagination=True)
class Edge:
    id: auto
    namespace: auto
    name: auto
    display_name: auto
    data_source: auto
    source: Node = gql.django.field()
    destination: Node = gql.django.field()
    metadata: JSON
    is_active: auto
    created_at: auto
    updated_at: auto


@gql.django.filters.filter(ConnectorModel, lookups=True)
class ConnectorFilter:
    id: auto
    name: auto
    is_active: auto


@strawberry_django.ordering.order(ConnectorModel)
class ConnectorOrder:
    id: auto
    name: auto
    is_active: auto
    category: auto
    coming_soon: auto


<<<<<<< HEAD
@strawberry.django.type(ConnectorModel, order=ConnectorOrder, filters=ConnectorFilter, pagination=True)
=======
@gql.django.type(ConnectorModel, order=ConnectorOrder, filters=ConnectorFilter, pagination=True)
>>>>>>> 89cf694a
class Connector:
    id: auto
    name: auto
    metadata: JSON
    is_active: auto
    icon: Optional[str]
    category: Optional[str]
    coming_soon: auto


@gql.django.filters.filter(ConnectionModel, lookups=True)
class ConnectionFilter:
    id: auto
    namespace: auto
    name: auto
    connector: ConnectorFilter
    is_active: auto
    created_at: auto
    updated_at: auto
    created_by: UserFilter


@strawberry_django.ordering.order(ConnectionModel)
class ConnectionOrder:
    id: auto
    namespace: auto
    name: auto
    is_active: auto
    created_at: auto
    updated_at: auto


<<<<<<< HEAD
@strawberry.django.type(ConnectionModel, order=ConnectionOrder, filters=ConnectionFilter, pagination=True)
=======
@gql.django.type(ConnectionModel, order=ConnectionOrder, filters=ConnectionFilter, pagination=True)
>>>>>>> 89cf694a
class Connection:
    id: auto
    connector: Connector
    namespace: auto
    name: auto
    metadata: JSON
    schedules: Optional[JSON]
    is_active: auto
    created_at: auto
    updated_at: auto
    created_by: User

    runs: List["Run"]
    # run: Run = strawberry.django.field
    @gql.django.field
    def run(self, pk: strawberry.ID) -> "Run":
        return RunModel.objects.get(id=pk)

    @gql.django.field
    def last_run(self) -> Optional["Run"]:
        return RunModel.objects.filter(connection=self.id).order_by("-created_at").first()

    @gql.django.field
    def last_successful_run(self) -> Optional["Run"]:
        return RunModel.objects.filter(connection=self.id, status="success").order_by("-created_at").first()
<<<<<<< HEAD
=======


@gql.django.type(NodeModel, order=NodeOrder, filters=NodeFilter, pagination=True)
class Column(Node):
    pass


@gql.django.type(NodeModel, order=NodeOrder, filters=NodeFilter, pagination=True)
class Table(Node):
    @gql.django.field(
        prefetch_related=Prefetch(
            "source_edges",
            queryset=EdgeModel.objects.filter(metadata__grai__edge_type="TableToColumn").select_related("destination"),
            to_attr="edges_list",
        )
    )
    def columns(self) -> List[Column]:
        return list(set([edge.destination for edge in self.edges_list]))
>>>>>>> 89cf694a


@gql.django.filters.filter(WorkspaceModel)
class WorkspaceFilter:
    id: auto
    name: FilterLookup[str]
    memberships: FilterLookup["MembershipFilter"]


@strawberry_django.ordering.order(WorkspaceModel)
class WorkspaceOrder:
    id: auto
    name: auto


<<<<<<< HEAD
@strawberry.django.type(WorkspaceModel, order=WorkspaceOrder, filters=WorkspaceFilter, pagination=True)
=======
@gql.django.type(WorkspaceModel, order=WorkspaceOrder, filters=WorkspaceFilter, pagination=True)
>>>>>>> 89cf694a
class Workspace:
    id: auto
    name: auto

    nodes: List["Node"]
    # node: NodeType = strawberry.django.field
    @gql.django.field
    def node(self, pk: strawberry.ID) -> Node:
        return NodeModel.objects.get(id=pk)

    edges: List["Edge"] = gql.django.field()
    # edge: EdgeType = strawberry.django.field(field_name='edges')
    @gql.django.field
    def edge(self, pk: strawberry.ID) -> Edge:
        return EdgeModel.objects.get(id=pk)

    connections: List["Connection"] = gql.django.field()
    # connection: ConnectionType = strawberry.django.field
    @gql.django.field
    def connection(self, pk: strawberry.ID) -> Connection:
        return ConnectionModel.objects.get(id=pk)

    runs: List["Run"]
    # run: Run = strawberry.django.field
    @gql.django.field
    def run(self, pk: strawberry.ID) -> "Run":
        return RunModel.objects.get(id=pk)

    memberships: List["Membership"]
    api_keys: List["WorkspaceAPIKey"] = gql.django.field()

    created_at: auto
    updated_at: auto

    @gql.django.field
    def tables(self, pagination: Optional[OffsetPaginationInput] = None) -> List[Table]:
        query_set = NodeModel.objects.filter(workspace_id=self.id, metadata__grai__node_type="Table")

        if pagination:
            start = pagination.offset
            stop = start + pagination.limit
            return query_set[start:stop]

        return query_set

    @gql.django.field
    def table(self, pk: strawberry.ID) -> Table:
        return NodeModel.objects.filter(id=pk, workspace_id=self.id, metadata__grai__node_type="Table")

    @gql.django.field
    def other_edges(self) -> List[Edge]:
        return EdgeModel.objects.filter(workspace_id=self.id).exclude(
            metadata__has_key="grai.edge_type", metadata__grai__edge_type="TableToColumn"
        )


@gql.django.filters.filter(MembershipModel, lookups=True)
class MembershipFilter:
    id: auto
    role: auto
    is_active: auto
    user: UserFilter
    workspace: WorkspaceFilter
    created_at: auto


@strawberry_django.ordering.order(MembershipModel)
class MembershipOrder:
    id: auto
    role: auto
    is_active: auto
    created_at: auto


<<<<<<< HEAD
@strawberry.django.type(MembershipModel, order=MembershipOrder, filters=MembershipFilter, pagination=True)
=======
@gql.django.type(MembershipModel, order=MembershipOrder, filters=MembershipFilter, pagination=True)
>>>>>>> 89cf694a
class Membership:
    id: auto
    role: auto
    user: User
    workspace: Workspace
    is_active: auto
    created_at: auto


@gql.django.filters.filter(WorkspaceAPIKeyModel, lookups=True)
class WorkspaceAPIKeyFilter:
    id: auto
    name: auto
    revoked: auto
    expiry_date: auto
    created: auto


@strawberry_django.ordering.order(WorkspaceAPIKeyModel)
class WorkspaceAPIKeyOrder:
    id: auto
    name: auto
    created: auto


@gql.django.type(
    WorkspaceAPIKeyModel,
    order=WorkspaceAPIKeyOrder,
    filters=WorkspaceAPIKeyFilter,
    pagination=True,
    only=["id", "revoked"],
)
class WorkspaceAPIKey:
    id: auto
    name: auto
    prefix: auto
    revoked: auto
    expiry_date: Optional[datetime.datetime]
    # has_expired: auto
    created: auto
    created_by: User


@gql.type
class KeyResult:
    key: str
    api_key: WorkspaceAPIKey


@gql.type
class BasicResult:
    success: bool


@strawberry_django.ordering.order(RunModel)
class RunOrder:
    id: auto
    created_at: auto


@gql.django.type(RunModel, order=RunOrder, pagination=True)
class Run:
    id: auto
    connection: Connection
    status: auto
    metadata: JSON
    created_at: auto
    updated_at: auto
    started_at: Optional[datetime.datetime]
    finished_at: Optional[datetime.datetime]
    user: Optional[User]<|MERGE_RESOLUTION|>--- conflicted
+++ resolved
@@ -152,11 +152,7 @@
     coming_soon: auto
 
 
-<<<<<<< HEAD
-@strawberry.django.type(ConnectorModel, order=ConnectorOrder, filters=ConnectorFilter, pagination=True)
-=======
 @gql.django.type(ConnectorModel, order=ConnectorOrder, filters=ConnectorFilter, pagination=True)
->>>>>>> 89cf694a
 class Connector:
     id: auto
     name: auto
@@ -189,11 +185,7 @@
     updated_at: auto
 
 
-<<<<<<< HEAD
-@strawberry.django.type(ConnectionModel, order=ConnectionOrder, filters=ConnectionFilter, pagination=True)
-=======
 @gql.django.type(ConnectionModel, order=ConnectionOrder, filters=ConnectionFilter, pagination=True)
->>>>>>> 89cf694a
 class Connection:
     id: auto
     connector: Connector
@@ -219,8 +211,6 @@
     @gql.django.field
     def last_successful_run(self) -> Optional["Run"]:
         return RunModel.objects.filter(connection=self.id, status="success").order_by("-created_at").first()
-<<<<<<< HEAD
-=======
 
 
 @gql.django.type(NodeModel, order=NodeOrder, filters=NodeFilter, pagination=True)
@@ -239,7 +229,6 @@
     )
     def columns(self) -> List[Column]:
         return list(set([edge.destination for edge in self.edges_list]))
->>>>>>> 89cf694a
 
 
 @gql.django.filters.filter(WorkspaceModel)
@@ -255,11 +244,7 @@
     name: auto
 
 
-<<<<<<< HEAD
-@strawberry.django.type(WorkspaceModel, order=WorkspaceOrder, filters=WorkspaceFilter, pagination=True)
-=======
 @gql.django.type(WorkspaceModel, order=WorkspaceOrder, filters=WorkspaceFilter, pagination=True)
->>>>>>> 89cf694a
 class Workspace:
     id: auto
     name: auto
@@ -334,11 +319,7 @@
     created_at: auto
 
 
-<<<<<<< HEAD
-@strawberry.django.type(MembershipModel, order=MembershipOrder, filters=MembershipFilter, pagination=True)
-=======
 @gql.django.type(MembershipModel, order=MembershipOrder, filters=MembershipFilter, pagination=True)
->>>>>>> 89cf694a
 class Membership:
     id: auto
     role: auto
