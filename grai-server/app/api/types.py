import datetime
import time
from enum import Enum
from typing import List, Optional

from grai_graph.graph import BaseSourceSegment

import strawberry
import strawberry_django
from asgiref.sync import sync_to_async
from django.conf import settings
from django.db.models import Prefetch, Q
from django.db.models.query import QuerySet
from strawberry.scalars import JSON
from strawberry_django.filters import FilterLookup
from strawberry_django.pagination import OffsetPaginationInput
from strawberry.types import Info
from grai_graph.graph import BaseSourceSegment
from api.search import Search
from connections.models import Connection as ConnectionModel
from connections.models import Run as RunModel
from connections.types import Connector, ConnectorFilter
from installations.models import Branch as BranchModel
from installations.models import Commit as CommitModel
from installations.models import PullRequest as PullRequestModel
from installations.models import Repository as RepositoryModel
from lineage.filter import apply_table_filter, get_tags
from lineage.graph import GraphQuery
from lineage.graph_cache import GraphCache
from lineage.graph_types import BaseTable, GraphTable
from lineage.models import Edge as EdgeModel
from lineage.models import Event as EventModel
from lineage.models import Filter as FilterModel
from lineage.models import Node as NodeModel
from lineage.models import Source as SourceModel
from lineage.types import EdgeFilter, EdgeOrder, Filter, NodeFilter, NodeOrder
from notifications.models import Alert as AlertModel
from users.types import User, UserFilter
from workspaces.models import Membership as MembershipModel
from workspaces.models import Workspace as WorkspaceModel
from workspaces.models import WorkspaceAPIKey as WorkspaceAPIKeyModel
from workspaces.types import Organisation

from .pagination import DataWrapper, Pagination


@strawberry.enum
class RunAction(Enum):
    TESTS = RunModel.TESTS
    UPDATE = RunModel.UPDATE
    VALIDATE = RunModel.VALIDATE
    EVENTS = RunModel.EVENTS
    EVENTS_ALL = RunModel.EVENTS_ALL


@strawberry.enum
class EventStatus(Enum):
    SUCCESS = EventModel.SUCCESS
    ERROR = EventModel.ERROR
    CANCELLED = EventModel.CANCELLED


@strawberry.django.type(EventModel)
class Event:
    id: strawberry.auto
    date: strawberry.auto
    status: strawberry.auto
    connection: "Connection"
    metadata: JSON
    created_at: strawberry.auto


@strawberry.django.type(NodeModel, order=NodeOrder, filters=NodeFilter, pagination=True)
class Node:
    id: strawberry.auto
    namespace: strawberry.auto
    name: strawberry.auto
    display_name: strawberry.auto
    metadata: JSON
    is_active: strawberry.auto
    source_edges: List["Edge"]
    destination_edges: List["Edge"]

    # Columns
    @strawberry.django.field(
        prefetch_related=Prefetch(
            "source_edges",
            queryset=EdgeModel.objects.filter(metadata__grai__edge_type="TableToColumn").select_related("destination"),
            to_attr="edges_list",
        )
    )
    def columns(self) -> DataWrapper["Column"]:
        return DataWrapper[Column](list(set([edge.destination for edge in self.edges_list])))

    # Events
    @strawberry.field
    def events(
        self,
    ) -> Pagination[Event]:
        queryset = EventModel.objects.filter(nodes=self)

        return Pagination[Event](queryset=queryset)

    # Sources
    @strawberry.django.field
    def data_sources(
        self,
    ) -> Pagination["Source"]:
        queryset = SourceModel.objects.filter(nodes=self)

        return Pagination[Source](queryset=queryset)


@strawberry.django.type(EdgeModel, order=EdgeOrder, filters=EdgeFilter, pagination=True)
class Edge:
    id: strawberry.auto
    namespace: strawberry.auto
    name: strawberry.auto
    display_name: strawberry.auto
    source: Node = strawberry.django.field()
    destination: Node = strawberry.django.field()
    metadata: JSON
    is_active: strawberry.auto
    created_at: strawberry.auto
    updated_at: strawberry.auto

    # Sources
    @strawberry.django.field
    def data_sources(
        self,
    ) -> Pagination["Source"]:
        queryset = SourceModel.objects.filter(edges=self)

        return Pagination[Source](queryset=queryset)


@strawberry.django.type(RunModel, order="RunOrder", pagination=True)
class Run:
    id: strawberry.auto
    connection: "Connection"
    status: strawberry.auto
    action: strawberry.auto
    metadata: JSON
    created_at: strawberry.auto
    updated_at: strawberry.auto
    started_at: Optional[datetime.datetime]
    finished_at: Optional[datetime.datetime]
    user: Optional[User]
    commit: Optional["Commit"]


@strawberry.input
class WorkspaceRunFilter:
    owner: Optional[str] = strawberry.UNSET
    repo: Optional[str] = strawberry.UNSET
    branch: Optional[str] = strawberry.UNSET
    action: Optional["RunAction"] = strawberry.UNSET


def apply_run_filters(queryset: QuerySet, filters: Optional[WorkspaceRunFilter] = strawberry.UNSET):
    if filters:
        q_filter = Q()

        if filters.owner:
            q_filter &= Q(
                commit__repository__owner=filters.owner,
                commit__repository__repo=filters.repo,
            )

        if filters.branch:
            q_filter &= Q(commit__branch__reference=filters.branch)

        if filters.action:
            q_filter &= Q(action=filters.action.value)

        queryset = queryset.filter(q_filter)

    return queryset


@strawberry.input
class WorkspaceTableFilter:
    filter: Optional[strawberry.ID] = strawberry.UNSET


@strawberry_django.ordering.order(RunModel)
class RunOrder:
    id: strawberry.auto
    created_at: strawberry.auto


@strawberry_django.filters.filter(ConnectionModel, lookups=True)
class ConnectionFilter:
    id: strawberry.auto
    namespace: strawberry.auto
    name: strawberry.auto
    source: "Source"
    connector: ConnectorFilter
    is_active: strawberry.auto
    created_at: strawberry.auto
    updated_at: strawberry.auto
    created_by: UserFilter


@strawberry_django.ordering.order(ConnectionModel)
class ConnectionOrder:
    id: strawberry.auto
    namespace: strawberry.auto
    name: strawberry.auto
    is_active: strawberry.auto
    created_at: strawberry.auto
    updated_at: strawberry.auto


@strawberry.django.type(ConnectionModel, order=ConnectionOrder, filters=ConnectionFilter, pagination=True)
class Connection:
    id: strawberry.auto
    connector: Connector
    source: "Source"
    namespace: strawberry.auto
    name: strawberry.auto
    metadata: JSON
    schedules: Optional[JSON]
    is_active: strawberry.auto
    temp: strawberry.auto
    created_at: strawberry.auto
    updated_at: strawberry.auto
    created_by: User

    # Runs
    @strawberry.field
    def runs(
        self,
        filters: Optional[WorkspaceRunFilter] = strawberry.UNSET,
        order: Optional[RunOrder] = strawberry.UNSET,
        pagination: Optional[OffsetPaginationInput] = strawberry.UNSET,
    ) -> Pagination[Run]:
        queryset = RunModel.objects.filter(connection=self)

        def apply_filters(queryset):
            return apply_run_filters(queryset, filters)

        return Pagination[Run](
            queryset=queryset,
            apply_filters=apply_filters,
            order=order,
            pagination=pagination,
        )

    # run: Run = strawberry.django.field
    @strawberry.django.field
    def run(self, id: strawberry.ID) -> "Run":
        return RunModel.objects.get(id=id)

    @strawberry.django.field
    def last_run(self) -> Optional["Run"]:
        return RunModel.objects.filter(connection=self.id).order_by("-created_at").first()

    @strawberry.django.field
    def last_successful_run(self) -> Optional["Run"]:
        return RunModel.objects.filter(connection=self.id, status="success").order_by("-created_at").first()

    # Events
    @strawberry.field
    def events(
        self,
    ) -> Pagination[Event]:
        queryset = EventModel.objects.filter(connection=self)

        return Pagination[Event](queryset=queryset)


@strawberry.input
class SourceNodeFilter:
    node_type: Optional[str] = strawberry.UNSET


@strawberry.input
class SourceConnectionFilter:
    temp: Optional[bool] = strawberry.UNSET


@strawberry.django.type(SourceModel)
class Source:
    id: strawberry.auto
    name: strawberry.auto
    created_at: strawberry.auto
    updated_at: strawberry.auto

    @strawberry.django.field
    def nodes(
        self,
        filters: Optional[SourceNodeFilter] = strawberry.UNSET,
        search: Optional[str] = strawberry.UNSET,
        pagination: Optional[OffsetPaginationInput] = strawberry.UNSET,
    ) -> Pagination[Node]:
        queryset = NodeModel.objects.filter(data_sources=self)

        if filters:
            if filters.node_type:
                queryset = queryset.filter(metadata__grai__node_type=filters.node_type)

        if search:
            queryset = queryset.filter(
                Q(id__icontains=search) | Q(name__icontains=search) | Q(display_name__icontains=search)
            )

        return Pagination[Node](queryset=queryset, pagination=pagination)

    @strawberry.django.field
    def edges(
        self,
        pagination: Optional[OffsetPaginationInput] = strawberry.UNSET,
    ) -> Pagination[Edge]:
        queryset = EdgeModel.objects.filter(data_sources=self)

        return Pagination[Edge](queryset=queryset, pagination=pagination)

    @strawberry.field
    def connections(
        self,
        filters: Optional[SourceConnectionFilter] = strawberry.UNSET,
        pagination: Optional[OffsetPaginationInput] = strawberry.UNSET,
    ) -> Pagination[Connection]:
        queryset = ConnectionModel.objects.filter(source=self)

        if filters:
            if filters.temp is not strawberry.UNSET:
                queryset = queryset.filter(temp=filters.temp)

        return Pagination[Connection](queryset=queryset, pagination=pagination)


@strawberry.django.type(NodeModel, order=NodeOrder, filters=NodeFilter, pagination=True)
class Column(Node):
    @strawberry.django.field
    def requirements_edges(
        self,
        pagination: Optional[OffsetPaginationInput] = strawberry.UNSET,
    ) -> Pagination["Edge"]:
        queryset = EdgeModel.objects.filter(source=self).filter(metadata__grai__edge_type="ColumnToColumn")

        return Pagination[Edge](queryset=queryset, pagination=pagination)


@strawberry.django.type(NodeModel, order=NodeOrder, filters=NodeFilter, pagination=True)
class Table(Node):
    @strawberry.django.field(
        prefetch_related=Prefetch(
            "source_edges",
            queryset=EdgeModel.objects.filter(metadata__grai__edge_type="TableToColumn").select_related("destination"),
            to_attr="edges_list",
        )
    )
    def columns(self) -> DataWrapper[Column]:
        return DataWrapper[Column](list(set([edge.destination for edge in self.edges_list])))

    @strawberry.django.field(
        prefetch_related=(
            Prefetch(
                "source_edges",
                queryset=EdgeModel.objects.exclude(metadata__grai__edge_type="TableToColumn").select_related(
                    "destination"
                ),
                to_attr="sources_list",
            ),
            Prefetch(
                "source_edges",
                queryset=EdgeModel.objects.filter(metadata__grai__edge_type="TableToColumn")
                .select_related("destination")
                .prefetch_related(
                    Prefetch(
                        "destination__source_edges",
                        queryset=EdgeModel.objects.exclude(metadata__grai__edge_type="TableToColumn")
                        .select_related("destination")
                        .prefetch_related(
                            Prefetch(
                                "destination__destination_edges",
                                queryset=EdgeModel.objects.filter(
                                    metadata__grai__edge_type="TableToColumn"
                                ).select_related("source"),
                                to_attr="tables",
                            )
                        ),
                        to_attr="sources_list",
                    ),
                    Prefetch(
                        "destination__destination_edges",
                        queryset=EdgeModel.objects.exclude(metadata__grai__edge_type="TableToColumn")
                        .select_related("source")
                        .prefetch_related(
                            Prefetch(
                                "source__destination_edges",
                                queryset=EdgeModel.objects.filter(
                                    metadata__grai__edge_type="TableToColumn"
                                ).select_related("source"),
                                to_attr="tables",
                            )
                        ),
                        to_attr="destination_list",
                    ),
                ),
                to_attr="columns",
            ),
        )
    )
    def source_tables(self) -> DataWrapper["Table"]:
        tables = []

        for source in self.sources_list:
            tables.append(source.destination)

        for column in self.columns:
            for source in column.destination.sources_list:
                for table in source.destination.tables:
                    tables.append(table.source)

        return DataWrapper["Table"](list(set(tables)))

    @strawberry.django.field(
        prefetch_related=(
            Prefetch(
                "destination_edges",
                queryset=EdgeModel.objects.exclude(metadata__grai__edge_type="TableToColumn").select_related("source"),
                to_attr="destinations_list",
            ),
            Prefetch(
                "source_edges",
                queryset=EdgeModel.objects.filter(metadata__grai__edge_type="TableToColumn")
                .select_related("destination")
                .prefetch_related(
                    Prefetch(
                        "destination__source_edges",
                        queryset=EdgeModel.objects.exclude(metadata__grai__edge_type="TableToColumn")
                        .select_related("destination")
                        .prefetch_related(
                            Prefetch(
                                "destination__destination_edges",
                                queryset=EdgeModel.objects.filter(
                                    metadata__grai__edge_type="TableToColumn"
                                ).select_related("source"),
                                to_attr="tables",
                            )
                        ),
                        to_attr="sources_list",
                    ),
                    Prefetch(
                        "destination__destination_edges",
                        queryset=EdgeModel.objects.exclude(metadata__grai__edge_type="TableToColumn")
                        .select_related("source")
                        .prefetch_related(
                            Prefetch(
                                "source__destination_edges",
                                queryset=EdgeModel.objects.filter(
                                    metadata__grai__edge_type="TableToColumn"
                                ).select_related("source"),
                                to_attr="tables",
                            )
                        ),
                        to_attr="destination_list",
                    ),
                ),
                to_attr="columns2",
            ),
        )
    )
    def destination_tables(self) -> DataWrapper["Table"]:
        tables = []

        for destination in self.destinations_list:
            tables.append(destination.source)

        for column in self.columns2:
            for destination in column.destination.destination_list:
                for table in destination.source.tables:
                    tables.append(table.source)

        return DataWrapper["Table"](list(set(tables)))


@strawberry.input
class GraphFilter:
    table_id: Optional[strawberry.ID] = strawberry.UNSET
    edge_id: Optional[strawberry.ID] = strawberry.UNSET
    n: Optional[int] = strawberry.UNSET
    filters: Optional[List[strawberry.ID]] = strawberry.UNSET
    min_x: Optional[int] = strawberry.UNSET
    max_x: Optional[int] = strawberry.UNSET
    min_y: Optional[int] = strawberry.UNSET
    max_y: Optional[int] = strawberry.UNSET


@strawberry.input
class WorkspaceRepositoryFilter:
    type: Optional[str] = strawberry.UNSET
    owner: Optional[str] = strawberry.UNSET
    repo: Optional[str] = strawberry.UNSET
    installed: Optional[bool] = strawberry.UNSET


@strawberry.input
class StringFilter:
    equals: Optional[str] = strawberry.UNSET
    contains: Optional[List[str]] = strawberry.UNSET


@strawberry.input
class WorkspaceEdgeFilter:
    edge_type: Optional[StringFilter] = strawberry.UNSET


@strawberry_django.filters.filter(WorkspaceModel)
class WorkspaceFilter:
    id: strawberry.auto
    name: FilterLookup[str]
    memberships: FilterLookup["MembershipFilter"]


@strawberry_django.ordering.order(WorkspaceModel)
class WorkspaceOrder:
    id: strawberry.auto
    name: strawberry.auto


@strawberry.django.type(WorkspaceModel, order=WorkspaceOrder, filters=WorkspaceFilter, pagination=True)
class Workspace:
    id: strawberry.auto
    name: strawberry.auto

    created_at: strawberry.auto
    updated_at: strawberry.auto

    organisation: Organisation

    # Nodes
    @strawberry.django.field
    def nodes(
        self,
        pagination: Optional[OffsetPaginationInput] = strawberry.UNSET,
        search: Optional[str] = strawberry.UNSET,
    ) -> Pagination["Node"]:
        queryset = NodeModel.objects.filter(workspace=self)

        if search:
            queryset = queryset.filter(
                Q(id__icontains=search) | Q(name__icontains=search) | Q(display_name__icontains=search)
            )

        return Pagination[Node](queryset=queryset, pagination=pagination)

    @strawberry.django.field
    def node(self, id: strawberry.ID) -> Node:
        return NodeModel.objects.filter(
            id=id,
            workspace=self,
        )

    # Edges
    @strawberry.django.field
    def edges(
        self,
        pagination: Optional[OffsetPaginationInput] = strawberry.UNSET,
        search: Optional[str] = strawberry.UNSET,
        filter: Optional[WorkspaceEdgeFilter] = strawberry.UNSET,
    ) -> Pagination["Edge"]:
        queryset = EdgeModel.objects.filter(workspace=self)

        if search:
            queryset = queryset.filter(
                Q(id__icontains=search)
                | Q(name__icontains=search)
                | Q(destination__name__icontains=search)
                | Q(source__name__icontains=search)
            )

        if filter:
            if filter.edge_type:
                if filter.edge_type.equals:
                    queryset = queryset.filter(metadata__grai__edge_type=filter.edge_type.equals)
                if filter.edge_type.contains:
                    queryset = queryset.filter(metadata__grai__edge_type__in=filter.edge_type.contains)

        return Pagination[Edge](queryset=queryset, pagination=pagination)

    @strawberry.django.field
    def edge(self, id: strawberry.ID) -> Edge:
        return EdgeModel.objects.get(id=id)

    # Connections
    @strawberry.django.field
    def connections(
        self,
        pagination: Optional[OffsetPaginationInput] = strawberry.UNSET,
    ) -> Pagination[Connection]:
        queryset = ConnectionModel.objects.filter(workspace=self, temp=False)

        return Pagination[Connection](queryset=queryset, pagination=pagination)

    @strawberry.django.field
    def connection(self, id: strawberry.ID) -> Connection:
        return ConnectionModel.objects.get(id=id)

    # Runs
    @strawberry.field
    def runs(
        self,
        filters: Optional[WorkspaceRunFilter] = strawberry.UNSET,
        order: Optional[RunOrder] = strawberry.UNSET,
        pagination: Optional[OffsetPaginationInput] = strawberry.UNSET,
    ) -> Pagination[Run]:
        queryset = RunModel.objects.filter(workspace=self)

        def apply_filters(queryset):
            return apply_run_filters(queryset, filters)

        return Pagination[Run](
            queryset=queryset,
            apply_filters=apply_filters,
            order=order,
            pagination=pagination,
        )

    @strawberry.django.field
    def run(self, id: strawberry.ID) -> "Run":
        return RunModel.objects.get(id=id)

    # Memberships
    @strawberry.django.field
    def memberships(
        self,
        pagination: Optional[OffsetPaginationInput] = strawberry.UNSET,
    ) -> Pagination["Membership"]:
        queryset = MembershipModel.objects.filter(workspace=self).filter(hidden=False)

        return Pagination[Membership](queryset=queryset, pagination=pagination)

    # Api Keys
    @strawberry.django.field
    def api_keys(
        self,
        pagination: Optional[OffsetPaginationInput] = strawberry.UNSET,
    ) -> Pagination["WorkspaceAPIKey"]:
        queryset = WorkspaceAPIKeyModel.objects.filter(workspace=self)

        return Pagination[WorkspaceAPIKey](queryset=queryset, pagination=pagination)

    # Tables
    @strawberry.django.field
    async def tables(
        self,
        filters: Optional[WorkspaceTableFilter] = strawberry.UNSET,
        pagination: Optional[OffsetPaginationInput] = strawberry.UNSET,
        search: Optional[str] = strawberry.UNSET,
    ) -> Pagination[Table]:
        queryset = NodeModel.objects.filter(workspace=self, metadata__grai__node_type="Table")

        if search:
            queryset = queryset.filter(name__icontains=search)

        if filters and filters.filter:
            filter = await FilterModel.objects.aget(id=filters.filter)

            filteredQueryset = await apply_table_filter(queryset, filter)

            return Pagination[Table](
                queryset=queryset,
                filteredQueryset=filteredQueryset,
                pagination=pagination,
            )

        return Pagination[Table](queryset=queryset, pagination=pagination)

    @strawberry.django.field
    def table(self, id: strawberry.ID) -> Table:
        return NodeModel.objects.filter(id=id, workspace=self, metadata__grai__node_type="Table")

    # Repositories
    @strawberry.django.field
    def repositories(
        self,
        filters: Optional[WorkspaceRepositoryFilter] = strawberry.UNSET,
        pagination: Optional[OffsetPaginationInput] = strawberry.UNSET,
    ) -> Pagination["Repository"]:
        queryset = RepositoryModel.objects.filter(workspace=self)

        def apply_filters(queryset: QuerySet) -> QuerySet:
            if filters:
                q_filter = Q()

                if filters.type:
                    q_filter &= Q(type=filters.type)

                if filters.owner:
                    q_filter &= Q(owner=filters.owner)

                if filters.repo:
                    q_filter &= Q(repo=filters.repo)

                if filters.installed is not strawberry.UNSET:
                    q_filter &= Q(installation_id__isnull=not filters.installed)

                return queryset.filter(q_filter)

            return queryset

        return Pagination[Repository](queryset=queryset, apply_filters=apply_filters, pagination=pagination)

    @strawberry.django.field
    def repository(
        self,
        id: Optional[strawberry.ID] = None,
        type: Optional[str] = strawberry.UNSET,
        owner: Optional[str] = strawberry.UNSET,
        repo: Optional[str] = strawberry.UNSET,
    ) -> "Repository":
        return (
            RepositoryModel.objects.get(id=id)
            if id is not None
            else RepositoryModel.objects.get(workspace=self, type=type, owner=owner, repo=repo)
        )

    # Branches
    @strawberry.django.field
    def branches(
        self,
        pagination: Optional[OffsetPaginationInput] = strawberry.UNSET,
    ) -> Pagination["Branch"]:
        queryset = BranchModel.objects.filter(workspace=self)

        return Pagination["Branch"](queryset=queryset, pagination=pagination)

    @strawberry.django.field
    def branch(
        self,
        id: Optional[strawberry.ID] = None,
        reference: Optional[str] = strawberry.UNSET,
    ) -> "Branch":
        return (
            BranchModel.objects.get(id=id)
            if id is not None
            else BranchModel.objects.get(workspace=self, reference=reference)
        )

    # Pull Requests
    @strawberry.django.field
    def pull_requests(
        self,
        pagination: Optional[OffsetPaginationInput] = strawberry.UNSET,
    ) -> Pagination["PullRequest"]:
        queryset = PullRequestModel.objects.filter(workspace=self)

        return Pagination[PullRequest](queryset=queryset, pagination=pagination)

    @strawberry.django.field
    def pull_request(
        self,
        id: Optional[strawberry.ID] = None,
        reference: Optional[str] = strawberry.UNSET,
    ) -> "PullRequest":
        return (
            PullRequestModel.objects.get(id=id)
            if id is not None
            else PullRequestModel.objects.get(workspace=self, reference=reference)
        )

    # Commits
    @strawberry.django.field
    def commits(
        self,
        pagination: Optional[OffsetPaginationInput] = strawberry.UNSET,
    ) -> Pagination["Commit"]:
        queryset = CommitModel.objects.filter(workspace=self)

        return Pagination[Commit](queryset=queryset, pagination=pagination)

    @strawberry.django.field
    def commit(
        self,
        id: Optional[strawberry.ID] = None,
        reference: Optional[str] = strawberry.UNSET,
    ) -> "Commit":
        return (
            CommitModel.objects.get(id=id)
            if id is not None
            else CommitModel.objects.get(workspace=self, reference=reference)
        )

    # Alerts
    @strawberry.django.field
    def alerts(
        self,
        pagination: Optional[OffsetPaginationInput] = strawberry.UNSET,
    ) -> Pagination["Alert"]:
        queryset = AlertModel.objects.filter(workspace=self)

        return Pagination[Alert](queryset=queryset, pagination=pagination)

    @strawberry.django.field
    def alert(self, id: strawberry.ID) -> "Alert":
        return AlertModel.objects.get(id=id)

    # Algolia search key
    @strawberry.django.field
    def search_key(self) -> str:
        api_key = settings.ALGOLIA_SEARCH_KEY

        if not api_key:
            raise Exception("Algolia not setup")

        client = Search()

        valid_until = int(time.time()) + 3600

        return client.generate_secured_api_key(
            api_key,
            {
                "filters": f"workspace_id:{str(self.id)}",
                "validUntil": valid_until,
                "restrictIndices": "main",
            },
        )

    # Filters
    @strawberry.field
    def filters(
        self,
        pagination: Optional[OffsetPaginationInput] = strawberry.UNSET,
        search: Optional[str] = strawberry.UNSET,
    ) -> Pagination[Filter]:
        queryset = FilterModel.objects.filter(workspace=self)

        if search:
            queryset = queryset.filter(name__icontains=search)

        return Pagination[Filter](queryset=queryset, pagination=pagination)

    @strawberry.django.field
    def filter(self, id: strawberry.ID) -> "Filter":
        return FilterModel.objects.get(id=id)

    # Tags
    @strawberry.field
    async def tags(
        self,
    ) -> DataWrapper[str]:
        data = await sync_to_async(get_tags)(self)

        return DataWrapper[str](data=data)

    # Namespaces
    @strawberry.field
    async def namespaces(self) -> DataWrapper[str]:
        namespaces = await sync_to_async(list)(
            NodeModel.objects.filter(workspace=self).values_list("namespace", flat=True).distinct()
        )

        print(namespaces)

        return DataWrapper(namespaces)

    # Graph
    @strawberry.django.field
    async def graph(
        self,
        filters: Optional[GraphFilter] = strawberry.UNSET,
    ) -> List[GraphTable]:
        graph = GraphCache(workspace=self)

        query = GraphQuery([], {})
        query.match("(table:Table)")

        if filters and filters.table_id:
            return graph.get_table_filtered_graph_result(filters.table_id, filters.n)

        if filters and filters.edge_id:
            return graph.get_edge_filtered_graph_result(filters.edge_id, filters.n)

        if filters and filters.min_x is not None and filters.max_x is not strawberry.UNSET:
            graph.filter_by_range(filters.min_x, filters.max_x, filters.min_y, filters.max_y, query)

        if filters and filters.filters:
            filter_list = await sync_to_async(FilterModel.objects.filter(id__in=filters.filters).all)()

            await sync_to_async(graph.filter_by_filters)(filter_list, query)

        return graph.get_graph_result(query=query)

    # Graph Tables
    @strawberry.django.field
    async def graph_tables(
        self,
        search: Optional[str] = strawberry.UNSET,
    ) -> List[BaseTable]:
        def get_tables(search: Optional[str]) -> List[Table]:
            def get_words(word: str) -> List[str]:
                from django.db import connection

                with connection.cursor() as cursor:
                    cursor.execute(
                        "SELECT * FROM unique_lexeme WHERE levenshtein_less_equal(word, %s, 2) < 3",
                        [word],
                    )
                    rows = cursor.fetchall()

                return list([item[0] for item in rows])

            result = []

            for word in search.replace("_", " ").replace(".", " ").strip().split(" "):
                result += get_words(word)

            search_string = " ".join(result)

            return list(
                NodeModel.objects.raw(
                    """
                    SELECT *
                    FROM lineage_node
                    WHERE workspace_id=%s
                    AND metadata->'grai'->>'node_type'='Table'
                    AND ts_rank(search, websearch_to_tsquery('simple', replace(replace(%s, ' ', ' or '), '.', ' or '))) > 0
                    ORDER BY ts_rank(search, websearch_to_tsquery('simple', replace(replace(%s, ' ', ' or '), '.', ' or '))) DESC""",
                    [self.id, search_string, search_string],
                )
            )

        graph = GraphCache(workspace=self)

        ids = None

        if search:
            tables = await sync_to_async(get_tables)(search)

            ids = [table.id for table in tables]

        return graph.get_tables(ids=ids)

    # Sources
    @strawberry.field
    def sources(
        self,
        pagination: Optional[OffsetPaginationInput] = strawberry.UNSET,
    ) -> Pagination[Source]:
        queryset = SourceModel.objects.filter(workspace=self)

        return Pagination[Source](queryset=queryset, pagination=pagination)

    @strawberry.django.field
    def source(self, id: strawberry.ID) -> Source:
        return SourceModel.objects.get(id=id)

    # Source Graph
    @strawberry.field
    def source_graph(self) -> JSON:
<<<<<<< HEAD
        # self = workspace class, access to id
        nodes = NodeModel.objects.filter(workspace=self.id).values("id", "data_sources")

        source_ids = set(source_id for node in nodes for source_id in node["data_sources"])
        sources = SourceModel.objects.filter(id__in=source_ids, workspace=self.id).values("id", "name")
        sources = {source["id"]: source["name"] for source in sources}

        nodes = {node["id"]: {sources[source_id] for source_id in node["data_sources"]} for node in nodes}

        edges = EdgeModel.objects.filter(workspace=self.id).values("source", "destination")
        edges = {edge["source"]: edge["destination"] for edge in edges}

        # I can convert this into an explicit SQL queries to avoid loading the entire graph if needed.
        segmentation = BaseSourceSegment(node_source_map=nodes, edge_map=edges)

        result = segmentation.cover_edge_map
        for source in segmentation.covering_set:
            result.setdefault(source, [])

        return result
=======
        def fetch_source_graph(workspace: WorkspaceModel):
            # self = workspace class, access to id
            nodes = list(NodeModel.objects.filter(workspace=workspace))

            source_ids = set(source.id for node in nodes for source in node.data_sources.all())

            sources = SourceModel.objects.filter(
                id__in=source_ids,
                workspace=workspace,
            ).values("id", "name")

            sources = {source["id"]: source["name"] for source in sources}

            nodes = {node.id: {sources[source.id] for source in node.data_sources.all()} for node in nodes}

            edges = EdgeModel.objects.filter(workspace=workspace).values("source", "destination")
            edges = {edge["source"]: edge["destination"] for edge in edges}

            # I can convert this into an explicit SQL queries to avoid loading the entire graph if needed.
            segmentation = BaseSourceSegment(node_source_map=nodes, edge_map=edges)

            result = segmentation.cover_edge_map
            for source in segmentation.covering_set:
                result.setdefault(source, [])

            return result

        return sync_to_async(fetch_source_graph)(self)
>>>>>>> 52e52277


@strawberry_django.filters.filter(MembershipModel, lookups=True)
class MembershipFilter:
    id: strawberry.auto
    role: strawberry.auto
    is_active: strawberry.auto
    user: UserFilter
    workspace: WorkspaceFilter
    created_at: strawberry.auto


@strawberry_django.ordering.order(MembershipModel)
class MembershipOrder:
    id: strawberry.auto
    role: strawberry.auto
    is_active: strawberry.auto
    created_at: strawberry.auto


@strawberry.django.type(MembershipModel, order=MembershipOrder, filters=MembershipFilter, pagination=True)
class Membership:
    id: strawberry.auto
    role: strawberry.auto
    user: User
    workspace: Workspace
    is_active: strawberry.auto
    created_at: strawberry.auto


@strawberry_django.filters.filter(WorkspaceAPIKeyModel, lookups=True)
class WorkspaceAPIKeyFilter:
    id: strawberry.auto
    name: strawberry.auto
    revoked: strawberry.auto
    expiry_date: strawberry.auto
    created: strawberry.auto


@strawberry_django.ordering.order(WorkspaceAPIKeyModel)
class WorkspaceAPIKeyOrder:
    id: strawberry.auto
    name: strawberry.auto
    created: strawberry.auto


@strawberry.django.type(
    WorkspaceAPIKeyModel,
    order=WorkspaceAPIKeyOrder,
    filters=WorkspaceAPIKeyFilter,
    pagination=True,
    only=["id", "revoked"],
)
class WorkspaceAPIKey:
    id: strawberry.auto
    name: strawberry.auto
    prefix: strawberry.auto
    revoked: strawberry.auto
    expiry_date: Optional[datetime.datetime]
    # has_expired: strawberry.auto
    created: strawberry.auto
    created_by: User


@strawberry.type
class KeyResult:
    key: str
    api_key: WorkspaceAPIKey


@strawberry.type
class BasicResult:
    success: bool


@strawberry.django.type(RepositoryModel)
class Repository:
    id: strawberry.auto
    workspace: Workspace
    type: strawberry.auto
    owner: strawberry.auto
    repo: strawberry.auto

    # Pull Requests
    @strawberry.django.field
    def pull_requests(
        self,
        pagination: Optional[OffsetPaginationInput] = strawberry.UNSET,
    ) -> Pagination["PullRequest"]:
        queryset = PullRequestModel.objects.filter(repository=self)

        return Pagination[PullRequest](queryset=queryset, pagination=pagination)

    @strawberry.django.field
    def pull_request(
        self,
        id: Optional[strawberry.ID] = None,
        reference: Optional[str] = strawberry.UNSET,
    ) -> "PullRequest":
        return (
            PullRequestModel.objects.get(id=id)
            if id is not None
            else PullRequestModel.objects.get(repository=self, reference=reference)
        )

    # Branches
    @strawberry.django.field
    def branches(
        self,
        pagination: Optional[OffsetPaginationInput] = strawberry.UNSET,
    ) -> Pagination["Branch"]:
        queryset = BranchModel.objects.filter(repository=self)

        return Pagination["Branch"](queryset=queryset, pagination=pagination)

    @strawberry.django.field
    def branch(
        self,
        id: Optional[strawberry.ID] = None,
        reference: Optional[str] = strawberry.UNSET,
    ) -> "Branch":
        return (
            BranchModel.objects.get(id=id)
            if id is not None
            else BranchModel.objects.get(repository=self, reference=reference)
        )

    # Commits
    @strawberry.django.field
    def commits(
        self,
        pagination: Optional[OffsetPaginationInput] = strawberry.UNSET,
    ) -> Pagination["Commit"]:
        queryset = CommitModel.objects.filter(repository=self)

        return Pagination[Commit](queryset=queryset, pagination=pagination)

    @strawberry.django.field
    def commit(
        self,
        id: Optional[strawberry.ID] = None,
        reference: Optional[str] = strawberry.UNSET,
    ) -> "Commit":
        return (
            CommitModel.objects.get(id=id)
            if id is not None
            else CommitModel.objects.get(repository=self, reference=reference)
        )


@strawberry.django.type(BranchModel)
class Branch:
    id: strawberry.auto
    reference: strawberry.auto
    repository: "Repository"

    # Pull Requests
    @strawberry.django.field
    def pull_requests(
        self,
        pagination: Optional[OffsetPaginationInput] = strawberry.UNSET,
    ) -> Pagination["PullRequest"]:
        queryset = PullRequestModel.objects.filter(branch=self)

        return Pagination[PullRequest](queryset=queryset, pagination=pagination)

    # Commits
    @strawberry.django.field
    def commits(
        self,
        pagination: Optional[OffsetPaginationInput] = strawberry.UNSET,
    ) -> Pagination["Commit"]:
        queryset = CommitModel.objects.filter(branch=self)

        return Pagination[Commit](queryset=queryset, pagination=pagination)

    @strawberry.django.field
    def last_commit(self) -> Optional["Commit"]:
        return CommitModel.objects.filter(branch=self.id).order_by("-created_at").first()


@strawberry.django.type(PullRequestModel)
class PullRequest:
    id: strawberry.auto
    reference: strawberry.auto
    title: Optional[str]
    repository: "Repository"
    branch: "Branch"

    # Commits
    @strawberry.django.field
    def commits(
        self,
        pagination: Optional[OffsetPaginationInput] = strawberry.UNSET,
    ) -> Pagination["Commit"]:
        queryset = CommitModel.objects.filter(pull_request=self)

        return Pagination[Commit](queryset=queryset, pagination=pagination)

    @strawberry.django.field
    def last_commit(self) -> Optional["Commit"]:
        return CommitModel.objects.filter(pull_request=self.id).order_by("-created_at").first()


@strawberry.django.type(CommitModel)
class Commit:
    id: strawberry.auto
    reference: strawberry.auto
    title: Optional[str]
    repository: "Repository"
    branch: "Branch"
    pull_request: Optional["PullRequest"]
    created_at: strawberry.auto

    # Runs
    @strawberry.field
    def runs(
        self,
        filters: Optional[WorkspaceRunFilter] = strawberry.UNSET,
        order: Optional[RunOrder] = strawberry.UNSET,
        pagination: Optional[OffsetPaginationInput] = strawberry.UNSET,
    ) -> Pagination[Run]:
        queryset = RunModel.objects.filter(commit=self)

        def apply_filters(queryset):
            return apply_run_filters(queryset, filters)

        return Pagination[Run](
            queryset=queryset,
            apply_filters=apply_filters,
            order=order,
            pagination=pagination,
        )

    @strawberry.django.field
    def last_run(self) -> Optional["Run"]:
        return RunModel.objects.filter(commit=self.id).order_by("-created_at").first()

    @strawberry.django.field
    def last_successful_run(self) -> Optional["Run"]:
        return RunModel.objects.filter(commit=self.id, status="success").order_by("-created_at").first()


@strawberry.django.type(AlertModel)
class Alert:
    id: strawberry.auto
    name: strawberry.auto
    channel: strawberry.auto
    channel_metadata: JSON
    triggers: JSON
    is_active: strawberry.auto
    created_at: strawberry.auto<|MERGE_RESOLUTION|>--- conflicted
+++ resolved
@@ -952,28 +952,6 @@
     # Source Graph
     @strawberry.field
     def source_graph(self) -> JSON:
-<<<<<<< HEAD
-        # self = workspace class, access to id
-        nodes = NodeModel.objects.filter(workspace=self.id).values("id", "data_sources")
-
-        source_ids = set(source_id for node in nodes for source_id in node["data_sources"])
-        sources = SourceModel.objects.filter(id__in=source_ids, workspace=self.id).values("id", "name")
-        sources = {source["id"]: source["name"] for source in sources}
-
-        nodes = {node["id"]: {sources[source_id] for source_id in node["data_sources"]} for node in nodes}
-
-        edges = EdgeModel.objects.filter(workspace=self.id).values("source", "destination")
-        edges = {edge["source"]: edge["destination"] for edge in edges}
-
-        # I can convert this into an explicit SQL queries to avoid loading the entire graph if needed.
-        segmentation = BaseSourceSegment(node_source_map=nodes, edge_map=edges)
-
-        result = segmentation.cover_edge_map
-        for source in segmentation.covering_set:
-            result.setdefault(source, [])
-
-        return result
-=======
         def fetch_source_graph(workspace: WorkspaceModel):
             # self = workspace class, access to id
             nodes = list(NodeModel.objects.filter(workspace=workspace))
@@ -1002,7 +980,6 @@
             return result
 
         return sync_to_async(fetch_source_graph)(self)
->>>>>>> 52e52277
 
 
 @strawberry_django.filters.filter(MembershipModel, lookups=True)
