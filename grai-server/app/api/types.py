--- conflicted
+++ resolved
@@ -1,18 +1,15 @@
 import datetime
 import time
 from enum import Enum
-from typing import Optional
+from typing import List, Optional
 from xml.dom import NodeFilter
 
 import strawberry
 import strawberry_django
 from django.conf import settings
 from django.db.models import Prefetch, Q
-<<<<<<< HEAD
 from notifications.models import Alert as AlertModel
-=======
 from django.db.models.query import QuerySet
->>>>>>> 955d1965
 from strawberry.scalars import JSON
 from strawberry_django.filters import FilterLookup
 from strawberry_django.pagination import OffsetPaginationInput
