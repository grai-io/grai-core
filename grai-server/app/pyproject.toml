--- conflicted
+++ resolved
@@ -46,7 +46,6 @@
 jwt = "^1.3.1"
 grandalf = "^0.8"
 retakesearch = "^0.1.32"
-<<<<<<< HEAD
 grai-schemas = "^0.2.7-alpha6"
 grai-client = "^0.3.2"
 grai-graph = "^0.2.5"
@@ -62,13 +61,9 @@
 grai-source-postgres = "^0.2.2-alpha1"
 grai-source-redshift =  "^0.1.1-alpha3"
 grai-source-snowflake = "^0.1.2"
-
-
-=======
 types-redis = "^4.6.0.5"
 django-otp = "^1.2.2"
 qrcode = "^7.4.2"
->>>>>>> 83d87657
 
 [tool.poetry.group.dev.dependencies]
 isort = "^5.10.1"
