--- conflicted
+++ resolved
@@ -54,13 +54,8 @@
 grai-source-dbt-cloud = "^0.1.5"
 grai-source-fivetran = "^0.1.2"
 grai-source-looker = "^0.0.3"
-<<<<<<< HEAD
-grai-source-metabase = "^0.2.6"
-grai-source-mssql = "^0.1.2"
-=======
 grai-source-metabase = "^0.2.5"
 grai-source-mssql = "^0.1.3"
->>>>>>> 0fdc1e02
 grai-source-mysql =  "^0.1.1"
 grai-source-openlineage = "^0.1.0a1"
 grai-source-postgres = "^0.2.4"
@@ -87,11 +82,7 @@
 
 [tool.poetry.group.dev.dependencies]
 isort = "^5.10.1"
-<<<<<<< HEAD
-black = "^24.0.0"
-=======
 black = "^24.1.0"
->>>>>>> 0fdc1e02
 pytest = "^7.1.2"
 pytest-django = "^4.5.2"
 django-stubs = "^1.12.0"
