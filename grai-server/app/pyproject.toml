--- conflicted
+++ resolved
@@ -31,11 +31,8 @@
 grai-client = "^0.1.15"
 grai-source-postgres = "^0.1.3"
 coverage = "^7.0.3"
-<<<<<<< HEAD
 pytest-asyncio = "^0.20.3"
 django-celery-beat = "^2.4.0"
-=======
->>>>>>> 8d3ae0b2
 
 [tool.poetry.group.dev.dependencies]
 isort = "^5.10.1"
