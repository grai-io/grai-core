--- conflicted
+++ resolved
@@ -38,12 +38,9 @@
 grai-source-dbt = "^0.1.13"
 django-storages = "^1.13.2"
 grai-source-mssql = "^0.0.1"
-<<<<<<< HEAD
+grai-source-bigquery = "^0.0.1"
 ghapi = "^1.0.3"
 jwt = "^1.3.1"
-=======
-grai-source-bigquery = "^0.0.1"
->>>>>>> 5c2fbea9
 
 [tool.poetry.group.dev.dependencies]
 isort = "^5.10.1"
