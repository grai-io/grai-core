[tool.poetry]
name = "the_guide"
version = "0.1.49"
description = ""
authors = ["Ian Eaves <ian@grai.io>", "Edward Louth <edward@grai.io>"]
license = "Elastic-2.0"
readme = "README.md"
homepage = "https://www.grai.io/"
repository = "https://github.com/grai-io/grai-core/tree/master/grai-server"
documentation = "https://docs.grai.io/"

[tool.poetry.dependencies]
python = "^3.11"
Django = "^4.1"
djangorestframework = "^3.12.4"
djangorestframework-simplejwt = {extras = ["crypto"], version = "^5.2.0"}
drf-spectacular = "^0.24.2"
drf-nested-routers = "^0.93.4"
whitenoise = {extras = ["brotli"], version = "^6.5.0"}
django-phonenumber-field ={extras = ["phonenumberslite"], version = "^6.3.0"}
django-cors-headers = "^3.13.0"
social-auth-app-django = "^5.0.0"
django-celery-beat = "^2.4.0"
django-storages = "^1.13.2"
django-extensions = "^3.2"
djangorestframework-api-key = "^2"
django-health-check = "^3.17.0"
django_multitenant = "^3.0.0"
django-ses = "^3.3.0"
django-redis = "^5.3.0"
django-postgres-extra = "^2.0.8"
algoliasearch-django = "^2.0.0"
django-email-log = "^1.3.0"
django-celery-email = "^3.0.0"
django-query-chunk = "^0.0.1"
django-tqdm = "^1.3.1"
strawberry-graphql-django = "^0.16.0"
celery = "^5.2.7"
redis = "^4.4.0"
python-decouple = "^3.6"
psycopg2 = "^2.9.3"
posthog = "^3.0.1"
sentry-sdk = "^1.31.0"
ghapi = "^1.0.3"
grandalf = "^0.8"
retakesearch = "^0.1.32"
grai-schemas = "^0.2.10"
grai-client = "^0.3.2"
grai-graph = "^0.2.5"
grai-source-bigquery = "^0.2.4"
grai-source-dbt = "^0.3.3"
grai-source-dbt-cloud =  "^0.1.4"
grai-source-fivetran = "^0.1.2"
grai-source-flat-file = "^0.1.1"
grai-source-looker = "^0.0.3"
grai-source-metabase = "0.2.5"
grai-source-mssql = "^0.1.2"
grai-source-mysql =  "^0.1.1"
grai-source-openlineage = "^0.1.0a1"
grai-source-postgres = "^0.2.2"
grai-source-redshift =  "^0.1.1"
grai-source-snowflake = "^0.1.2"
types-redis = "^4.6.0.5"
django-otp = "^1.2.2"
qrcode = "^7.4.2"
channels = "^4.0.0"
channels-redis = "^4.1.0"
uvicorn = {version = "^0.23.2", extras = ["standard"]}
gunicorn = "^21.2.0"
strawberry-graphql = {extras = ["channels", "asgi"], version = "^0.209.7"}
asgi-cors-strawberry = "^0.2.0"
overrides = "^7.4.0"
wsproto = "^1.2.0"
openai = "^0.28.1"
<<<<<<< HEAD
tiktoken = "^0.5.1"
pgvector = "^0.2.3"
=======
pyjwt = "^2.8.0"
>>>>>>> 5ab53f80

[tool.poetry.group.dev.dependencies]
isort = "^5.10.1"
black = "^23.7.0"
pytest = "^7.1.2"
pytest-django = "^4.5.2"
django-stubs = "^1.12.0"
djangorestframework-stubs = "^1.7.0"
pytest-asyncio = "^0.20.3"
pytest-mock = "^3.10.0"
django-test-migrations = "^1.3.0"
coverage = "^7.2.7"
types-redis = "^4.6.0.6"
google-cloud-appengine-logging = "^1.3.1"
daphne = "^4.0.0"

[tool.isort]
profile = "black"
src_paths = ["*"]

[tool.black]
line-length = 120

[build-system]
requires = ["poetry-core>=1.0.0"]
build-backend = "poetry.core.masonry.api"

[tool.pytest.ini_options]
DJANGO_SETTINGS_MODULE = "the_guide.settings.dev"
asyncio_mode = "auto"
# This is used in google dependencies which haven't been updated and which we don't control.
filterwarnings = [
    "ignore:.*declare_namespace\\('google\\..*'\\).*:DeprecationWarning:pkg_resources",
    "ignore:.*declare_namespace\\('google(\\\\.\\\\w+)?'\\).*:DeprecationWarning:pkg_resources"
]

[tool.poetry_bumpversion.file."the_guide/__init__.py"]<|MERGE_RESOLUTION|>--- conflicted
+++ resolved
@@ -72,12 +72,9 @@
 overrides = "^7.4.0"
 wsproto = "^1.2.0"
 openai = "^0.28.1"
-<<<<<<< HEAD
 tiktoken = "^0.5.1"
 pgvector = "^0.2.3"
-=======
 pyjwt = "^2.8.0"
->>>>>>> 5ab53f80
 
 [tool.poetry.group.dev.dependencies]
 isort = "^5.10.1"
