[tool.poetry]
name = "the_guide"
version = "0.1.33"
description = ""
authors = ["Ian Eaves <ian@grai.io>", "Edward Louth <edward@grai.io>"]
license = "Elastic-2.0"
readme = "README.md"
homepage = "https://www.grai.io/"
repository = "https://github.com/grai-io/grai-core/tree/master/grai-server"
documentation = "https://docs.grai.io/"

[tool.poetry.dependencies]
python = "^3.11"
Django = "^4.1"
gunicorn = "^20.0.4"
djangorestframework = "^3.12.4"
whitenoise = {extras = ["brotli"], version = "^5.3.0"}
django-phonenumber-field ={extras = ["phonenumberslite"], version = "^6.3.0"}
django-cors-headers = "^3.13.0"
social-auth-app-django = "^5.0.0"
djangorestframework-simplejwt = {extras = ["crypto"], version = "^5.2.0"}
python-decouple = "^3.6"
psycopg2 = "^2.9.3"
django-extensions = "^3.2"
djangorestframework-api-key = "^2"
posthog = "^2.1.2"
sentry-sdk = "^1.9.10"
strawberry-graphql-django = "0.9.5"
strawberry-django-plus = "^2.0.6"
drf-spectacular = "^0.24.2"
django-health-check = "^3.17.0"
django_multitenant = "^3.0.0"
django-ses = "^3.3.0"
celery = "^5.2.7"
redis = "^4.4.0"
coverage = "^7.0.3"
django-celery-beat = "^2.4.0"
django-storages = "^1.13.2"
ghapi = "^1.0.3"
jwt = "^1.3.1"
<<<<<<< HEAD
grai-graph = {version = "^0.2.4a2", allow-prereleases = true}
grai-schemas = {version = "^0.2.0a3", allow-prereleases = true}
grai-source-dbt = {version = "^0.3.0a8", allow-prereleases = true}
grai-source-dbt-cloud =  {version = "^0.1.0a6", allow-prereleases = true}
grai-source-fivetran = {version = "^0.1.0a3", allow-prereleases = true}
grai-source-mysql =  {version = "^0.1.0a3", allow-prereleases = true}
grai-source-mssql = {version = "^0.1.0a2", allow-prereleases = true}
grai-source-bigquery = {version = "^0.2.0a5", allow-prereleases = true}
grai-source-postgres = {version = "^0.2.0a3", allow-prereleases = true}
grai-source-redshift =  {version = "^0.1.0a2", allow-prereleases = true}
grai-source-snowflake = {version = "^0.1.0a2", allow-prereleases = true}
grai-source-flat-file = {version = "^0.1.0a1", allow-prereleases = true}
=======
grai-graph = "^0.2.3"
grai-schemas = "^0.1.16"
grai-source-dbt = "^0.2.10"
grai-source-dbt-cloud = "0.0.5"
grai-source-fivetran = "^0.0.9"
grai-source-mysql = "^0.0.15"
grai-source-mssql = "^0.0.11"
grai-source-bigquery = "^0.1.1"
grai-source-postgres = "^0.1.21"
grai-source-redshift = "^0.0.7"
grai-source-snowflake = "^0.0.21"
grai-source-flat-file = "^0.0.11"
>>>>>>> aebeef17
algoliasearch-django = "^2.0.0"
django-email-log = "^1.3.0"
django-celery-email = "^3.0.0"
dbtc = "^0.4.2"
django-query-chunk = "^0.0.1"
django-tqdm = "^1.3.1"
snowflake-connector-python = "3.0.3"
google-cloud-appengine-logging = "1.3.0"
django-postgres-extra = "^2.0.8"
grandalf = "^0.8"
<<<<<<< HEAD
drf-nested-routers = "^0.93.4"
=======
grai-source-metabase = "^0.1.1"
>>>>>>> aebeef17

[tool.poetry.group.dev.dependencies]
isort = "^5.10.1"
black = "^22.6.0"
pytest = "^7.1.2"
pytest-django = "^4.5.2"
django-stubs = "^1.12.0"
djangorestframework-stubs = "^1.7.0"
pytest-asyncio = "^0.20.3"
pytest-mock = "^3.10.0"
django-test-migrations = "^1.3.0"
coverage = "^7.2.7"

[tool.isort]
profile = "black"
src_paths = ["*"]

[tool.black]
line-length = 120

[build-system]
requires = ["poetry-core>=1.0.0"]
build-backend = "poetry.core.masonry.api"

[tool.pytest.ini_options]
DJANGO_SETTINGS_MODULE = "the_guide.settings.dev"
asyncio_mode = "auto"

[tool.poetry_bumpversion.file."the_guide/__init__.py"]<|MERGE_RESOLUTION|>--- conflicted
+++ resolved
@@ -38,7 +38,7 @@
 django-storages = "^1.13.2"
 ghapi = "^1.0.3"
 jwt = "^1.3.1"
-<<<<<<< HEAD
+
 grai-graph = {version = "^0.2.4a2", allow-prereleases = true}
 grai-schemas = {version = "^0.2.0a3", allow-prereleases = true}
 grai-source-dbt = {version = "^0.3.0a8", allow-prereleases = true}
@@ -51,20 +51,7 @@
 grai-source-redshift =  {version = "^0.1.0a2", allow-prereleases = true}
 grai-source-snowflake = {version = "^0.1.0a2", allow-prereleases = true}
 grai-source-flat-file = {version = "^0.1.0a1", allow-prereleases = true}
-=======
-grai-graph = "^0.2.3"
-grai-schemas = "^0.1.16"
-grai-source-dbt = "^0.2.10"
-grai-source-dbt-cloud = "0.0.5"
-grai-source-fivetran = "^0.0.9"
-grai-source-mysql = "^0.0.15"
-grai-source-mssql = "^0.0.11"
-grai-source-bigquery = "^0.1.1"
-grai-source-postgres = "^0.1.21"
-grai-source-redshift = "^0.0.7"
-grai-source-snowflake = "^0.0.21"
-grai-source-flat-file = "^0.0.11"
->>>>>>> aebeef17
+grai-source-metabase = "^0.1.1"
 algoliasearch-django = "^2.0.0"
 django-email-log = "^1.3.0"
 django-celery-email = "^3.0.0"
@@ -75,11 +62,8 @@
 google-cloud-appengine-logging = "1.3.0"
 django-postgres-extra = "^2.0.8"
 grandalf = "^0.8"
-<<<<<<< HEAD
 drf-nested-routers = "^0.93.4"
-=======
-grai-source-metabase = "^0.1.1"
->>>>>>> aebeef17
+
 
 [tool.poetry.group.dev.dependencies]
 isort = "^5.10.1"
