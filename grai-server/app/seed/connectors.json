--- conflicted
+++ resolved
@@ -29,11 +29,7 @@
                         "name": "password",
                         "secret": true,
                         "required": true
-<<<<<<< HEAD
-                    },
-=======
-                    }
->>>>>>> 4ec45ddc
+                    }
                 ]
             },
             "is_active": true,
