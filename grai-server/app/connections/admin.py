--- conflicted
+++ resolved
@@ -1,31 +1,5 @@
 from django.contrib import admin
-<<<<<<< HEAD
 from .models import Connector, Connection, Run
-
-
-class ConnectorAdmin(admin.ModelAdmin):
-    search_fields = ["id", "name"]
-
-
-class ConnectionAdmin(admin.ModelAdmin):
-    search_fields = ["id", "namespace", "name"]
-    list_filter = (
-        "namespace",
-        "is_active",
-        ("connector", admin.RelatedOnlyFieldListFilter),
-        ("workspace", admin.RelatedOnlyFieldListFilter),
-        ("created_by", admin.RelatedOnlyFieldListFilter),
-    )
-
-
-class RunAdmin(admin.ModelAdmin):
-    search_fields = ["id"]
-
-    list_filter = (
-        "status",
-        ("connection", admin.RelatedOnlyFieldListFilter),
-=======
-from .models import Connector, Connection
 
 
 class ConnectorAdmin(admin.ModelAdmin):
@@ -54,14 +28,18 @@
         ("created_by", admin.RelatedOnlyFieldListFilter),
         "namespace",
         "is_active",
->>>>>>> 42e31248
+    )
+
+
+class RunAdmin(admin.ModelAdmin):
+    search_fields = ["id"]
+
+    list_filter = (
+        "status",
+        ("connection", admin.RelatedOnlyFieldListFilter),
     )
 
 
 admin.site.register(Connector, ConnectorAdmin)
-<<<<<<< HEAD
 admin.site.register(Connection, ConnectionAdmin)
-admin.site.register(Run, RunAdmin)
-=======
-admin.site.register(Connection, ConnectionAdmin)
->>>>>>> 42e31248
+admin.site.register(Run, RunAdmin)