import uuid
from typing import Optional

import strawberry
from asgiref.sync import sync_to_async
from strawberry.file_uploads import Upload
from strawberry.scalars import JSON
from strawberry.types import Info

from api.common import IsAuthenticated, aget_workspace, get_user, get_workspace
from api.types import Connection, Run, RunAction
from connections.models import Connection as ConnectionModel
from connections.models import Connector as ConnectorModel
from connections.models import Run as RunModel
from connections.models import RunFile as RunFileModel
from connections.tasks import process_run
from lineage.models import Source as SourceModel
from workspaces.models import Workspace as WorkspaceModel


async def resolve_sourceId(
    workspace: WorkspaceModel,
    sourceId: Optional[strawberry.ID],
    sourceName: Optional[str],
) -> strawberry.ID:
    if sourceId:
        return sourceId

    if sourceName:
        source, created = await SourceModel.objects.aget_or_create(workspace=workspace, name=sourceName)
        return source.id

    raise Exception("Must provide either sourceId or sourceName")


@strawberry.type
class Mutation:
    @strawberry.mutation(permission_classes=[IsAuthenticated])
    async def createConnection(
        self,
        info: Info,
        workspaceId: strawberry.ID,
        connectorId: strawberry.ID,
        namespace: str,
        name: str,
        metadata: JSON,
        sourceId: Optional[strawberry.ID] = strawberry.UNSET,
        sourceName: Optional[str] = strawberry.UNSET,
        secrets: Optional[JSON] = None,
        schedules: Optional[JSON] = None,
        is_active: bool = True,
        temp: bool = False,
    ) -> Connection:
<<<<<<< HEAD
        workspace = await get_workspace(info, workspaceId)
        sourceId = await resolve_sourceId(workspace, sourceId, sourceName)
=======
        workspace = await aget_workspace(info, workspaceId)
>>>>>>> 4997f73a

        connection = await ConnectionModel.objects.acreate(
            workspace=workspace,
            connector_id=connectorId,
            source_id=sourceId,
            namespace=namespace,
            name=name,
            metadata=metadata,
            secrets=secrets,
            schedules=schedules,
            is_active=is_active,
            temp=temp,
        )

        return connection

    @strawberry.mutation(permission_classes=[IsAuthenticated])
    async def updateConnection(
        self,
        info: Info,
        id: strawberry.ID,
        sourceId: Optional[strawberry.ID] = strawberry.UNSET,
        sourceName: Optional[str] = strawberry.UNSET,
        namespace: Optional[str] = None,
        name: Optional[str] = None,
        metadata: Optional[JSON] = None,
        secrets: Optional[JSON] = None,
        schedules: Optional[JSON] = None,
        is_active: Optional[bool] = None,
        temp: Optional[bool] = None,
    ) -> Connection:
        user = get_user(info)

        try:
            connection = await ConnectionModel.objects.aget(pk=id, workspace__memberships__user_id=user.id)
        except ConnectionModel.DoesNotExist:
            raise Exception("Can't find connection")

        if sourceId:
            connection.source_id = sourceId
        elif sourceName:
            workspace = await get_workspace(info, connection.workspace_id)
            sourceId = await resolve_sourceId(workspace, sourceId, sourceName)
            connection.source_id = sourceId

        if namespace is not None:
            connection.namespace = namespace
        if name is not None:
            connection.name = name
        if metadata is not None:
            connection.metadata = metadata
        if secrets is not None:
            mergedSecrets = dict()
            mergedSecrets.update(connection.secrets if connection.secrets else {})
            mergedSecrets.update(secrets if secrets else {})
            connection.secrets = mergedSecrets
        if schedules is not None:
            connection.schedules = schedules
        if is_active is not None:
            connection.is_active = is_active
        if temp is not None:
            connection.temp = temp
        await sync_to_async(connection.save)()

        return connection

    @strawberry.mutation(permission_classes=[IsAuthenticated])
    async def runConnection(
        self,
        info: Info,
        connectionId: strawberry.ID,
        action: RunAction = RunModel.UPDATE,
    ) -> Run:
        def _run_connection(info: Info, connectionId: str, action: RunAction) -> Run:
            user = get_user(info)

            try:
                connection = ConnectionModel.objects.get(pk=connectionId, workspace__memberships__user_id=user.id)
            except ConnectionModel.DoesNotExist:
                raise Exception("Can't find connection")

            run = RunModel.objects.create(
                connection=connection,
                workspace_id=connection.workspace_id,
                user=user,
                status="queued",
                action=action if isinstance(action, str) else action.value,
            )

<<<<<<< HEAD
        run = await sync_to_async(RunModel.objects.create)(
            connection=connection,
            workspace_id=connection.workspace_id,
            source_id=connection.source_id,
            user=user,
            status="queued",
            action=action if isinstance(action, str) else action.value,
        )
=======
            process_run.delay(run.id)
>>>>>>> 4997f73a

            run.connection = connection

            return run

        return await sync_to_async(_run_connection)(info, connectionId, action)

    @strawberry.mutation(permission_classes=[IsAuthenticated])
    async def deleteConnection(
        self,
        id: strawberry.ID,
    ) -> Connection:
        connection = await ConnectionModel.objects.aget(id=id)

        await sync_to_async(connection.delete)()

        connection.id = id

        return connection

    @strawberry.mutation(permission_classes=[IsAuthenticated])
    async def uploadConnectorFile(
        self,
        info: Info,
        workspaceId: strawberry.ID,
        namespace: str,
        connectorId: strawberry.ID,
        file: Upload,
        sourceId: Optional[strawberry.ID] = strawberry.UNSET,
        sourceName: Optional[str] = strawberry.UNSET,
    ) -> Run:
<<<<<<< HEAD
        user = get_user(info)
        workspace = await get_workspace(info, workspaceId)
        connector = await ConnectorModel.objects.aget(pk=connectorId)
        sourceId = await resolve_sourceId(workspace, sourceId, sourceName)

        connection = await ConnectionModel.objects.acreate(
            connector=connector,
            workspace=workspace,
            source_id=sourceId,
            name=f"{connector.name} {uuid.uuid4()}",
            temp=True,
            namespace=namespace,
            metadata={},
            secrets={},
        )
        run = await RunModel.objects.acreate(
            workspace=workspace,
            connection=connection,
            status="queued",
            user=user,
            source_id=sourceId,
        )
        runFile = RunFileModel(run=run)
        runFile.file = file
        await sync_to_async(runFile.save)()
=======
        def _upload_connector_file(
            info: Info,
            workspaceId: strawberry.ID,
            namespace: str,
            connectorId: strawberry.ID,
            file: Upload,
        ):
            user = get_user(info)
            workspace = get_workspace(info, workspaceId)
            connector = ConnectorModel.objects.get(pk=connectorId)
            connection = ConnectionModel.objects.create(
                connector=connector,
                workspace=workspace,
                name=f"{connector.name} {uuid.uuid4()}",
                temp=True,
                namespace=namespace,
            )
            run = RunModel.objects.create(workspace=workspace, connection=connection, status="queued", user=user)
            runFile = RunFileModel(run=run)
            runFile.file = file
            runFile.save()

            process_run.delay(run.id)
>>>>>>> 4997f73a

            return run

        return await sync_to_async(_upload_connector_file)(info, workspaceId, namespace, connectorId, file)<|MERGE_RESOLUTION|>--- conflicted
+++ resolved
@@ -7,7 +7,7 @@
 from strawberry.scalars import JSON
 from strawberry.types import Info
 
-from api.common import IsAuthenticated, aget_workspace, get_user, get_workspace
+from api.common import IsAuthenticated, get_user, get_workspace
 from api.types import Connection, Run, RunAction
 from connections.models import Connection as ConnectionModel
 from connections.models import Connector as ConnectorModel
@@ -18,7 +18,7 @@
 from workspaces.models import Workspace as WorkspaceModel
 
 
-async def resolve_sourceId(
+def resolve_sourceId(
     workspace: WorkspaceModel,
     sourceId: Optional[strawberry.ID],
     sourceName: Optional[str],
@@ -27,7 +27,7 @@
         return sourceId
 
     if sourceName:
-        source, created = await SourceModel.objects.aget_or_create(workspace=workspace, name=sourceName)
+        source, created = SourceModel.objects.get_or_create(workspace=workspace, name=sourceName)
         return source.id
 
     raise Exception("Must provide either sourceId or sourceName")
@@ -51,27 +51,52 @@
         is_active: bool = True,
         temp: bool = False,
     ) -> Connection:
-<<<<<<< HEAD
-        workspace = await get_workspace(info, workspaceId)
-        sourceId = await resolve_sourceId(workspace, sourceId, sourceName)
-=======
-        workspace = await aget_workspace(info, workspaceId)
->>>>>>> 4997f73a
-
-        connection = await ConnectionModel.objects.acreate(
-            workspace=workspace,
-            connector_id=connectorId,
-            source_id=sourceId,
-            namespace=namespace,
-            name=name,
-            metadata=metadata,
-            secrets=secrets,
-            schedules=schedules,
-            is_active=is_active,
-            temp=temp,
+        def _create_connection(
+            info: Info,
+            workspaceId: strawberry.ID,
+            connectorId: strawberry.ID,
+            namespace: str,
+            name: str,
+            metadata: JSON,
+            sourceId: Optional[strawberry.ID],
+            sourceName: Optional[str],
+            secrets: Optional[JSON],
+            schedules: Optional[JSON],
+            is_active: bool,
+            temp: bool,
+        ) -> Connection:
+            workspace = get_workspace(info, workspaceId)
+            sourceId = resolve_sourceId(workspace, sourceId, sourceName)
+
+            connection = ConnectionModel.objects.create(
+                workspace=workspace,
+                connector_id=connectorId,
+                source_id=sourceId,
+                namespace=namespace,
+                name=name,
+                metadata=metadata,
+                secrets=secrets,
+                schedules=schedules,
+                is_active=is_active,
+                temp=temp,
+            )
+
+            return connection
+
+        return await sync_to_async(_create_connection)(
+            info,
+            workspaceId,
+            connectorId,
+            namespace,
+            name,
+            metadata,
+            sourceId,
+            sourceName,
+            secrets,
+            schedules,
+            is_active,
+            temp,
         )
-
-        return connection
 
     @strawberry.mutation(permission_classes=[IsAuthenticated])
     async def updateConnection(
@@ -88,40 +113,67 @@
         is_active: Optional[bool] = None,
         temp: Optional[bool] = None,
     ) -> Connection:
-        user = get_user(info)
-
-        try:
-            connection = await ConnectionModel.objects.aget(pk=id, workspace__memberships__user_id=user.id)
-        except ConnectionModel.DoesNotExist:
-            raise Exception("Can't find connection")
-
-        if sourceId:
-            connection.source_id = sourceId
-        elif sourceName:
-            workspace = await get_workspace(info, connection.workspace_id)
-            sourceId = await resolve_sourceId(workspace, sourceId, sourceName)
-            connection.source_id = sourceId
-
-        if namespace is not None:
-            connection.namespace = namespace
-        if name is not None:
-            connection.name = name
-        if metadata is not None:
-            connection.metadata = metadata
-        if secrets is not None:
-            mergedSecrets = dict()
-            mergedSecrets.update(connection.secrets if connection.secrets else {})
-            mergedSecrets.update(secrets if secrets else {})
-            connection.secrets = mergedSecrets
-        if schedules is not None:
-            connection.schedules = schedules
-        if is_active is not None:
-            connection.is_active = is_active
-        if temp is not None:
-            connection.temp = temp
-        await sync_to_async(connection.save)()
-
-        return connection
+        def _update_connection(
+            info: Info,
+            id: strawberry.ID,
+            sourceId: Optional[strawberry.ID],
+            sourceName: Optional[str],
+            namespace: Optional[str],
+            name: Optional[str],
+            metadata: Optional[JSON],
+            secrets: Optional[JSON],
+            schedules: Optional[JSON],
+            is_active: Optional[bool],
+            temp: Optional[bool],
+        ) -> Connection:
+            user = get_user(info)
+
+            try:
+                connection = ConnectionModel.objects.get(pk=id, workspace__memberships__user_id=user.id)
+            except ConnectionModel.DoesNotExist:
+                raise Exception("Can't find connection")
+
+            if sourceId:
+                connection.source_id = sourceId
+            elif sourceName:
+                workspace = get_workspace(info, connection.workspace_id)
+                sourceId = resolve_sourceId(workspace, sourceId, sourceName)
+                connection.source_id = sourceId
+
+            if namespace is not None:
+                connection.namespace = namespace
+            if name is not None:
+                connection.name = name
+            if metadata is not None:
+                connection.metadata = metadata
+            if secrets is not None:
+                mergedSecrets = dict()
+                mergedSecrets.update(connection.secrets if connection.secrets else {})
+                mergedSecrets.update(secrets if secrets else {})
+                connection.secrets = mergedSecrets
+            if schedules is not None:
+                connection.schedules = schedules
+            if is_active is not None:
+                connection.is_active = is_active
+            if temp is not None:
+                connection.temp = temp
+            connection.save()
+
+            return connection
+
+        return await sync_to_async(_update_connection)(
+            info,
+            id,
+            sourceId,
+            sourceName,
+            namespace,
+            name,
+            metadata,
+            secrets,
+            schedules,
+            is_active,
+            temp,
+        )
 
     @strawberry.mutation(permission_classes=[IsAuthenticated])
     async def runConnection(
@@ -141,23 +193,13 @@
             run = RunModel.objects.create(
                 connection=connection,
                 workspace_id=connection.workspace_id,
+                source_id=connection.source_id,
                 user=user,
                 status="queued",
                 action=action if isinstance(action, str) else action.value,
             )
 
-<<<<<<< HEAD
-        run = await sync_to_async(RunModel.objects.create)(
-            connection=connection,
-            workspace_id=connection.workspace_id,
-            source_id=connection.source_id,
-            user=user,
-            status="queued",
-            action=action if isinstance(action, str) else action.value,
-        )
-=======
             process_run.delay(run.id)
->>>>>>> 4997f73a
 
             run.connection = connection
 
@@ -189,58 +231,42 @@
         sourceId: Optional[strawberry.ID] = strawberry.UNSET,
         sourceName: Optional[str] = strawberry.UNSET,
     ) -> Run:
-<<<<<<< HEAD
-        user = get_user(info)
-        workspace = await get_workspace(info, workspaceId)
-        connector = await ConnectorModel.objects.aget(pk=connectorId)
-        sourceId = await resolve_sourceId(workspace, sourceId, sourceName)
-
-        connection = await ConnectionModel.objects.acreate(
-            connector=connector,
-            workspace=workspace,
-            source_id=sourceId,
-            name=f"{connector.name} {uuid.uuid4()}",
-            temp=True,
-            namespace=namespace,
-            metadata={},
-            secrets={},
-        )
-        run = await RunModel.objects.acreate(
-            workspace=workspace,
-            connection=connection,
-            status="queued",
-            user=user,
-            source_id=sourceId,
-        )
-        runFile = RunFileModel(run=run)
-        runFile.file = file
-        await sync_to_async(runFile.save)()
-=======
         def _upload_connector_file(
             info: Info,
             workspaceId: strawberry.ID,
             namespace: str,
             connectorId: strawberry.ID,
             file: Upload,
+            sourceId: Optional[strawberry.ID] = strawberry.UNSET,
+            sourceName: Optional[str] = strawberry.UNSET,
         ):
             user = get_user(info)
             workspace = get_workspace(info, workspaceId)
             connector = ConnectorModel.objects.get(pk=connectorId)
+            sourceId = resolve_sourceId(workspace, sourceId, sourceName)
             connection = ConnectionModel.objects.create(
                 connector=connector,
                 workspace=workspace,
+                source_id=sourceId,
                 name=f"{connector.name} {uuid.uuid4()}",
                 temp=True,
                 namespace=namespace,
             )
-            run = RunModel.objects.create(workspace=workspace, connection=connection, status="queued", user=user)
+            run = RunModel.objects.create(
+                workspace=workspace,
+                connection=connection,
+                status="queued",
+                user=user,
+                source_id=sourceId,
+            )
             runFile = RunFileModel(run=run)
             runFile.file = file
             runFile.save()
 
             process_run.delay(run.id)
->>>>>>> 4997f73a
 
             return run
 
-        return await sync_to_async(_upload_connector_file)(info, workspaceId, namespace, connectorId, file)+        return await sync_to_async(_upload_connector_file)(
+            info, workspaceId, namespace, connectorId, file, sourceId, sourceName
+        )