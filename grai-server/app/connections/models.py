--- conflicted
+++ resolved
@@ -10,31 +10,19 @@
     POSTGRESQL = "postgres"
     SNOWFLAKE = "snowflake"
     DBT = "dbt"
-<<<<<<< HEAD
     YAMLFILE = "yaml_file"
     MSSQL = "mssql"
     BIGQUERY = "bigquery"
-=======
-    YAMLFILE = "YAML File"
-    MSSQL = "Microsoft SQL Server"
-    BIGQUERY = "Google BigQuery"
-    FIVETRAN = "Fivetran"
->>>>>>> c7c232b7
+    FIVETRAN = "fivetran"
 
     CONNECTOR_SLUGS = [
         (POSTGRESQL, "postgres"),
         (SNOWFLAKE, "snowflake"),
         (DBT, "dbt"),
-<<<<<<< HEAD
         (YAMLFILE, "yaml_file"),
         (MSSQL, "mssql"),
         (BIGQUERY, "bigquery"),
-=======
-        (YAMLFILE, "YAML File"),
-        (MSSQL, "Microsoft SQL Server"),
-        (BIGQUERY, "Google BigQuery"),
-        (FIVETRAN, "Fivetran"),
->>>>>>> c7c232b7
+        (FIVETRAN, "fivetran"),
     ]
 
     id = models.UUIDField(primary_key=True, default=uuid.uuid4, editable=False)
