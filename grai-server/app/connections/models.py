--- conflicted
+++ resolved
@@ -1,9 +1,5 @@
-<<<<<<< HEAD
-import uuid, json
-=======
 import json
 import uuid
->>>>>>> 546cbe00
 
 from django.db import models
 from django_multitenant.fields import TenantForeignKey
