--- conflicted
+++ resolved
@@ -13,11 +13,7 @@
 
 @pytest.fixture
 def test_organisation():
-<<<<<<< HEAD
-    organisation, created = Organisation.objects.get_or_create(name="Test Organisation")
-=======
     organisation = Organisation.objects.create(name=str(uuid.uuid4()))
->>>>>>> 1fadee9c
 
     return organisation
 
@@ -30,7 +26,6 @@
 
 
 @pytest.fixture
-<<<<<<< HEAD
 def test_source(test_workspace):
     source = Source.objects.create(name=str(uuid.uuid4()), workspace=test_workspace)
 
@@ -38,8 +33,6 @@
 
 
 @pytest.fixture
-=======
->>>>>>> 1fadee9c
 def test_connector():
     connector = Connector.objects.create(name=str(uuid.uuid4()))
 
@@ -47,19 +40,12 @@
 
 
 @pytest.fixture
-<<<<<<< HEAD
 def test_connection(test_connector, test_workspace, test_source):
-=======
-def test_connection(test_connector, test_workspace):
->>>>>>> 1fadee9c
     connection = Connection.objects.create(
         workspace=test_workspace,
         connector=test_connector,
         name=str(uuid.uuid4()),
-<<<<<<< HEAD
         source=test_source,
-=======
->>>>>>> 1fadee9c
     )
 
     return connection
@@ -77,19 +63,12 @@
 
 
 @pytest.mark.django_db
-<<<<<<< HEAD
 def test_run_created(test_workspace, test_connection, test_source):
-=======
-def test_run_created(test_workspace, test_connection):
->>>>>>> 1fadee9c
     run = Run.objects.create(
         workspace=test_workspace,
         connection=test_connection,
         status="success",
-<<<<<<< HEAD
         source=test_source,
-=======
->>>>>>> 1fadee9c
     )
 
     assert run.id == uuid.UUID(str(run.id))
@@ -104,45 +83,29 @@
 
 class TestConnection:
     @pytest.mark.django_db
-<<<<<<< HEAD
     def test_connection_created(self, test_workspace, test_connector, test_source):
-        connection = Connection.objects.create(
-            workspace=test_workspace,
-            connector=test_connector,
-            name="Connection 1",
-            source=test_source,
-=======
-    def test_connection_created(self, test_workspace, test_connector):
-        name = str(uuid.uuid4())
-
-        connection = Connection.objects.create(
-            workspace=test_workspace,
-            connector=test_connector,
-            name=name,
->>>>>>> 1fadee9c
-        )
-
-        assert connection.id == uuid.UUID(str(connection.id))
-        assert str(connection) == name
-        assert connection.name == name
-
-    @pytest.mark.django_db
-<<<<<<< HEAD
+        name = str(uuid.uuid4())
+
+        connection = Connection.objects.create(
+            workspace=test_workspace,
+            connector=test_connector,
+            name=name,
+            source=test_source,
+        )
+
+        assert connection.id == uuid.UUID(str(connection.id))
+        assert str(connection) == name
+        assert connection.name == name
+
+    @pytest.mark.django_db
     def test_connection_updated_with_schedule(self, test_workspace, test_connector, test_source):
-        connection = Connection.objects.create(
-            workspace=test_workspace,
-            connector=test_connector,
-            name="Connection 1",
-            source=test_source,
-=======
-    def test_connection_updated_with_schedule(self, test_workspace, test_connector):
-        name = str(uuid.uuid4())
-
-        connection = Connection.objects.create(
-            workspace=test_workspace,
-            connector=test_connector,
-            name=name,
->>>>>>> 1fadee9c
+        name = str(uuid.uuid4())
+
+        connection = Connection.objects.create(
+            workspace=test_workspace,
+            connector=test_connector,
+            name=name,
+            source=test_source,
         )
 
         connection.schedules = {
@@ -164,22 +127,14 @@
         assert connection.task is not None
 
     @pytest.mark.django_db
-<<<<<<< HEAD
     def test_connection_updated_with_existing_task(self, test_workspace, test_connector, test_source):
-        connection = Connection.objects.create(
-            workspace=test_workspace,
-            connector=test_connector,
-            source=test_source,
-            name="Connection 1",
-=======
-    def test_connection_updated_with_existing_task(self, test_workspace, test_connector):
-        name = str(uuid.uuid4())
-
-        connection = Connection.objects.create(
-            workspace=test_workspace,
-            connector=test_connector,
-            name=name,
->>>>>>> 1fadee9c
+        name = str(uuid.uuid4())
+
+        connection = Connection.objects.create(
+            workspace=test_workspace,
+            connector=test_connector,
+            name=name,
+            source=test_source,
             schedules={
                 "type": "cron",
                 "cron": {
@@ -211,22 +166,14 @@
         assert connection.task is not None
 
     @pytest.mark.django_db
-<<<<<<< HEAD
     def test_connection_updated_with_incorrect_schedule(self, test_workspace, test_connector, test_source):
-        connection = Connection.objects.create(
-            workspace=test_workspace,
-            connector=test_connector,
-            name="Connection 1",
-            source=test_source,
-=======
-    def test_connection_updated_with_incorrect_schedule(self, test_workspace, test_connector):
-        name = str(uuid.uuid4())
-
-        connection = Connection.objects.create(
-            workspace=test_workspace,
-            connector=test_connector,
-            name=name,
->>>>>>> 1fadee9c
+        name = str(uuid.uuid4())
+
+        connection = Connection.objects.create(
+            workspace=test_workspace,
+            connector=test_connector,
+            name=name,
+            source=test_source,
         )
 
         connection.schedules = {
@@ -239,22 +186,14 @@
         assert str(e_info.value) == "Schedule type not found"
 
     @pytest.mark.django_db
-<<<<<<< HEAD
     def test_connection_updated_remove_schedule(self, test_workspace, test_connector, test_source):
-        connection = Connection.objects.create(
-            workspace=test_workspace,
-            connector=test_connector,
-            name="Connection 1",
-            source=test_source,
-=======
-    def test_connection_updated_remove_schedule(self, test_workspace, test_connector):
-        name = str(uuid.uuid4())
-
-        connection = Connection.objects.create(
-            workspace=test_workspace,
-            connector=test_connector,
-            name=name,
->>>>>>> 1fadee9c
+        name = str(uuid.uuid4())
+
+        connection = Connection.objects.create(
+            workspace=test_workspace,
+            connector=test_connector,
+            name=name,
+            source=test_source,
         )
 
         connection.schedules = {
@@ -288,11 +227,7 @@
         assert str(e_info.value) == "PeriodicTask matching query does not exist."
 
     @pytest.mark.django_db
-<<<<<<< HEAD
     def test_connection_created_dbt_cloud(self, mocker, test_workspace, test_connector, test_source):
-=======
-    def test_connection_created_dbt_cloud(self, mocker, test_workspace, test_connector):
->>>>>>> 1fadee9c
         hmac_secret = "74d5de51a03ccbea9936aea756b2cc044d3816de"
 
         mock = mocker.patch("connections.schedules.dbt_cloud.dbtCloudClient")
@@ -315,10 +250,7 @@
         connection = Connection.objects.create(
             workspace=test_workspace,
             connector=test_connector,
-<<<<<<< HEAD
-            source=test_source,
-=======
->>>>>>> 1fadee9c
+            source=test_source,
             name=str(uuid.uuid4()),
             secrets={"api_key": "1234"},
             schedules={"dbt_cloud": {"job_id": "282191"}, "type": "dbt-cloud"},
@@ -327,11 +259,7 @@
         assert connection.schedules.get("dbt_cloud", {}).get("hmac_secret") == hmac_secret
 
     @pytest.mark.django_db
-<<<<<<< HEAD
     def test_connection_updated_dbt_cloud(self, mocker, test_workspace, test_connector, test_source):
-=======
-    def test_connection_updated_dbt_cloud(self, mocker, test_workspace, test_connector):
->>>>>>> 1fadee9c
         hmac_secret = "74d5de51a03ccbea9936aea756b2cc044d3816de"
 
         mock = mocker.patch("connections.schedules.dbt_cloud.dbtCloudClient")
@@ -354,10 +282,7 @@
         connection = Connection.objects.create(
             workspace=test_workspace,
             connector=test_connector,
-<<<<<<< HEAD
-            source=test_source,
-=======
->>>>>>> 1fadee9c
+            source=test_source,
             name=str(uuid.uuid4()),
             secrets={"api_key": "1234"},
             schedules={"dbt_cloud": {"job_id": "282191"}, "type": "dbt-cloud"},
