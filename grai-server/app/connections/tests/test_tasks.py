import os
import uuid

import pytest
from decouple import config
from django.core.files.uploadedfile import UploadedFile

from connections.models import Connection, Connector, Run, RunFile
from connections.tasks import run_connection_schedule, run_update_server
from lineage.models import Node
from workspaces.models import Organisation, Workspace

__location__ = os.path.realpath(os.path.join(os.getcwd(), os.path.dirname(__file__)))


@pytest.fixture
def test_organisation():
    return Organisation.objects.create(name="Org1")


@pytest.fixture
def test_workspace(test_organisation):
    return Workspace.objects.create(name="W10", organisation=test_organisation)


@pytest.fixture
def test_postgres_connector():
    return Connector.objects.create(name=Connector.POSTGRESQL, slug=Connector.POSTGRESQL)


@pytest.fixture
def test_snowflake_connector():
    return Connector.objects.create(name=Connector.SNOWFLAKE, slug=Connector.SNOWFLAKE)


@pytest.fixture
def test_mssql_connector():
    return Connector.objects.create(name=Connector.MSSQL, slug=Connector.MSSQL)


@pytest.fixture
def test_bigquery_connector():
    return Connector.objects.create(name=Connector.BIGQUERY, slug=Connector.BIGQUERY)


@pytest.fixture
def test_dbt_connector():
    connector, created = Connector.objects.get_or_create(name=Connector.DBT, slug=Connector.DBT)

    return connector


@pytest.fixture
def test_yaml_file_connector():
    connector, created = Connector.objects.get_or_create(name=Connector.YAMLFILE, slug=Connector.YAMLFILE)

    return connector


@pytest.fixture
def test_connector():
    return Connector.objects.create(name="Connector", slug="Connector")


@pytest.mark.django_db
class TestUpdateServer:
    def test_run_update_server_postgres(self, test_workspace, test_postgres_connector):
        connection = Connection.objects.create(
            name="C1",
            connector=test_postgres_connector,
            workspace=test_workspace,
            metadata={
                "host": config("DB_HOST", "localhost"),
                "port": 5432,
                "dbname": "grai",
                "user": "grai",
            },
            secrets={"password": "grai"},
        )
        run = Run.objects.create(connection=connection, workspace=test_workspace)

        run_update_server(str(run.id))

    def test_run_update_server_postgres_no_host(self, test_workspace, test_postgres_connector):
        connection = Connection.objects.create(
            name="C2",
            connector=test_postgres_connector,
            workspace=test_workspace,
            metadata={"host": "a", "port": 5432, "dbname": "grai", "user": "grai"},
            secrets={"password": "grai"},
        )
        run = Run.objects.create(connection=connection, workspace=test_workspace)

        with pytest.raises(Exception) as e_info:
            run_update_server(str(run.id))

        assert (
            str(e_info.value)
            == 'could not translate host name "a" to address: nodename nor servname provided, or not known\n'
            or str(e_info.value)
            == 'could not translate host name "a" to address: Temporary failure in name resolution\n'
        )

    def test_run_update_server_no_connector(self, test_workspace, test_connector):
        connection = Connection.objects.create(name="C3", connector=test_connector, workspace=test_workspace)
        run = Run.objects.create(connection=connection, workspace=test_workspace)

        with pytest.raises(Exception) as e_info:
            run_update_server(str(run.id))

        assert str(e_info.value) == "No connector found for: Connector"

    def test_run_update_server_dbt(self, test_workspace, test_dbt_connector):
        with open(os.path.join(__location__, "manifest.json")) as reader:
            file = UploadedFile(reader, name="manifest.json")
            connection = Connection.objects.create(
                name=str(uuid.uuid4()), connector=test_dbt_connector, workspace=test_workspace
            )
            run = Run.objects.create(connection=connection, workspace=test_workspace)
            RunFile.objects.create(run=run, file=file)

            run_update_server(str(run.id))

    def test_run_update_server_yaml_file(self, test_workspace, test_yaml_file_connector):
        Node.objects.create(workspace=test_workspace, namespace="default", name="table1")

        with open(os.path.join(__location__, "test.yaml")) as reader:
            file = UploadedFile(reader, name="test.yaml")
            connection = Connection.objects.create(
                name=str(uuid.uuid4()), connector=test_yaml_file_connector, workspace=test_workspace
            )
            run = Run.objects.create(connection=connection, workspace=test_workspace)
            RunFile.objects.create(run=run, file=file)

            run_update_server(str(run.id))

    def test_snowflake_no_account(self, test_workspace, test_snowflake_connector, mocker):
        mock = mocker.patch("grai_source_snowflake.base.get_nodes_and_edges")
        mock.return_value = [[], []]

        connection = Connection.objects.create(
            name="C2",
            connector=test_snowflake_connector,
            workspace=test_workspace,
            metadata={
                "account": "account",
                "user": "user",
                "role": "role",
                "warehouse": "warehouse",
                "database": "database",
                "schema": "schema",
            },
            secrets={"password": "password1234"},
        )
        run = Run.objects.create(connection=connection, workspace=test_workspace)

        run_update_server(str(run.id))

    def test_mssql_no_account(self, test_workspace, test_mssql_connector, mocker):
        mock = mocker.patch("grai_source_mssql.base.get_nodes_and_edges")
        mock.return_value = [[], []]

        connection = Connection.objects.create(
            name="C2",
            connector=test_mssql_connector,
            workspace=test_workspace,
            metadata={
                "user": "user",
                "database": "database",
                "host": "a",
                "port": "1443",
            },
            secrets={"password": "password1234"},
        )
        run = Run.objects.create(connection=connection, workspace=test_workspace)

        run_update_server(str(run.id))

    def test_bigquery_no_project(self, test_workspace, test_bigquery_connector, mocker):
        mock = mocker.patch("grai_source_bigquery.base.get_nodes_and_edges")
        mock.return_value = [[], []]

        connection = Connection.objects.create(
            name="C2",
            connector=test_bigquery_connector,
            workspace=test_workspace,
            metadata={"project": "a", "dataset": "dataset"},
            secrets={"credentials": {}},
        )
        run = Run.objects.create(connection=connection, workspace=test_workspace)

<<<<<<< HEAD
        with pytest.raises(Exception) as e_info:
            run_update_server(str(run.id))

        assert str(
            e_info.value
        ) == "Could not automatically determine credentials. Please set GOOGLE_APPLICATION_CREDENTIALS or explicitly create credentials and re-run the application. For more information, please see https://cloud.google.com/docs/authentication/getting-started" or "400 POST https://bigquery.googleapis.com/bigquery/v2/projects/a/jobs?prettyPrint=false: ProjectId and DatasetId must be non-empty" in str(
            e_info.value
        )
=======
        run_update_server(str(run.id))
>>>>>>> 1f0d0a49


@pytest.mark.django_db
class TestConnectionSchedule:
    def test_run_connection_schedule_postgres(self, test_workspace, test_postgres_connector):
        connection = Connection.objects.create(
            name="C4",
            connector=test_postgres_connector,
            workspace=test_workspace,
            metadata={"host": "a", "port": 5432, "dbname": "grai", "user": "grai"},
            secrets={"password": "grai"},
        )

        with pytest.raises(Exception) as e_info:
            run_connection_schedule(str(connection.id))

        assert (
            str(e_info.value)
            == 'could not translate host name "a" to address: nodename nor servname provided, or not known\n'
            or str(e_info.value)
            == 'could not translate host name "a" to address: Temporary failure in name resolution\n'
        )

    def test_run_connection_schedule_no_connector(self, test_workspace, test_connector):
        connection = Connection.objects.create(name="C5", connector=test_connector, workspace=test_workspace)

        with pytest.raises(Exception) as e_info:
            run_connection_schedule(str(connection.id))
        assert str(e_info.value) == "No connector found for: Connector"<|MERGE_RESOLUTION|>--- conflicted
+++ resolved
@@ -189,18 +189,7 @@
         )
         run = Run.objects.create(connection=connection, workspace=test_workspace)
 
-<<<<<<< HEAD
-        with pytest.raises(Exception) as e_info:
-            run_update_server(str(run.id))
-
-        assert str(
-            e_info.value
-        ) == "Could not automatically determine credentials. Please set GOOGLE_APPLICATION_CREDENTIALS or explicitly create credentials and re-run the application. For more information, please see https://cloud.google.com/docs/authentication/getting-started" or "400 POST https://bigquery.googleapis.com/bigquery/v2/projects/a/jobs?prettyPrint=false: ProjectId and DatasetId must be non-empty" in str(
-            e_info.value
-        )
-=======
-        run_update_server(str(run.id))
->>>>>>> 1f0d0a49
+        run_update_server(str(run.id))
 
 
 @pytest.mark.django_db
