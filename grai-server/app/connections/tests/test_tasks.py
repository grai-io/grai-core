--- conflicted
+++ resolved
@@ -1,27 +1,19 @@
 import pytest
 from decouple import config
-
 from connections.models import Connection, Connector, Run
 from connections.tasks import run_connection_schedule, run_update_server
-<<<<<<< HEAD
-from decouple import config
 from django.test import TransactionTestCase
 from workspaces.models import Workspace, Organisation
 
 
-class TestUpdateServer(TransactionTestCase):
-    @pytest.mark.django_db
-    def test_run_update_server_postgres(self):
-        organisation = Organisation.objects.create(name="Org1")
-        workspace = Workspace.objects.create(name="W1", organisation=organisation)
-        connector = Connector.objects.create(name="PostgreSQL")
-=======
-from workspaces.models import Workspace
+@pytest.fixture
+def test_organisation():
+    return Organisation.objects.create(name="Org1")
 
 
 @pytest.fixture
-def test_workspace():
-    return Workspace.objects.create(name="W10")
+def test_workspace(test_organisation):
+    return Workspace.objects.create(name="W10", organisation=test_organisation)
 
 
 @pytest.fixture
@@ -37,7 +29,6 @@
 @pytest.mark.django_db
 class TestUpdateServer:
     def test_run_update_server_postgres(self, test_workspace, test_postgres_connector):
->>>>>>> 627b2dad
         connection = Connection.objects.create(
             name="C1",
             connector=test_postgres_connector,
@@ -54,17 +45,9 @@
 
         run_update_server(str(run.id))
 
-<<<<<<< HEAD
-    @pytest.mark.django_db
-    def test_run_update_server_postgres_no_host(self):
-        organisation = Organisation.objects.create(name="Org1")
-        workspace = Workspace.objects.create(name="W1", organisation=organisation)
-        connector = Connector.objects.create(name="PostgreSQL")
-=======
     def test_run_update_server_postgres_no_host(
         self, test_workspace, test_postgres_connector
     ):
->>>>>>> 627b2dad
         connection = Connection.objects.create(
             name="C2",
             connector=test_postgres_connector,
@@ -84,15 +67,7 @@
             == 'could not translate host name "a" to address: Temporary failure in name resolution\n'
         )
 
-<<<<<<< HEAD
-    @pytest.mark.django_db
-    def test_run_update_server_no_connector(self):
-        organisation = Organisation.objects.create(name="Org1")
-        workspace = Workspace.objects.create(name="W1", organisation=organisation)
-        connector = Connector.objects.create(name="Connector")
-=======
     def test_run_update_server_no_connector(self, test_workspace, test_connector):
->>>>>>> 627b2dad
         connection = Connection.objects.create(
             name="C3", connector=test_connector, workspace=test_workspace
         )
@@ -104,20 +79,11 @@
         assert str(e_info.value) == "No connector found for: Connector"
 
 
-<<<<<<< HEAD
-class TestConnectionSchedule(TransactionTestCase):
-    @pytest.mark.django_db
-    def test_run_connection_schedule_postgres(self):
-        organisation = Organisation.objects.create(name="Org1")
-        workspace = Workspace.objects.create(name="W1", organisation=organisation)
-        connector = Connector.objects.create(name="PostgreSQL")
-=======
 @pytest.mark.django_db
 class TestConnectionSchedule:
     def test_run_connection_schedule_postgres(
         self, test_workspace, test_postgres_connector
     ):
->>>>>>> 627b2dad
         connection = Connection.objects.create(
             name="C4",
             connector=test_postgres_connector,
@@ -136,15 +102,7 @@
             == 'could not translate host name "a" to address: Temporary failure in name resolution\n'
         )
 
-<<<<<<< HEAD
-    @pytest.mark.django_db
-    def test_run_connection_schedule_no_connector(self):
-        organisation = Organisation.objects.create(name="Org1")
-        workspace = Workspace.objects.create(name="W1", organisation=organisation)
-        connector = Connector.objects.create(name="Connector")
-=======
     def test_run_connection_schedule_no_connector(self, test_workspace, test_connector):
->>>>>>> 627b2dad
         connection = Connection.objects.create(
             name="C5", connector=test_connector, workspace=test_workspace
         )
