--- conflicted
+++ resolved
@@ -1,12 +1,7 @@
 import pytest
-<<<<<<< HEAD
-from connections.task_helpers import deactivate, get_node, update
-from grai_client.schemas.node import NodeID, NodeV1
-=======
 from grai_client.schemas.node import NodeID, NodeV1
 
 from connections.task_helpers import deactivate, get_node, update
->>>>>>> ceec742e
 from lineage.models import Node
 from workspaces.models import Workspace
 
