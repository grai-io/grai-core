import uuid

import pytest
from grai_schemas.v1 import EdgeV1, NodeV1

from connections.task_helpers import get_node, process_updates, update
from lineage.models import Edge, Node, Source
from workspaces.models import Organisation, Workspace


@pytest.fixture
def test_organisation():
    return Organisation.objects.create(name=str(uuid.uuid4()))


@pytest.fixture
def test_workspace(test_organisation):
    return Workspace.objects.create(name=str(uuid.uuid4()), organisation=test_organisation)


@pytest.fixture
def test_node(test_workspace):
    return Node.objects.create(workspace=test_workspace, name=str(uuid.uuid4()))


@pytest.fixture
def test_source_node(test_workspace):
    return Node.objects.create(workspace=test_workspace, name=str(uuid.uuid4()))


@pytest.fixture
def test_destination_node(test_workspace):
    return Node.objects.create(workspace=test_workspace, name=str(uuid.uuid4()))


@pytest.fixture
def test_edge(test_workspace, test_source_node, test_destination_node):
    return Edge.objects.create(
        workspace=test_workspace,
        name=str(uuid.uuid4()),
        source=test_source_node,
        destination=test_destination_node,
    )


@pytest.fixture
def test_node_v1():
    return NodeV1.from_spec(
        {
            "name": "node1",
            "namespace": "default",
            "display_name": "node1",
            "metadata": {"grai": {"node_type": "Generic"}},
        }
    )


@pytest.fixture
def test_edge_v1(test_workspace, test_source_node, test_destination_node):
    return EdgeV1.from_spec(
        {
            "name": "edge1",
            "namespace": "default",
            "display_name": "edge1",
            "source": {
                "name": "node1",
                "namespace": "default",
                "id": str(test_source_node.id),
            },
            "destination": {
                "name": "node2",
                "namespace": "default",
                "id": str(test_destination_node.id),
            },
            "metadata": {"grai": {"edge_type": "Generic"}},
        }
    )


@pytest.fixture
def test_source(test_workspace):
    return Source.objects.create(workspace=test_workspace, name=str(uuid.uuid4()))


class TestGetNode:
    @pytest.mark.django_db
    def test_id(self, test_workspace):
        grai_type = {
            "name": "model1",
            "namespace": "default",
            "id": "85a3c968-15c4-4906-83ff-931a672c087f",
        }

        node = get_node(test_workspace, grai_type)

        assert str(node.id) == "85a3c968-15c4-4906-83ff-931a672c087f"

    @pytest.mark.django_db
    def test_node(self, test_workspace):
        node = Node.objects.create(name="model1", namespace="default", workspace=test_workspace)

        grai_type = {"name": "model1", "namespace": "default"}

        result = get_node(test_workspace, grai_type)

        assert result.id == node.id
        assert result.name == node.name
        assert result.namespace == node.namespace

    @pytest.mark.django_db
    def test_no_node(self, test_workspace):
        grai_type = {"name": "model1", "namespace": "default"}

        with pytest.raises(Exception) as e_info:
            get_node(test_workspace, grai_type)

        assert str(e_info.value) == "Node matching query does not exist."


def mock_node(test_workspace):
    return Node(
        workspace=test_workspace,
        name=str(uuid.uuid4()),
<<<<<<< HEAD
        metadata={"grai": {"node_type": "Node"}},
=======
        data_source="test",
        metadata={"grai": {"node_type": "Generic"}},
>>>>>>> 186778ef
    )


def mock_node_schema(node, metadata={}):
    spec = {
        "name": node.name,
        "namespace": node.namespace,
        "display_name": node.display_name,
        "workspace": node.workspace.id,
        "metadata": node.metadata,
    }
    spec["metadata"].update(metadata)
    return NodeV1.from_spec(spec)


def mock_edge(source, destination, test_workspace):
    return Edge(
        workspace=test_workspace,
        name=str(uuid.uuid4()),
        source=source,
        destination=destination,
        metadata={"grai": {"edge_type": "Generic"}},
    )


def mock_edge_schema(edge):
    return EdgeV1.from_spec(
        {
            "name": edge.name,
            "namespace": edge.namespace,
            "display_name": edge.display_name,
            "source": {
                "name": edge.source.name,
                "namespace": edge.source.namespace,
                "id": str(edge.source.id),
            },
            "destination": {
                "name": edge.destination.name,
                "namespace": edge.destination.namespace,
                "id": str(edge.destination.id),
            },
            "metadata": edge.metadata,
        }
    )


class TestUpdate:
    @pytest.mark.django_db
    def test_nodes(self, test_workspace, test_node_v1, test_node, test_source):
        items = [test_node_v1]

        update(test_workspace, test_source, items)

    @pytest.mark.django_db
    def test_create_edges(self, test_workspace, test_source):
        nodes = [mock_node(test_workspace) for _ in range(2)]
        for node in nodes:
            node.save()
        edge = mock_edge(*nodes, test_workspace)
        items = [mock_edge_schema(edge)]

        update(test_workspace, test_source, items)

    @pytest.mark.django_db
    def test_update_edges(self, test_workspace, test_source):
        nodes = [mock_node(test_workspace) for _ in range(2)]
        for node in nodes:
            node.save()
        edge = mock_edge(*nodes, test_workspace)
        updated_edge = mock_edge_schema(edge)
        updated_edge.spec.name = "a_new_place"
        items = [updated_edge]

        update(test_workspace, test_source, items)
        db_edge = Edge.objects.filter(name="a_new_place").filter(namespace=edge.namespace).first()
        assert db_edge.name == "a_new_place"

    @pytest.mark.django_db
    def test_empty(self, test_workspace, test_source):
        new, old, updated = process_updates(test_workspace, test_source, Node, None)

    @pytest.mark.django_db
    def test_correct_new_items(self, test_workspace, test_source):
        nodes = [mock_node(test_workspace) for _ in range(2)]
        nodes[0].save()
        mock_nodes = [mock_node_schema(node) for node in nodes]
        new, old, updated = process_updates(test_workspace, test_source, Node, mock_nodes)
        assert len(new) == 1
        assert new[0].name == nodes[1].name

    @pytest.mark.django_db
    def test_correct_updated_items(self, test_workspace, test_source):
        nodes = [mock_node(test_workspace) for _ in range(2)]
        nodes[0].save()
        mock_nodes = [mock_node_schema(node) for node in nodes]
        new, old, updated = process_updates(test_workspace, test_source, Node, mock_nodes)
        assert len(updated) == 1
        assert updated[0].name == nodes[0].name

    @pytest.mark.django_db
    def test_correct_updated_metadata(self, test_workspace, test_source):
        nodes = [mock_node(test_workspace) for _ in range(2)]
        nodes[0].metadata["test"] = {"key": "this is a test"}
        nodes[0].save()
        mock_nodes = [mock_node_schema(node, {"test2": 2}) for node in nodes]
        new, old, updated = process_updates(test_workspace, test_source, Node, mock_nodes)
        updated = updated[0].metadata
        assert "test" in updated
        assert isinstance(updated["test"], dict)
        assert updated["test"]["key"] == "this is a test"
        assert "grai" in updated
        assert isinstance(updated["grai"], dict)
        assert updated["grai"]["node_type"] == "Generic"

        assert "test2" in updated
        assert updated["test2"] == 2

    @pytest.mark.django_db
    def test_deactivated(self, test_workspace, test_source):
        nodes = [mock_node(test_workspace) for _ in range(2)]
        nodes[0].save()
        mock_nodes = [mock_node_schema(node) for node in nodes]

        update(test_workspace, test_source, mock_nodes[:1], mock_nodes)<|MERGE_RESOLUTION|>--- conflicted
+++ resolved
@@ -121,12 +121,7 @@
     return Node(
         workspace=test_workspace,
         name=str(uuid.uuid4()),
-<<<<<<< HEAD
-        metadata={"grai": {"node_type": "Node"}},
-=======
-        data_source="test",
         metadata={"grai": {"node_type": "Generic"}},
->>>>>>> 186778ef
     )
 
 
