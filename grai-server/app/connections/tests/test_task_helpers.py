import pytest
<<<<<<< HEAD
from lineage.models import Node, Edge
from workspaces.models import Workspace
from connections.task_helpers import get_node, deactivate, update
from grai_client.schemas.node import NodeV1, NodeID
from grai_client.schemas.edge import EdgeV1
=======
from connections.task_helpers import deactivate, get_node, update
from grai_client.schemas.node import NodeID, NodeV1
from lineage.models import Node
from workspaces.models import Workspace
>>>>>>> c1a88fff


@pytest.fixture
def test_workspace():
    return Workspace.objects.create(name="W1")


@pytest.fixture
def test_node(test_workspace):
    return Node.objects.create(workspace=test_workspace, name="N1")


@pytest.fixture
def test_source_node(test_workspace):
    return Node.objects.create(workspace=test_workspace, name="S1")


@pytest.fixture
def test_destination_node(test_workspace):
    return Node.objects.create(workspace=test_workspace, name="D1")


@pytest.fixture
def test_edge(test_workspace, test_source_node, test_destination_node):
    return Edge.objects.create(
        workspace=test_workspace,
        name="N1",
        source=test_source_node,
        destination=test_destination_node,
    )


@pytest.fixture
def test_node_v1():
    return NodeV1.from_spec(
        {
            "name": "node1",
            "namespace": "default",
            "data_source": "test",
            "display_name": "node1",
        }
    )


@pytest.fixture
def test_edge_v1(test_workspace, test_source_node, test_destination_node):
    return EdgeV1.from_spec(
        {
            "name": "edge1",
            "namespace": "default",
            "data_source": "test",
            "display_name": "edge1",
            "source": NodeID(
                name="node1",
                namespace="default",
                id=str(test_source_node.id),
            ),
            "destination": NodeID(
                name="node2",
                namespace="default",
                id=str(test_destination_node.id),
            ),
        }
    )


class TestGetNode:
    @pytest.mark.django_db
    def test_id(self, test_workspace):
        grai_type = NodeID(
            name="model1",
            namespace="default",
            id="85a3c968-15c4-4906-83ff-931a672c087f",
        )

        node = get_node(test_workspace, grai_type)

        assert str(node.id) == "85a3c968-15c4-4906-83ff-931a672c087f"

    @pytest.mark.django_db
    def test_node(self, test_workspace):
        node = Node.objects.create(
            name="model1", namespace="default", workspace=test_workspace
        )

        grai_type = NodeID(name="model1", namespace="default")

        result = get_node(test_workspace, grai_type)

        assert result.id == node.id
        assert result.name == node.name
        assert result.namespace == node.namespace

    @pytest.mark.django_db
    def test_no_node(self, test_workspace):
        grai_type = NodeID(name="model1", namespace="default")

        with pytest.raises(Exception) as e_info:
            get_node(test_workspace, grai_type)

        assert str(e_info.value) == "Node matching query does not exist."


class TestDeactivate:
    @pytest.mark.django_db
    def test_nodes(self, test_node_v1):
        items = [test_node_v1]

        result = deactivate(items)

        assert len(result) == 1

        assert result[0].spec.name == "node1"
        assert result[0].spec.is_active == False

    @pytest.mark.django_db
    def test_empty_list(self):
        items = []

        result = deactivate(items)

        assert len(result) == 0


class TestUpdate:
    @pytest.mark.django_db
    def test_nodes(self, test_workspace, test_node_v1, test_node):
        items = [test_node_v1]

        update(test_workspace, items)

    @pytest.mark.django_db
    def test_edges(self, test_workspace, test_edge_v1, test_edge):
        items = [test_edge_v1]

        update(test_workspace, items)

    @pytest.mark.django_db
    def test_empty_list(self, test_workspace):
        items = []

        update(test_workspace, items)<|MERGE_RESOLUTION|>--- conflicted
+++ resolved
@@ -1,16 +1,9 @@
 import pytest
-<<<<<<< HEAD
-from lineage.models import Node, Edge
+from connections.task_helpers import deactivate, get_node, update
+from grai_client.schemas.edge import EdgeV1
+from grai_client.schemas.node import NodeID, NodeV1
+from lineage.models import Edge, Node
 from workspaces.models import Workspace
-from connections.task_helpers import get_node, deactivate, update
-from grai_client.schemas.node import NodeV1, NodeID
-from grai_client.schemas.edge import EdgeV1
-=======
-from connections.task_helpers import deactivate, get_node, update
-from grai_client.schemas.node import NodeID, NodeV1
-from lineage.models import Node
-from workspaces.models import Workspace
->>>>>>> c1a88fff
 
 
 @pytest.fixture
