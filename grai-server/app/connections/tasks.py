--- conflicted
+++ resolved
@@ -1,17 +1,8 @@
-<<<<<<< HEAD
-from .models import Connection, Run
-from celery import shared_task
 from datetime import datetime
-=======
-from datetime import datetime
-from typing import Dict, List, Optional, TypeVar
 
 from celery import shared_task
-from grai_client.schemas.edge import Edge, EdgeV1
-from grai_client.schemas.node import Node, NodeID, NodeV1
->>>>>>> c1a88fff
 
-from .models import Run
+from .models import Connection, Run
 from .task_helpers import update
 
 
