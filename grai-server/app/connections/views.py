<<<<<<< HEAD
from common.permissions.multitenant import Multitenant
from connections.models import Connection, Connector, Run
from connections.serializers import (
    ConnectionSerializer,
    ConnectorSerializer,
    RunSerializer,
)
=======
>>>>>>> ceec742e
from rest_framework.authentication import (
    BasicAuthentication,
    SessionAuthentication,
    TokenAuthentication,
)
from rest_framework.permissions import IsAuthenticated
from rest_framework.viewsets import ModelViewSet, ReadOnlyModelViewSet
from rest_framework_api_key.permissions import HasAPIKey
from rest_framework_simplejwt.authentication import JWTAuthentication
<<<<<<< HEAD
=======

from common.permissions.multitenant import Multitenant
from connections.models import Connection, Connector, Run
from connections.serializers import (
    ConnectionSerializer,
    ConnectorSerializer,
    RunSerializer,
)
>>>>>>> ceec742e
from workspaces.permissions import HasWorkspaceAPIKey

# Creating the user id automatically
# https://stackoverflow.com/questions/30582263/setting-user-id-automatically-on-post-in-django-rest


class ConnectionViewSet(ModelViewSet):
    authentication_classes = [
        SessionAuthentication,
        TokenAuthentication,
        BasicAuthentication,
        JWTAuthentication,
    ]

    permission_classes = [(HasWorkspaceAPIKey | IsAuthenticated) & Multitenant]

    serializer_class = ConnectionSerializer
    type = Connection

    def get_queryset(self):
        queryset = self.type.objects

        supported_filters = ["is_active", "namespace", "name", "connector"]
        filters = (
            (filter_name, condition)
            for filter_name in supported_filters
            if (condition := self.request.query_params.get(filter_name))
        )
        for filter_name, condition in filters:
            queryset = queryset.filter(**{filter_name: condition})
        return queryset


class ConnectorViewSet(ReadOnlyModelViewSet):
    authentication_classes = [
        SessionAuthentication,
        TokenAuthentication,
        BasicAuthentication,
        JWTAuthentication,
    ]
    permission_classes = [HasAPIKey | HasWorkspaceAPIKey | IsAuthenticated]

    serializer_class = ConnectorSerializer
    type = Connector

    def get_queryset(self):
        queryset = self.type.objects

        supported_filters = ["is_active", "name"]
        filters = (
            (filter_name, condition)
            for filter_name in supported_filters
            if (condition := self.request.query_params.get(filter_name))
        )
        for filter_name, condition in filters:
            queryset = queryset.filter(**{filter_name: condition})
        return queryset


class RunViewSet(ReadOnlyModelViewSet):
    authentication_classes = [
        SessionAuthentication,
        TokenAuthentication,
        BasicAuthentication,
        JWTAuthentication,
    ]
    permission_classes = [HasAPIKey | HasWorkspaceAPIKey | IsAuthenticated]

    serializer_class = RunSerializer
    type = Run<|MERGE_RESOLUTION|>--- conflicted
+++ resolved
@@ -1,13 +1,3 @@
-<<<<<<< HEAD
-from common.permissions.multitenant import Multitenant
-from connections.models import Connection, Connector, Run
-from connections.serializers import (
-    ConnectionSerializer,
-    ConnectorSerializer,
-    RunSerializer,
-)
-=======
->>>>>>> ceec742e
 from rest_framework.authentication import (
     BasicAuthentication,
     SessionAuthentication,
@@ -17,8 +7,6 @@
 from rest_framework.viewsets import ModelViewSet, ReadOnlyModelViewSet
 from rest_framework_api_key.permissions import HasAPIKey
 from rest_framework_simplejwt.authentication import JWTAuthentication
-<<<<<<< HEAD
-=======
 
 from common.permissions.multitenant import Multitenant
 from connections.models import Connection, Connector, Run
@@ -27,7 +15,6 @@
     ConnectorSerializer,
     RunSerializer,
 )
->>>>>>> ceec742e
 from workspaces.permissions import HasWorkspaceAPIKey
 
 # Creating the user id automatically
