--- conflicted
+++ resolved
@@ -136,17 +136,10 @@
     missing_node_labels = [k for k, v in node_map.items() if v is None]
 
     if len(missing_node_labels) > 0:
-<<<<<<< HEAD
         missing_node_names = "\n ".join([f"- {str(x)}" for x in missing_node_labels[:5]])
         message = (
             f"Some requested nodes could not be found. This error indicates some nodes identified as either the source"
             f"or destination an edge do not exist in the database and should be created first. In total there were "
-=======
-        missing_node_names = "\n- ".join([str(x) for x in missing_node_labels[:5]])
-        message = (
-            f"Some requested nodes could not be found. This error indicates some nodes identified as either the source"
-            f"or destination an edge do not exist in the database and should be created first. In total there were"
->>>>>>> 932a8883
             f"{len(missing_node_labels)} missing nodes\n\n"
             f"The following list is a sample of (name, namespace) value's of the missing nodes:\n"
             f"{missing_node_names}"
