import uuid
import warnings
from copy import deepcopy
from functools import singledispatch
from itertools import chain
from typing import (
    Any,
    Dict,
    List,
    Optional,
    Protocol,
    Sequence,
    Tuple,
    TypedDict,
    TypeVar,
    Union,
)
from uuid import UUID

from django.contrib.postgres.aggregates import ArrayAgg
from django.db import models
from django.db.models import Q, Value
from django.db.models.functions import Coalesce
from grai_schemas.schema import GraiType
from grai_schemas.utilities import merge
from grai_schemas.v1 import EdgeV1, NodeV1, SourcedEdgeV1, SourcedNodeV1
from grai_schemas.v1.node import NamedSpec as NodeNamedSpec
from grai_schemas.v1.node import NodeNamedID
from grai_schemas.v1.source import SourceSpec
from multimethod import multimethod
from pydantic import BaseModel
from itertools import chain
from lineage.models import Edge as EdgeModel
from lineage.models import Node as NodeModel
from lineage.models import Source
from workspaces.models import Workspace

from .adapters.schemas import model_to_schema, schema_to_model


class NameNamespace(Protocol):
    name: str
    namespace: str
    id: Optional[UUID]


class NameNamespaceDict(TypedDict):
    name: str
    namespace: str
    id: Optional[UUID]


class SpecNameNamespace(Protocol):
    spec: NameNamespace


T = TypeVar("T", bound=SpecNameNamespace)
P = TypeVar("P", bound=SpecNameNamespace)
LineageModel = Union[NodeModel, EdgeModel]


def to_dict(instance):
    opts = instance._meta
    data = {}
    for f in chain(opts.concrete_fields, opts.private_fields):
        data[f.name] = f.value_from_object(instance)
    for f in opts.many_to_many:
        data[f.name] = [i.id for i in f.value_from_object(instance)]
    return data


@merge.register
def merge_node_left(a: Any, b: NodeModel):
    raise Exception("Merge node left error")


@merge.register
def merge_node_dict(a: models.Model, b: Dict) -> models.Model:
    assert all(hasattr(a, key) for key in b.keys()), "Can't merge dictionary into model with unknown keys"
    a_copy = deepcopy(a)
    for b_key, b_value in b.items():
        a_value = getattr(a_copy, b_key)
        setattr(a_copy, b_key, merge(a_value, b_value))
    return a_copy


@merge.register
def merge_node_node(a: models.Model, b: models.Model) -> models.Model:
    assert isinstance(a, type(b))
    return type(a)(merge(to_dict(a), to_dict(b)))


def get_node(workspace: Workspace, grai_type: NameNamespaceDict) -> NodeModel:
    if grai_type.get("id", None) is not None:
        return NodeModel(**grai_type)

    return NodeModel.objects.filter(workspace=workspace).get(
        namespace=grai_type.get("namespace"), name=grai_type.get("name")
    )


def build_item_query_filter(
    from_items: List[Union[SpecNameNamespace, NameNamespace]], workspace: Union[UUID, Workspace]
):
    if len(from_items) == 0:
        raise ValueError("from_items must not be empty")

    query = Q()
    for item in from_items:
        if hasattr(item, "spec"):
            query |= Q(name=item.spec.name, namespace=item.spec.namespace)
        else:
            query |= Q(name=item.name, namespace=item.namespace)

    query &= Q(workspace=workspace)

    return query


def get_edge_nodes_from_database(items: List[SourcedEdgeV1], workspace: Workspace) -> Dict[Tuple[str, str], UUID]:
    sources = (item.spec.source for item in items)
    destinations = (item.spec.destination for item in items)
    node_map = {(item.name, item.namespace): item.id for item in chain(sources, destinations)}

    missing_node_ids = [k for k, v in node_map.items() if v is None]
    if len(missing_node_ids) == 0:
        return node_map

    query = Q()
    for name, namespace in missing_node_ids:
        query |= Q(name=name, namespace=namespace)
    query &= Q(workspace=workspace)

    node_map |= {(node.name, node.namespace): node.id for node in NodeModel.objects.filter(query).all()}

<<<<<<< HEAD
    missing_node_labels = {k for k, v in node_map.items() if v is None}
    if len(missing_node_labels) > 0:
        anomalous_edges = []
        for edge in items:
            source_id = (edge.spec.source.name, edge.spec.source.namespace)
            dest_id = (edge.spec.destination.name, edge.spec.destination.namespace)
            missing_source = source_id in missing_node_labels
            missing_dest = dest_id in missing_node_labels
            if missing_source or missing_dest:
                if missing_source and missing_dest:
                    message = "missing source and destination"
                elif missing_source:
                    message = "missing source"
                else:
                    message = "missing destination"
                anomalous_edges.append(f"{str(source_id)} -> {str(dest_id)}; {message}")

        anomalous_edge_list = "\n- ".join(edge for edge in anomalous_edges[:10])
        message = (
            f"An attempt was made to create edges with missing nodes. In total there were {len(missing_node_labels)} "
            f" missing nodes corresponding to {len(anomalous_edges)} edges. "
            f"The following is a sample of {len(anomalous_edges[:10])} affected edges and the (name, namespace) labels "
            f"identifying it's corresponding `source -> destination` nodes:\n"
            f"{anomalous_edge_list}"
=======
    missing_node_labels = [k for k, v in node_map.items() if v is None]

    if len(missing_node_labels) > 0:
        missing_node_names = "\n ".join([f"- {str(x)}" for x in missing_node_labels[:5]])
        message = (
            f"Some requested nodes could not be found. This error indicates some nodes identified as either the source"
            f"or destination an edge do not exist in the database and should be created first. In total there were "
            f"{len(missing_node_labels)} missing nodes\n\n"
            f"The following list is a sample of (name, namespace) value's of the missing nodes:\n"
            f"{missing_node_names}"
>>>>>>> 9f663116
        )
        raise ValueError(message)

    return node_map


def compute_graph_changes(items: List[T], active_items: List[P]) -> Tuple[List[T], List[P], List[P]]:
    current_item_map: Dict[Tuple[str, str], P] = {(item.spec.name, item.spec.namespace): item for item in active_items}
    item_map: Dict[Tuple[str, str], T] = {(item.spec.name, item.spec.namespace): item for item in items}

    updated_item_keys = item_map.keys() & current_item_map.keys()
    new_item_keys = item_map.keys() - updated_item_keys
    deactivated_item_keys = current_item_map.keys() - updated_item_keys

    new_items = [item_map[k] for k in new_item_keys]
    deactivated_items = [current_item_map[k] for k in deactivated_item_keys]
    updated_items: List[P] = [
        merge(current_item_map[k], item_map[k]) for k in updated_item_keys if item_map[k] != current_item_map[k]
    ]
    return new_items, deactivated_items, updated_items


def process_source_nodes(
    workspace: Workspace, source: Source, items: List[SourcedNodeV1], existing_nodes: Optional[List[NodeV1]] = None
) -> Tuple[List[NodeModel], List[NodeModel], List[NodeModel]]:
    if isinstance(existing_nodes, list):
        if not all(isinstance(node, NodeV1) for node in existing_nodes):
            raise ValueError(
                f"existing_nodes must be a list of NodeV1, got list of "
                f"Union[{set(type(node) for node in existing_nodes)}]"
            )
        if not all(node.spec.id for node in existing_nodes):
            raise ValueError("Some Nodes in existing_nodes are missing ids")

        active_nodes = existing_nodes
    elif existing_nodes is None:
        query = build_item_query_filter(items, workspace)
        current_item_generator = chain(NodeModel.objects.filter(query).all(), source.nodes.all())
        active_nodes = [model_to_schema(item, "NodeV1") for item in current_item_generator]
    else:
        raise ValueError("existing_nodes must be a list of NodeV1 or None")

    new_items, deactivated_items, updated_items = compute_graph_changes(items, active_nodes)

    new = [schema_to_model(item, workspace) for item in new_items]
    deactivated = [schema_to_model(item, workspace) for item in deactivated_items]
    updated = [schema_to_model(item, workspace) for item in updated_items]

    return new, deactivated, updated


def process_source_edges(
    workspace: Workspace, source: Source, items: List[SourcedEdgeV1], existing_edges: Optional[List[EdgeV1]] = None
) -> Tuple[List[EdgeModel], List[EdgeModel], List[EdgeModel]]:
    if isinstance(existing_edges, list):
        if not all(isinstance(node, EdgeV1) for node in existing_edges):
            raise ValueError(
                f"existing_edges must be a list of EdgeV1, got list of "
                f"Union[{set(type(node) for node in existing_edges)}]"
            )
        if not all(edge.spec.id for edge in existing_edges):
            raise ValueError("Some edges in existing_edges are missing ids")

        active_edges = existing_edges
    elif existing_edges is None:
        query = build_item_query_filter(items, workspace)
        current_item_generator = chain(EdgeModel.objects.filter(query).all(), source.edges.all())
        active_edges = [model_to_schema(item, "EdgeV1") for item in current_item_generator]
    else:
        raise ValueError("existing_edges must be a list of EdgeV1 or None")

    new_items, deactivated_items, updated_items = compute_graph_changes(items, active_edges)

    edge_map = get_edge_nodes_from_database(new_items, workspace)
    for item in new_items:
        item.spec.source.id = edge_map[(item.spec.source.name, item.spec.source.namespace)]
        item.spec.destination.id = edge_map[(item.spec.destination.name, item.spec.destination.namespace)]

    new = [schema_to_model(item, workspace) for item in new_items]
    deactivated = [schema_to_model(item, workspace) for item in deactivated_items]
    updated = [schema_to_model(item, workspace) for item in updated_items]

    return new, deactivated, updated


def process_updates(
    workspace: Workspace,
    source: Source,
    items: Optional[Union[list[SourcedNodeV1], list[SourcedEdgeV1]]] = None,
    existing_items: Optional[Union[list[NodeV1], list[EdgeV1]]] = None,
) -> Tuple[List[LineageModel], List[LineageModel], List[LineageModel]]:
    if items is None:
        return [], [], []

    item_types = {type(item) for item in items}
    if len(item_types) != 1:
        raise ValueError(f"Can't process updates for multiple item types {item_types}")

    if source.workspace != workspace:
        raise ValueError(f"Source {source} is not in workspace {workspace}")

    if isinstance(items[0], SourcedNodeV1):
        new, old, updated = process_source_nodes(workspace, source, items, existing_items)
    elif isinstance(items[0], SourcedEdgeV1):
        new, old, updated = process_source_edges(workspace, source, items, existing_items)
    else:
        raise ValueError(f"Cannot process updates for items of type {type(items[0])}")

    return new, old, updated


def update(
    workspace: Workspace,
    source: Source,
    items: List[T],
    active_items: Optional[Union[list[NodeV1], list[EdgeV1]]] = None,
):
    if not items:
        return

    item_types = items[0].type
    Model = NodeModel if item_types in ["Node", "SourceNode"] else EdgeModel
    relationship = source.nodes if item_types in ["Node", "SourceNode"] else source.edges

    new_items, deactivated_items, updated_items = process_updates(workspace, source, items, active_items)

    Model.objects.bulk_create(new_items)
    Model.objects.bulk_update(updated_items, ["metadata"])

    relationship.add(*new_items, *updated_items)

    if len(deactivated_items) > 0:
        relationship.remove(*deactivated_items)
        empty_source_query = Q(workspace=workspace, data_sources=None)

        deletable_nodes = NodeModel.objects.filter(empty_source_query)
        deleted_edge_query = Q(source__in=deletable_nodes) | Q(destination__in=deletable_nodes) | empty_source_query

        EdgeModel.objects.filter(deleted_edge_query).delete()
        deletable_nodes.delete()


def modelToSchema(model, Schema, type):
    spec = model.__dict__

    if type == "Edge":
        spec["source"] = NodeNamedID(**model.source.__dict__)
        spec["destination"] = NodeNamedID(**model.destination.__dict__)

    spec["data_sources"] = []

    return Schema.from_spec(spec)<|MERGE_RESOLUTION|>--- conflicted
+++ resolved
@@ -133,7 +133,6 @@
 
     node_map |= {(node.name, node.namespace): node.id for node in NodeModel.objects.filter(query).all()}
 
-<<<<<<< HEAD
     missing_node_labels = {k for k, v in node_map.items() if v is None}
     if len(missing_node_labels) > 0:
         anomalous_edges = []
@@ -154,22 +153,10 @@
         anomalous_edge_list = "\n- ".join(edge for edge in anomalous_edges[:10])
         message = (
             f"An attempt was made to create edges with missing nodes. In total there were {len(missing_node_labels)} "
-            f" missing nodes corresponding to {len(anomalous_edges)} edges. "
+            f"missing nodes corresponding to {len(anomalous_edges)} edges. "
             f"The following is a sample of {len(anomalous_edges[:10])} affected edges and the (name, namespace) labels "
-            f"identifying it's corresponding `source -> destination` nodes:\n"
+            f"identifying its corresponding `source -> destination` nodes:\n"
             f"{anomalous_edge_list}"
-=======
-    missing_node_labels = [k for k, v in node_map.items() if v is None]
-
-    if len(missing_node_labels) > 0:
-        missing_node_names = "\n ".join([f"- {str(x)}" for x in missing_node_labels[:5]])
-        message = (
-            f"Some requested nodes could not be found. This error indicates some nodes identified as either the source"
-            f"or destination an edge do not exist in the database and should be created first. In total there were "
-            f"{len(missing_node_labels)} missing nodes\n\n"
-            f"The following list is a sample of (name, namespace) value's of the missing nodes:\n"
-            f"{missing_node_names}"
->>>>>>> 9f663116
         )
         raise ValueError(message)
 
