--- conflicted
+++ resolved
@@ -13,11 +13,7 @@
 from installations.github import Github
 from installations.models import Branch, Commit, PullRequest, Repository
 from rest_framework import routers
-<<<<<<< HEAD
-from workspaces.permissions import HasWorkspaceAPIKey
 from lineage.models import Source
-=======
->>>>>>> f5962cfd
 
 from .models import Connection, Connector, Run, RunFile
 from .views import ConnectionViewSet, ConnectorViewSet, RunViewSet
@@ -210,10 +206,7 @@
             commit=commit,
             trigger=trigger,
             action=action,
-<<<<<<< HEAD
             source=connection.source,
-        )
-=======
         )
 
         file = request.FILES.get("file", None)
@@ -222,7 +215,6 @@
             runFile = RunFile(run=run)
             runFile.file = file
             runFile.save()
->>>>>>> f5962cfd
 
         process_run.delay(run.id)
 
@@ -268,10 +260,7 @@
         status="queued",
         trigger=body,
         action=Run.UPDATE,
-<<<<<<< HEAD
         source=connection.source,
-=======
->>>>>>> f5962cfd
     )
 
     process_run.delay(run.id)
