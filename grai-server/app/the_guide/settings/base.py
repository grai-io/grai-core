import os
import re
import subprocess
from pathlib import Path

from decouple import config

BASE_DIR = Path(__file__).resolve().parent.parent.parent
MEDIA_ROOT = str(BASE_DIR.joinpath("media"))
<<<<<<< HEAD
STATIC_ROOT = "/var/www/static"
=======
STATIC_ROOT = "/var/wwww/static"  # str(BASE_DIR.joinpath("staticfiles"))
>>>>>>> af135e7c
STATICFILES_DIRS = (os.path.join(BASE_DIR, "static"),)
STATICFILES_STORAGE = "whitenoise.storage.CompressedManifestStaticFilesStorage"


def clean_hosts(val):
    if isinstance(val, list):
        return [item.strip() for item in val]
    elif isinstance(val, str):
        return [s.strip() for s in val.strip("'\"").split(",")]
    else:
        raise TypeError(f"hosts must be a list or comma separated string not {type(val)}")


def get_server_version():
    if not (ver := config("GRAI_SERVER_VERSION", False)):
        try:
            result = subprocess.run(["poetry", "version", "-s"], stdout=subprocess.PIPE)
            ver = result.stdout.decode("utf-8").strip()
        except:
            ver = "unknown"
    return ver


SERVER_VERSION = get_server_version()
DEBUG = config("DEBUG", default=False, cast=bool)
TEMPLATE_DEBUG = config("TEMPLATE_DEBUG", default=DEBUG, cast=bool)

SERVER_HOST = config("SERVER_HOST", default="localhost", cast=str)
SERVER_PORT = config("SERVER_PORT", default="8000", cast=str)
FRONTEND_HOST = config("FRONTEND_HOST", default=SERVER_HOST, cast=str)
FRONTEND_PORT = config("SERVER_PORT", default="3000", cast=str)

DISABLE_HTTP = config("DISABLE_HTTP", default=False)

schemes = ["https"] if DISABLE_HTTP else ["http", "https"]
hosts = {SERVER_HOST, FRONTEND_HOST}
if DEBUG:
    default_allowed_hosts = ["*"]
    default_csrf_trusted_origins = [f"{scheme}://*" for scheme in schemes]
    default_cors_allowed_origins = default_csrf_trusted_origins
    default_allow_all_origins = True
else:
    default_allowed_hosts = [SERVER_HOST, "127.0.0.1", "[::1]"]
    default_csrf_trusted_origins = [f"{scheme}://{host}" for scheme in schemes for host in hosts]
    default_cors_allowed_origins = [
        f"{scheme}://{host}" for scheme in schemes for host in [FRONTEND_HOST, f"{FRONTEND_HOST}:{FRONTEND_PORT}"]
    ]
    default_allow_all_origins = False

ALLOWED_HOSTS = config("ALLOWED_HOSTS", default=default_allowed_hosts, cast=clean_hosts)
CORS_ALLOWED_ORIGINS = config("CORS_ALLOWED_ORIGINS", default=default_cors_allowed_origins, cast=clean_hosts)
CSRF_TRUSTED_ORIGINS = config("CSRF_TRUSTED_ORIGINS", default=default_csrf_trusted_origins, cast=clean_hosts)
CORS_ALLOW_ALL_ORIGINS = config("CORS_ALLOW_ALL_ORIGINS", default=default_allow_all_origins, cast=bool)


# Database
# https://docs.djangoproject.com/en/3.1/ref/settings/#databases

DATABASES = {
    "default": {
        "ENGINE": config("DB_ENGINE", default="django.db.backends.postgresql"),
        "NAME": config("DB_NAME", default="grai"),
        "USER": config("DB_USER", default="grai"),
        "PASSWORD": config("DB_PASSWORD", default="grai"),
        "HOST": config("DB_HOST", default="localhost"),
        "PORT": config("DB_PORT", default="5432"),
    }
}


DJANGO_CORE_APPS = [
    "django.contrib.admin",
    "django.contrib.auth",
    "django.contrib.contenttypes",
    "django.contrib.sessions",
    "django.contrib.messages",
    "django.contrib.staticfiles",
]

THIRD_PARTY_APPS = [
    "whitenoise.runserver_nostatic",
    "strawberry.django",
    "rest_framework",
    "phonenumber_field",
    "corsheaders",
    "social_django",
    "rest_framework_simplejwt",
    "django_extensions",
    "rest_framework.authtoken",
    "rest_framework_api_key",
    "health_check",
    "health_check.db",
    "health_check.cache",
    "health_check.storage",
    "health_check.contrib.migrations",
    "django_celery_beat",
    "storages",
]

THE_GUIDE_APPS = [
    "lineage",
    "connections",
    "workspaces",
    "users",
    "telemetry",
]

INSTALLED_APPS = DJANGO_CORE_APPS + THIRD_PARTY_APPS + THE_GUIDE_APPS

MIDDLEWARE = [
    "middleware.HealthCheckMiddleware.HealthCheckMiddleware",
    "corsheaders.middleware.CorsMiddleware",
    "django.middleware.security.SecurityMiddleware",
    "whitenoise.middleware.WhiteNoiseMiddleware",
    "django.contrib.sessions.middleware.SessionMiddleware",
    "django.middleware.common.CommonMiddleware",
    "django.middleware.csrf.CsrfViewMiddleware",
    "django.contrib.auth.middleware.AuthenticationMiddleware",
    "django.contrib.messages.middleware.MessageMiddleware",
    "django.middleware.clickjacking.XFrameOptionsMiddleware",
]


REST_FRAMEWORK = {
    "DEFAULT_RENDERER_CLASSES": [
        "rest_framework.renderers.JSONRenderer",
    ],
    "DEFAULT_PARSER_CLASSES": [
        "rest_framework.parsers.JSONParser",
        "rest_framework.parsers.FormParser",
        "rest_framework.parsers.MultiPartParser",
    ],
    "DEFAULT_RENDERER_CLASSES": [
        "rest_framework.renderers.JSONRenderer",
    ],
    "DEFAULT_AUTHENTICATION_CLASSES": [
        "rest_framework_simplejwt.authentication.JWTAuthentication",
        "rest_framework.authentication.SessionAuthentication",
        "rest_framework.authentication.TokenAuthentication",
    ],
    "DEFAULT_SCHEMA_CLASS": "drf_spectacular.openapi.AutoSchema",
}

ROOT_URLCONF = "the_guide.urls"

TEMPLATES = [
    {
        "BACKEND": "django.template.backends.django.DjangoTemplates",
        "DIRS": [os.path.join(BASE_DIR, "templates")],
        "APP_DIRS": True,
        "OPTIONS": {
            "context_processors": [
                "django.template.context_processors.debug",
                "django.template.context_processors.request",
                "django.contrib.auth.context_processors.auth",
                "django.contrib.messages.context_processors.messages",
            ],
        },
    },
]

WSGI_APPLICATION = "the_guide.wsgi.application"

# Password validation
# https://docs.djangoproject.com/en/3.1/ref/settings/#auth-password-validators

AUTH_PASSWORD_VALIDATORS = [
    {
        "NAME": "django.contrib.auth.password_validation.UserAttributeSimilarityValidator",
    },
    {
        "NAME": "django.contrib.auth.password_validation.MinimumLengthValidator",
    },
    {
        "NAME": "django.contrib.auth.password_validation.CommonPasswordValidator",
    },
    {
        "NAME": "django.contrib.auth.password_validation.NumericPasswordValidator",
    },
]


AUTH_USER_MODEL = "users.User"


# Internationalization
# https://docs.djangoproject.com/en/3.1/topics/i18n/

LANGUAGE_CODE = "en-us"

TIME_ZONE = "UTC"

USE_I18N = True

USE_TZ = True

# Static files (CSS, JavaScript, Images)
# https://docs.djangoproject.com/en/3.1/howto/static-files/

STATIC_URL = "/static/"


# https://nixhive.com/how-to-run-django-on-a-subpath-via-proxy/
# FORCE_SCRIPT_NAME = '/guide'
# USE_X_FORWARDED_HOST = True

PHONENUMBER_DEFAULT_REGION = "US"

# OpenApi
# https://drf-spectacular.readthedocs.io/en/latest/settings.html


LOGGING = {
    "version": 1,
    "disable_existing_loggers": False,
    "handlers": {
        "db-console": {
            "level": "DEBUG",
            "class": "logging.StreamHandler",
        },
        "file": {
            "level": "DEBUG",
            "class": "logging.FileHandler",
<<<<<<< HEAD
            "filename": f"debug.log",
=======
            "filename": "debug.log",
>>>>>>> af135e7c
        },
    },
    "loggers": {
        "django": {
            "handlers": ["file"],
            "level": "DEBUG",
            "propagate": True,
        },
        "django.db.backends": {
            "handlers": ["db-console"],
            "level": "DEBUG",
            "propagate": False,
        },
    },
}

EMAIL_BACKEND = config("EMAIL_BACKEND", "django.core.mail.backends.console.EmailBackend")
EMAIL_FROM = config("EMAIL_FROM", None)
AWS_ACCESS_KEY_ID = config("AWS_ACCESS_KEY_ID", None)
AWS_SECRET_ACCESS_KEY = config("AWS_SECRET_ACCESS_KEY", None)
AWS_SES_REGION_NAME = config("AWS_SES_REGION", None)
AWS_SES_REGION_ENDPOINT = "email.us-west-2.amazonaws.com"

# Celery settings

CELERY_BROKER_URL = os.environ.get("CELERY_BROKER", "redis://127.0.0.1:6379/0")
CELERY_RESULT_BACKEND = os.environ.get("CELERY_BACKEND", "redis://127.0.0.1:6379/0")

#: Only add pickle to this list if your broker is secured
#: from unwanted access (see userguide/security.html)
CELERY_ACCEPT_CONTENT = ["json"]
# CELERY_RESULT_BACKEND = 'db+sqlite:///results.sqlite'
CELERY_TASK_SERIALIZER = "json"

CORS_ALLOW_CREDENTIALS = True
CSRF_COOKIE_HTTPONLY = True
SESSION_COOKIE_HTTPONLY = True

DEFAULT_FILE_STORAGE = config("DEFAULT_FILE_STORAGE", "django.core.files.storage.FileSystemStorage")
AWS_STORAGE_BUCKET_NAME = config("AWS_STORAGE_BUCKET_NAME", None)<|MERGE_RESOLUTION|>--- conflicted
+++ resolved
@@ -7,11 +7,7 @@
 
 BASE_DIR = Path(__file__).resolve().parent.parent.parent
 MEDIA_ROOT = str(BASE_DIR.joinpath("media"))
-<<<<<<< HEAD
-STATIC_ROOT = "/var/www/static"
-=======
 STATIC_ROOT = "/var/wwww/static"  # str(BASE_DIR.joinpath("staticfiles"))
->>>>>>> af135e7c
 STATICFILES_DIRS = (os.path.join(BASE_DIR, "static"),)
 STATICFILES_STORAGE = "whitenoise.storage.CompressedManifestStaticFilesStorage"
 
@@ -235,11 +231,7 @@
         "file": {
             "level": "DEBUG",
             "class": "logging.FileHandler",
-<<<<<<< HEAD
             "filename": f"debug.log",
-=======
-            "filename": "debug.log",
->>>>>>> af135e7c
         },
     },
     "loggers": {
