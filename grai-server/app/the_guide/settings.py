--- conflicted
+++ resolved
@@ -25,14 +25,9 @@
         raise TypeError(f"hosts must be a list or a string not {type(val)}")
 
 
-<<<<<<< HEAD
-SECRET_KEY = config("SECRET_KEY", default=get_random_secret_key())
-DEBUG = config("DEBUG", default=False, cast=bool)
-=======
 SECRET_KEY = config("SECRET_KEY")  # Default secret_key generated in entrypoint.sh
 USER_ID = hashlib.md5(SECRET_KEY.encode()).hexdigest()
 DEBUG = config("DEBUG", default=True, cast=bool)
->>>>>>> 43aa2f6f
 TEMPLATE_DEBUG = config("TEMPLATE_DEBUG", default=DEBUG, cast=bool)
 
 SERVER_HOST = config("SERVER_HOST", default="localhost", cast=str)
