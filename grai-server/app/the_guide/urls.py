--- conflicted
+++ resolved
@@ -34,11 +34,7 @@
     path("api/v1/lineage/", include("lineage.urls"), name="lineage"),
     path("api/v1/", include("connections.urls"), name="connections"),
     path("api/v1/", include("workspaces.urls"), name="workspaces"),
-<<<<<<< HEAD
-    # path("graphql/", AsyncGraphQLView.as_view(schema=schema)),
-=======
     path("graphql/", include("api.urls")),
->>>>>>> 76917526
     # OpenAPI 3 docs w/ Swagger
     path(
         "api/v1/schema/",
