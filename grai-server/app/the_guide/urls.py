--- conflicted
+++ resolved
@@ -29,12 +29,8 @@
     path("api/v1/auth/token/verify/", TokenVerifyView.as_view(), name="token_verify"),
     path("api/v1/auth/", include("auth.urls"), name="auth"),
     path("api/v1/lineage/", include("lineage.urls"), name="lineage"),
-<<<<<<< HEAD
     path("api/v1/", include("connections.urls"), name="connections"),
-    # path("graphql/", AsyncGraphQLView.as_view(schema=schema)),  # Double check authentication on this one
-=======
     path("graphql/", AsyncGraphQLView.as_view(schema=schema)),
->>>>>>> d519feb8
     # OpenAPI 3 docs w/ Swagger
     path(
         "schema/",
