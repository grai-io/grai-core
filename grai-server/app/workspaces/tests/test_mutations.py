--- conflicted
+++ resolved
@@ -14,12 +14,11 @@
     test_user,
     test_workspace,
 )
-<<<<<<< HEAD
 from asgiref.sync import sync_to_async
 from django.contrib.auth import get_user_model
-=======
+
 from lineage.models import Edge, Node
->>>>>>> cc5bccd1
+
 from workspaces.models import WorkspaceAPIKey
 
 
