from django.contrib import admin
from django.contrib.admin import DateFieldListFilter
from django.db.models import Count, Q
from django.urls import reverse
from django.utils.html import format_html
<<<<<<< HEAD
=======
from lineage.graph_cache import GraphCache

>>>>>>> cc5bccd1
from lineage.models import Edge, Node

from .models import Membership, Organisation, Workspace, WorkspaceAPIKey


@admin.action(description="Delete nodes and edges")
def empty_workspace(modeladmin, request, queryset):  # pragma: no cover
    workspaces = queryset

    for workspace in workspaces:
        edges = Edge.objects.filter(workspace=workspace)

        if edges.exists():
            edges._raw_delete(edges.db)

        nodes = Node.objects.filter(workspace=workspace)

        if nodes.exists():
            nodes._raw_delete(nodes.db)


@admin.action(description="Enable search")
def enable_search(modeladmin, request, queryset):  # pragma: no cover
    queryset.update(search_enabled=True)


@admin.action(description="Disable search")
def disable_search(modeladmin, request, queryset):  # pragma: no cover
    queryset.update(search_enabled=False)


@admin.action(description="Build workspace cache")
def build_workspace_cache(modeladmin, request, queryset):  # pragma: no cover
    workspaces = queryset

    for workspace in workspaces:
        cache = GraphCache(workspace)
        cache.build_cache()


@admin.action(description="Clear workspace cache")
def clear_workspace_cache(modeladmin, request, queryset):  # pragma: no cover
    workspaces = queryset

    for workspace in workspaces:
        cache = GraphCache(workspace)
        cache.clear_cache()


class MembershipInline(admin.TabularInline):
    model = Membership
    extra = 0


class WorkspaceAdmin(admin.ModelAdmin):
    def node_count(self, obj):
        return "{0:,}".format(obj.node_count)

    def connection_count(self, obj):
        return "{0:,}".format(obj.connection_count)

    def get_queryset(self, request):
        queryset = super().get_queryset(request)
        queryset = queryset.annotate(
            node_count=Count("nodes", distinct=True),
            connection_count=Count("connections", distinct=True, filter=Q(connections__temp=False)),
        )
        return queryset

    list_display = (
        "id",
        "name",
        "organisation",
        "node_count",
        "connection_count",
        "search_enabled",
        "created_at",
    )

    list_filter = (
        ("created_at", DateFieldListFilter),
        ("organisation", admin.RelatedOnlyFieldListFilter),
        "search_enabled",
        "name",
    )

    search_fields = ["id", "name", "organisation__name"]

    inlines = [
        MembershipInline,
    ]

    actions = [
        empty_workspace,
        enable_search,
        disable_search,
        build_workspace_cache,
        clear_workspace_cache,
    ]


class WorkspaceInline(admin.TabularInline):
    model = Workspace
    extra = 0

    def view(self):
        return format_html(
            '<a href="{}">{}</a>',
            reverse("admin:workspaces_workspace_change", args=(self.id,)),
            self.name,
        )

    fields = ("name", view)
    readonly_fields = (view,)


class OrganisationAdmin(admin.ModelAdmin):
    search_fields = ["id", "name"]

    inlines = [
        WorkspaceInline,
    ]


admin.site.register(Organisation, OrganisationAdmin)
admin.site.register(Workspace, WorkspaceAdmin)
admin.site.register(Membership)
admin.site.register(WorkspaceAPIKey)<|MERGE_RESOLUTION|>--- conflicted
+++ resolved
@@ -3,11 +3,9 @@
 from django.db.models import Count, Q
 from django.urls import reverse
 from django.utils.html import format_html
-<<<<<<< HEAD
-=======
+
 from lineage.graph_cache import GraphCache
 
->>>>>>> cc5bccd1
 from lineage.models import Edge, Node
 
 from .models import Membership, Organisation, Workspace, WorkspaceAPIKey
