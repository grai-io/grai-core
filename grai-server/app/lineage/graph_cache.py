import uuid
from typing import List, Optional, Union

import redis
from django.conf import settings
from grandalf.graphs import Edge, Graph, Vertex
from grandalf.layouts import SugiyamaLayout
from redis import Redis

from workspaces.models import Workspace

from .graph import GraphQuery
<<<<<<< HEAD
from .graph_filter import filter_by_filter, filter_by_dict
from .graph_types import BaseTable, ColumnEdge, GraphColumn, GraphTable, TableEdge
=======
from .graph_filter import filter_by_dict, filter_by_filter
from .graph_types import BaseTable, GraphColumn, GraphTable
>>>>>>> 9044c69c


class GraphCache:
    manager: Redis
    workspace_id: str

    def __init__(self, workspace: Union[Workspace, str]):
        self.workspace_id = (
            workspace if isinstance(workspace, str) or isinstance(workspace, uuid.UUID) else str(workspace.id)
        )

        self.manager = redis.Redis(
            host=settings.REDIS_GRAPH_CACHE_HOST,
            port=settings.REDIS_GRAPH_CACHE_PORT,
            db=0,
        )

    def query(self, query: str, parameters: object = {}, timeout: int = None):
        try:
            return self.manager.graph(f"lineage:{str(self.workspace_id)}").query(query, parameters, timeout=timeout)
        except redis.exceptions.ResponseError as e:
            raise Exception(f"Error while executing query: {query} with parameters: {parameters}, error: {e}") from e

    def cache_node(self, node):
        def get_data_source() -> Optional[str]:
            source = node.data_sources.order_by("-priority").first()

            if not source:
                return None

            connection = source.connections.first()

            if connection:
                return f"grai-source-{connection.connector.slug}"

            return source.name

        node_type = node.metadata.get("grai", {}).get("node_type")

        if node_type in ["Table", "Query"]:
            self.query(
                """
                    MERGE (table:Table {id: $id})
                    ON CREATE SET table.name = $name, table.display_name = $display_name, table.namespace = $namespace, table.data_source = $data_source, table.data_sources = $data_sources, table.tags = $tags
                    ON MATCH SET table.name = $name, table.display_name = $display_name, table.namespace = $namespace, table.data_source = $data_source, table.data_sources = $data_sources, table.tags = $tags
                """,
                {
                    "id": str(node.id),
                    "name": node.name,
                    "display_name": node.display_name,
                    "namespace": node.namespace,
                    "data_source": get_data_source(),
                    "data_sources": [str(source.id) for source in node.data_sources.all()],
                    "tags": node.metadata.get("grai", {}).get("tags"),
                },
            )

        elif node_type == "Column":
            self.query(
                """
                    MERGE (column:Column {id: $id})
                    ON CREATE SET column.name = $name, column.display_name = $display_name
                    ON MATCH SET column.name = $name, column.display_name = $display_name
                """,
                {
                    "id": str(node.id),
                    "name": node.name,
                    "display_name": node.display_name,
                },
            )

    def delete_node(self, node):
        self.query(
            """
                MATCH (n {id: $id})
                DELETE n
            """,
            {
                "id": str(node.id),
            },
        )

    def update_node(self, id: str, x: int, y: int):
        self.query(
            """
                MATCH (n {id: $id})
                SET n.x = $x, n.y = $y
            """,
            {
                "id": id,
                "x": x,
                "y": y,
            },
        )

    def cache_edge(self, edge):
        edge_type = edge.metadata.get("grai", {}).get("edge_type")

        if edge_type == "TableToColumn":
            self.query(
                """
                    MATCH (table:Table), (column:Column)
                    WHERE table.id = $source
                    AND column.id = $destination
                    MERGE (table)-[r:TABLE_TO_COLUMN {id: $id}]->(column)
                """,
                {
                    "id": str(edge.id),
                    "source": str(edge.source_id),
                    "destination": str(edge.destination_id),
                },
            )
        elif edge_type == "TableToTable":
            self.query(
                """
                    MATCH (source:Table), (destination:Table)
                    WHERE source.id = $source
                    AND destination.id = $destination
                    MERGE (source)-[r:TABLE_TO_TABLE {id: $id}]->(destination)
                """,
                {
                    "id": str(edge.id),
                    "source": str(edge.source_id),
                    "destination": str(edge.destination_id),
                },
            )
        elif edge_type == "ColumnToColumn":
            self.query(
                """
                    MATCH (source:Column), (destination:Column)
                    WHERE source.id = $source
                    AND destination.id = $destination
                    MERGE (source)-[r:COLUMN_TO_COLUMN {id: $id}]->(destination)
                """,
                {
                    "id": str(edge.id),
                    "source": str(edge.source_id),
                    "destination": str(edge.destination_id),
                },
            )

            source_table_edge = edge.source.destination_edges.filter(metadata__grai__edge_type="TableToColumn").first()
            destination_table_edge = edge.destination.destination_edges.filter(
                metadata__grai__edge_type="TableToColumn"
            ).first()

            if not source_table_edge or not destination_table_edge:
                return

            self.query(
                """
                  MATCH (source:Table), (destination:Table)
                  WHERE source.id = $source
                  AND destination.id = $destination
                  MERGE (source)-[r:TABLE_TO_TABLE_COPY]->(destination)
                """,
                {
                    "source": str(source_table_edge.source_id),
                    "destination": str(destination_table_edge.source_id),
                },
            )
        elif edge_type == "Generic":
            self.query(
                """
                    MATCH (source:Table), (destination:Table)
                    WHERE source.id = $source
                    AND destination.id = $destination
                    MERGE (source)-[r:TABLE_TO_TABLE {id: $id}]->(destination)
                """,
                {
                    "id": str(edge.id),
                    "source": str(edge.source_id),
                    "destination": str(edge.destination_id),
                },
            )

    def delete_edge(self, edge):
        self.query(
            """
                MATCH ()-[r {id: $id}]-()
                DELETE r
            """,
            {
                "id": str(edge.id),
            },
        )

    def get_table_ids(self):
        results = self.query(
            """
                MATCH (table:Table)
                WITH
                    table,
                    {
                        id: table.id,
                        width: size(table.display_name),
                        columns: size((table)-[:TABLE_TO_COLUMN]->())
                    } AS tables
                RETURN tables
            """
        ).result_set

        return [result[0] for result in results]

    def get_tables(self, search: Optional[str] = None, ids: Optional[List[str]] = None):
        id_list = "', '".join([str(id) for id in ids]) if ids else None

        query = f"""
            MATCH (table:Table)
            {f"WHERE toLower(table.name) CONTAINS toLower('{search}')" if search else ""}
            {f"WHERE table.id IN ['{id_list}']" if id_list else ""}
            WITH
                table,
                {{
                    id: table.id,
                    name: table.name,
                    display_name: table.display_name,
                    namespace: table.namespace,
                    data_source: table.data_source,
                    x: table.x,
                    y: table.y
                }} AS tables
            RETURN tables
            LIMIT 100
        """

        results = self.query(query).result_set

        return [BaseTable(**result[0]) for result in results]

    def get_table_edges(self):
        results = self.query(
            """
                MATCH (source:Table)-[r:TABLE_TO_TABLE|:TABLE_TO_TABLE_COPY]->(destination:Table)
                WITH
                    r,
                    {
                        id: r.id,
                        source_id: source.id,
                        destination_id: destination.id
                    } AS edges
                RETURN edges
            """
        ).result_set

        return [result[0] for result in results]

    def get_graph_result(
        self,
        query: GraphQuery,
    ) -> List[GraphTable]:
        query.add(
            f"""
                OPTIONAL MATCH (table:Table)-[:TABLE_TO_COLUMN]->(column:Column)
                OPTIONAL MATCH (column)-[column_edge:COLUMN_TO_COLUMN]->(column_destination:Column)
                OPTIONAL MATCH (table)-[table_edge:TABLE_TO_TABLE]->(destination:Table)
                WITH
                    table,
                    COLLECT({{
                        edge_id: table_edge.id,
                        table_id: destination.id
                    }}) AS destinations,
                    column,
                    collect({{
                        edge_id: column_edge.id,
                        column_id: column_destination.id
                    }}) AS column_destinations
                {query.withWheres if query.withWheres else ""}
                WITH
                    table,
                    destinations,
                    collect({{
                        id: column.id,
                        name: column.name,
                        display_name: column.display_name,
                        column_destinations: column_destinations
                    }}) AS columns
                WITH
                    table,
                    {{
                        id: table.id,
                        name: table.name,
                        display_name: table.display_name,
                        namespace: table.namespace,
                        data_source: table.data_source,
                        x: table.x,
                        y: table.y,
                        columns: columns,
                        destinations: destinations
                    }} AS tables
                RETURN tables
            """
        )

        result = self.query(str(query), query.get_parameters(), timeout=10000)

        tables = []

        for node in result.result_set:
            table = node[0]

            columns = [
                GraphColumn(
                    id=column.get("id"),
                    name=column.get("name"),
                    display_name=column.get("display_name"),
                    sources=[],
                    destinations=[
                        ColumnEdge(edge_id=c.get("edge_id"), column_id=c.get("column_id"))
                        for c in column.get("column_destinations", [])
                        if c.get("edge_id") and c.get("column_id")
                    ],
                )
                for column in table.get("columns")
                if column.get("id")
            ]

            tables.append(
                GraphTable(
                    id=table.get("id"),
                    name=table.get("name"),
                    display_name=table.get("display_name"),
                    namespace=table.get("namespace"),
                    data_source=table.get("data_source"),
                    x=table.get("x"),
                    y=table.get("y"),
                    columns=columns,
                    sources=[],
                    destinations=[
                        TableEdge(edge_id=d.get("edge_id"), table_id=d.get("table_id"))
                        for d in table.get("destinations", [])
                        if d.get("edge_id") and d.get("table_id")
                    ],
                    table_destinations=[],
                    table_sources=[],
                )
            )

        return tables

    def filter_by_range(self, min_x: int, max_x: int, min_y: int, max_y: int, query: GraphQuery) -> GraphQuery:
        query.match(
            "(table)-[:TABLE_TO_TABLE|:TABLE_TO_TABLE_COPY*0..1]-(d)",
            where=[
                "$min_x <= d.x <= $max_x",
                "$min_y <= d.y <= $max_y",
            ],
            parameters={
                "min_x": min_x,
                "max_x": max_x,
                "min_y": min_y,
                "max_y": max_y,
            },
        )

        return query

    def filter_by_filters(self, filters, query: GraphQuery) -> GraphQuery:
        for filter in filters:
            query = filter_by_filter(filter, query)

    def filter_by_rows(self, filters, query: GraphQuery) -> GraphQuery:
        for filter in filters:
            query = filter_by_dict(filter, query)

    def get_with_step_graph_result(
        self, n: int, parameters: object = {}, where: Optional[str] = None
    ) -> List["GraphTable"]:
        result = self.query(
            f"""
                MATCH (firsttable:Table)
                {where}
                OPTIONAL MATCH (firsttable:Table)-[:TABLE_TO_TABLE|:TABLE_TO_TABLE_COPY*0..{n}]-(table:Table)
                OPTIONAL MATCH (table:Table)-[:TABLE_TO_TABLE|:TABLE_TO_TABLE_COPY]->(table_destinations:Table)
                OPTIONAL MATCH (table_sources:Table)-[:TABLE_TO_TABLE|:TABLE_TO_TABLE_COPY]->(table:Table)
                OPTIONAL MATCH (table:Table)-[:TABLE_TO_COLUMN]->(column:Column)
                OPTIONAL MATCH (column)-[:COLUMN_TO_COLUMN]->(column_destination:Column)
                OPTIONAL MATCH (table)-[:TABLE_TO_TABLE]->(destination:Table)
                WITH
                    table,
                    COLLECT(distinct destination.id) AS destinations,
                    column,
                    collect(distinct column_destination.id) as column_destinations,
                    collect(distinct table_destinations.id) as table_destinations,
                    collect(distinct table_sources.id) as table_sources
                WITH
                    table,
                    destinations,
                    table_destinations,
                    table_sources,
                    collect({{
                        id: column.id,
                        name: column.name,
                        display_name: column.display_name,
                        column_destinations: column_destinations
                    }}) AS columns
                WITH
                    table,
                    {{
                        id: table.id,
                        name: table.name,
                        display_name: table.display_name,
                        namespace: table.namespace,
                        data_source: table.data_source,
                        x: table.x,
                        y: table.y,
                        columns: columns,
                        destinations: destinations,
                        table_destinations: table_destinations,
                        table_sources: table_sources
                    }} AS tables
                RETURN tables
            """,
            parameters,
            timeout=10000,
        )

        tables = []

        for node in result.result_set:
            table = node[0]

            columns = [
                GraphColumn(
                    id=column.get("id"),
                    name=column.get("name"),
                    display_name=column.get("display_name"),
                    sources=[],
                    destinations=column.get("column_destinations"),
                )
                for column in table.get("columns")
                if column.get("id")
            ]

            tables.append(
                GraphTable(
                    id=table.get("id"),
                    name=table.get("name"),
                    display_name=table.get("display_name"),
                    namespace=table.get("namespace"),
                    data_source=table.get("data_source"),
                    x=table.get("x"),
                    y=table.get("y"),
                    columns=columns,
                    sources=[],
                    destinations=table.get("destinations"),
                    table_destinations=table.get("table_destinations"),
                    table_sources=table.get("table_sources"),
                )
            )

        return tables

    def get_source_filtered_graph_result(self, source_id: str, n: int) -> List["GraphTable"]:
        parameters = {"source": source_id}
        where = "WHERE $source IN firsttable.data_sources"

        return self.get_with_step_graph_result(n, parameters, where)

    def get_table_filtered_graph_result(self, table_id: str, n: int) -> List["GraphTable"]:
        parameters = {"table": table_id}
        where = "WHERE firsttable.id = $table"

        return self.get_with_step_graph_result(n, parameters, where)

    def get_edge_filtered_graph_result(self, edge_id: str, n: int = 1) -> List["GraphTable"]:
        parameters = {"edge": edge_id}
        where = """
            WHERE (
                ()-[{id: $edge}]-(firsttable:Table) OR
                ()-[{id: $edge}]-(:Column)-[:TABLE_TO_COLUMN]-(firsttable:Table)
            )
        """

        return self.get_with_step_graph_result(n, parameters, where)

    def layout_graph(self):
        tables = self.get_table_ids()
        edges = self.get_table_edges()

        vertexes = {}

        x_gap = 150
        y_gap = 20

        class defaultview(object):
            def __init__(self, width: int = 400, height: int = 68):
                # Height and width transposed as graph drawn sideways
                self.w = height + y_gap
                self.h = width + x_gap

        for table in tables:
            id = table["id"]
            v = Vertex(id)
            width = max((table["width"] * 8) + 160, 300)
            height = max((table["columns"] * 50) + 66, 68)
            v.view = defaultview(width=width, height=height)
            vertexes[id] = v

        V = list(vertexes.values())

        E = [Edge(vertexes[edge["source_id"]], vertexes[edge["destination_id"]]) for edge in edges]

        g = Graph(V, E)

        graphs = []
        single_tables = []

        for graph in g.C:
            if len(graph.sV) == 1:
                node = graph.sV[0]

                single_tables.append(node)
                continue

            sug = SugiyamaLayout(graph)
            sug.init_all()
            sug.draw(20)

            minX = 0
            maxX = 0
            minY = 0
            maxY = 0

            for vertex in graph.sV:
                minX = min(minX, vertex.view.xy[1])
                maxX = max(maxX, vertex.view.xy[1] + vertex.view.w)
                minY = min(minY, vertex.view.xy[0])
                maxY = max(maxY, vertex.view.xy[0] + vertex.view.h)

            graphs.append(
                {
                    "minX": minX,
                    "maxX": maxX,
                    "minY": minY,
                    "maxY": maxY,
                    "nodes": graph.sV,
                }
            )

        x = 0
        y = 0

        max_height = 0

        graph_width = 5000

        graph_x_gap = 50
        graph_y_gap = 50

        # Layout graphs
        for graph in graphs:
            for v in graph["nodes"]:
                self.update_node(
                    v.data,
                    v.view.xy[1] + x - graph["minX"],
                    v.view.xy[0] + y - graph["minY"],
                )

            height = graph["maxY"] - graph["minY"]

            max_height = max(max_height, height)

            if x > graph_width:
                y += max_height + graph_y_gap
                x = 0
                max_height = 0
                continue

            width = graph["maxX"] - graph["minX"]

            x += width + graph_x_gap

        x = 0
        y += max_height + graph_y_gap

        # Layout single tables
        for table in single_tables:
            self.update_node(table.data, x, y)

            if x > graph_width:
                y += graph_y_gap
                x = 0
                continue

            x += graph_x_gap + 400<|MERGE_RESOLUTION|>--- conflicted
+++ resolved
@@ -10,13 +10,8 @@
 from workspaces.models import Workspace
 
 from .graph import GraphQuery
-<<<<<<< HEAD
-from .graph_filter import filter_by_filter, filter_by_dict
+from .graph_filter import filter_by_dict, filter_by_filter
 from .graph_types import BaseTable, ColumnEdge, GraphColumn, GraphTable, TableEdge
-=======
-from .graph_filter import filter_by_dict, filter_by_filter
-from .graph_types import BaseTable, GraphColumn, GraphTable
->>>>>>> 9044c69c
 
 
 class GraphCache:
