<<<<<<< HEAD
import uuid
from typing import List, Optional, Union
=======
from typing import List, Optional
>>>>>>> 8305748d

import redis
from django.conf import settings
from grandalf.graphs import Edge, Graph, Vertex
from grandalf.layouts import SugiyamaLayout
from query_chunk import chunk
from redis import Redis

from workspaces.models import Workspace
<<<<<<< HEAD
=======

from .graph import GraphQuery
>>>>>>> 8305748d
from .graph_types import GraphColumn, GraphTable


class GraphCache:
    manager: Redis
    workspace_id: str

    def __init__(self, workspace: Union[Workspace, str]):
        self.workspace_id = (
            workspace if isinstance(workspace, str) or isinstance(workspace, uuid.UUID) else str(workspace.id)
        )

        self.manager = redis.Redis(
            host=settings.REDIS_GRAPH_CACHE_HOST,
            port=settings.REDIS_GRAPH_CACHE_PORT,
            db=0,
        )

<<<<<<< HEAD
    def query(self, query: str, parameters: any = {}, timeout: int = None):
        return self.manager.graph(f"lineage:{self.workspace_id}").query(query, parameters, timeout=timeout)

    def cache_node(self, node):
        def get_data_source() -> Optional[str]:
            source = node.data_sources.first()
=======
    def query(self, query: str, parameters: object = {}, timeout: int = None):
        return self.manager.graph(f"lineage:{str(self.workspace.id)}").query(query, parameters, timeout=timeout)
>>>>>>> 8305748d

            if not source:
                return None

            connection = source.connections.first()

            if connection:
                return f"grai-source-{connection.connector.slug}"

            return source.name

        node_type = node.metadata.get("grai", {}).get("node_type")

        if node_type == "Table":
            self.query(
                """
                    MERGE (table:Table {id: $id})
                    ON CREATE SET table.name = $name, table.display_name = $display_name, table.namespace = $namespace, table.data_source = $data_source, table.tags = $tags
                    ON MATCH SET table.name = $name, table.display_name = $display_name, table.namespace = $namespace, table.data_source = $data_source, table.tags = $tags
                """,
                {
                    "id": str(node.id),
                    "name": node.name,
                    "display_name": node.display_name,
                    "namespace": node.namespace,
                    "data_source": get_data_source(),
                    "tags": node.metadata.get("grai", {}).get("tags"),
                },
            )

        elif node_type == "Column":
            self.query(
                """
                    MERGE (column:Column {id: $id})
                    ON CREATE SET column.name = $name, column.display_name = $display_name
                    ON MATCH SET column.name = $name, column.display_name = $display_name
                """,
                {
                    "id": str(node.id),
                    "name": node.name,
                    "display_name": node.display_name,
                },
            )

    def delete_node(self, node):
        self.query(
            """
                MATCH (n {id: $id})
                DELETE n
            """,
            {
                "id": str(node.id),
            },
        )

    def update_node(self, id: str, x: int, y: int):
        self.query(
            """
                MATCH (n {id: $id})
                SET n.x = $x, n.y = $y
            """,
            {
                "id": id,
                "x": x,
                "y": y,
            },
        )

    def cache_edge(self, edge):
        edge_type = edge.metadata.get("grai", {}).get("edge_type")

        if edge_type == "TableToColumn":
            self.query(
                """
                    MATCH (table:Table), (column:Column)
                    WHERE table.id = $source
                    AND column.id = $destination
                    MERGE (table)-[r:TABLE_TO_COLUMN {id: $id}]->(column)
                """,
                {
                    "id": str(edge.id),
                    "source": str(edge.source_id),
                    "destination": str(edge.destination_id),
                },
            )
        elif edge_type == "TableToTable":
            self.query(
                """
                    MATCH (source:Table), (destination:Table)
                    WHERE source.id = $source
                    AND destination.id = $destination
                    MERGE (source)-[r:TABLE_TO_TABLE {id: $id}]->(destination)
                """,
                {
                    "id": str(edge.id),
                    "source": str(edge.source_id),
                    "destination": str(edge.destination_id),
                },
            )
        elif edge_type == "ColumnToColumn":
            self.query(
                """
                    MATCH (source:Column), (destination:Column)
                    WHERE source.id = $source
                    AND destination.id = $destination
                    MERGE (source)-[r:COLUMN_TO_COLUMN {id: $id}]->(destination)
                """,
                {
                    "id": str(edge.id),
                    "source": str(edge.source_id),
                    "destination": str(edge.destination_id),
                },
            )

            source_table_edge = edge.source.destination_edges.filter(metadata__grai__edge_type="TableToColumn").first()
            destination_table_edge = edge.destination.destination_edges.filter(
                metadata__grai__edge_type="TableToColumn"
            ).first()

            if not source_table_edge or not destination_table_edge:
                return

            self.query(
                """
                  MATCH (source:Table), (destination:Table)
                  WHERE source.id = $source
                  AND destination.id = $destination
                  MERGE (source)-[r:TABLE_TO_TABLE_COPY]->(destination)
                """,
                {
                    "source": str(source_table_edge.source_id),
                    "destination": str(destination_table_edge.source_id),
                },
            )

    def delete_edge(self, edge):
        self.query(
            """
                MATCH ()-[r {id: $id}]-()
                DELETE r
            """,
            {
                "id": str(edge.id),
            },
        )

    def get_tables(self):
        results = self.query(
            """
                MATCH (n:Table)
                WITH
                    n,
                    {
                        id: n.id
                    } AS nodes
                RETURN nodes
            """
        ).result_set

        return [result[0] for result in results]

    def get_table_edges(self):
        results = self.query(
            """
                MATCH (source:Table)-[r:TABLE_TO_TABLE|:TABLE_TO_TABLE_COPY]->(destination:Table)
                WITH
                    r,
                    {
                        id: r.id,
                        source_id: source.id,
                        destination_id: destination.id
                    } AS edges
                RETURN edges
            """
        ).result_set

        return [result[0] for result in results]

    def get_graph_result(
        self,
        query: GraphQuery,
    ) -> List[GraphTable]:
        query.add(
            f"""
                OPTIONAL MATCH (table:Table)-[:TABLE_TO_COLUMN]->(column:Column)
                OPTIONAL MATCH (column)-[:COLUMN_TO_COLUMN]->(column_destination:Column)
                OPTIONAL MATCH (table)-[:TABLE_TO_TABLE]->(destination:Table)
                WITH
                    table,
                    COLLECT(distinct destination.id) AS destinations,
                    column,
                    collect(distinct column_destination.id) as column_destinations
                WITH
                    table,
                    destinations,
                    collect({{
                        id: column.id,
                        name: column.name,
                        display_name: column.display_name,
                        column_destinations: column_destinations
                    }}) AS columns
                WITH
                    table,
                    {{
                        id: table.id,
                        name: table.name,
                        display_name: table.display_name,
                        namespace: table.namespace,
                        data_source: table.data_source,
                        x: table.x,
                        y: table.y,
                        columns: columns,
                        destinations: destinations
                    }} AS tables
                RETURN tables
            """
        )

        print(str(query), query.get_parameters())

        result = self.query(str(query), query.get_parameters(), timeout=10000)

        tables = []

        for node in result.result_set:
            table = node[0]

            columns = [
                GraphColumn(
                    id=column.get("id"),
                    name=column.get("name"),
                    display_name=column.get("display_name"),
                    sources=[],
                    destinations=column.get("column_destinations", []),
                )
                for column in table.get("columns")
                if column.get("id")
            ]

            tables.append(
                GraphTable(
                    id=table.get("id"),
                    name=table.get("name"),
                    display_name=table.get("display_name"),
                    namespace=table.get("namespace"),
                    data_source=table.get("data_source"),
                    x=table.get("x"),
                    y=table.get("y"),
                    columns=columns,
                    sources=[],
                    destinations=table.get("destinations", []),
                    table_destinations=[],
                    table_sources=[],
                )
            )

        return tables

    def filter_by_range(self, min_x: int, max_x: int, min_y: int, max_y: int, query: GraphQuery) -> GraphQuery:
        query.match(
            "(table)-[:TABLE_TO_TABLE|:TABLE_TO_TABLE_COPY*0..1]-(d)",
            where=[
                "$min_x <= d.x <= $max_x",
                "$min_y <= d.y <= $max_y",
            ],
            parameters={
                "min_x": min_x,
                "max_x": max_x,
                "min_y": min_y,
                "max_y": max_y,
            },
        )

        return query

    def filter_by_filter(self, filter, query: GraphQuery) -> GraphQuery:
        if len(filter.metadata) == 0:
            return query

        for row in filter.metadata:
            value = row["value"]

            if row["type"] == "table":
                if row["field"] == "tag":
                    if row["operator"] == "contains":
                        query.where(f"'{value}' IN table.tags")
            elif row["type"] == "ancestor":
                if row["field"] == "tag":
                    if row["operator"] == "contains":
                        query.match(
                            "(table)<-[:TABLE_TO_TABLE|:TABLE_TO_TABLE_COPY*]-(othertable:Table)",
                            where=f"'{value}' IN othertable.tags",
                        )
            elif row["type"] == "no-ancestor":
                if row["field"] == "tag":
                    if row["operator"] == "contains":
                        # where.append(f"(table)<-[:TABLE_TO_TABLE|:TABLE_TO_TABLE_COPY*]-(othertable:Table) AND '{value}' IN othertable.tags")
                        pass
            elif row["type"] == "descendant":
                if row["field"] == "tag":
                    if row["operator"] == "contains":
                        query.match(
                            "(table)-[:TABLE_TO_TABLE|:TABLE_TO_TABLE_COPY*]->(othertable:Table)",
                            where=f"'{value}' IN othertable.tags",
                        )
            elif row["type"] == "no-descendant":
                if row["field"] == "tag":
                    if row["operator"] == "contains":
                        # where.append(f"(table)-[:TABLE_TO_TABLE|:TABLE_TO_TABLE_COPY*]->(othertable:Table) AND '{value}' IN othertable.tags")
                        pass
            else:
                raise Exception("Unknown filter type: " + row["type"])

        return query

    def get_with_step_graph_result(
        self, n: int, parameters: object = {}, where: Optional[str] = None
    ) -> List["GraphTable"]:
        result = self.query(
            f"""
                MATCH (firsttable:Table)
                {where}
                OPTIONAL MATCH (firsttable:Table)-[:TABLE_TO_TABLE|:TABLE_TO_TABLE_COPY*0..{n}]-(table:Table)
                OPTIONAL MATCH (table:Table)-[:TABLE_TO_TABLE|:TABLE_TO_TABLE_COPY]->(table_destinations:Table)
                OPTIONAL MATCH (table_sources:Table)-[:TABLE_TO_TABLE|:TABLE_TO_TABLE_COPY]->(table:Table)
                OPTIONAL MATCH (table:Table)-[:TABLE_TO_COLUMN]->(column:Column)
                OPTIONAL MATCH (column)-[:COLUMN_TO_COLUMN]->(column_destination:Column)
                OPTIONAL MATCH (table)-[:TABLE_TO_TABLE]->(destination:Table)
                WITH
                    table,
                    COLLECT(distinct destination.id) AS destinations,
                    column,
                    collect(distinct column_destination.id) as column_destinations,
                    collect(distinct table_destinations.id) as table_destinations,
                    collect(distinct table_sources.id) as table_sources
                WITH
                    table,
                    destinations,
                    table_destinations,
                    table_sources,
                    collect({{
                        id: column.id,
                        name: column.name,
                        display_name: column.display_name,
                        column_destinations: column_destinations
                    }}) AS columns
                WITH
                    table,
                    {{
                        id: table.id,
                        name: table.name,
                        display_name: table.display_name,
                        namespace: table.namespace,
                        data_source: table.data_source,
                        x: table.x,
                        y: table.y,
                        columns: columns,
                        destinations: destinations,
                        table_destinations: table_destinations,
                        table_sources: table_sources
                    }} AS tables
                RETURN tables
            """,
            parameters,
            timeout=10000,
        )

        tables = []

        for node in result.result_set:
            table = node[0]

            columns = [
                GraphColumn(
                    id=column.get("id"),
                    name=column.get("name"),
                    display_name=column.get("display_name"),
                    sources=[],
                    destinations=column.get("column_destinations"),
                )
                for column in table.get("columns")
                if column.get("id")
            ]

            tables.append(
                GraphTable(
                    id=table.get("id"),
                    name=table.get("name"),
                    display_name=table.get("display_name"),
                    namespace=table.get("namespace"),
                    data_source=table.get("data_source"),
                    x=table.get("x"),
                    y=table.get("y"),
                    columns=columns,
                    sources=[],
                    destinations=table.get("destinations"),
                    table_destinations=table.get("table_destinations"),
                    table_sources=table.get("table_sources"),
                )
            )

        return tables

    def get_table_filtered_graph_result(self, table_id: str, n: int) -> List["GraphTable"]:
        parameters = {"table": table_id}
        where = "WHERE firsttable.id = $table"

        return self.get_with_step_graph_result(n, parameters, where)

    def get_edge_filtered_graph_result(self, edge_id: str, n: int = 1) -> List["GraphTable"]:
        parameters = {"edge": edge_id}
        where = """
            WHERE (
                ()-[{id: $edge}]-(firsttable:Table) OR
                ()-[{id: $edge}]-(:Column)-[:TABLE_TO_COLUMN]-(firsttable:Table)
            )
        """

        return self.get_with_step_graph_result(n, parameters, where)

    def layout_graph(self):
        nodes = self.get_tables()
        edges = self.get_table_edges()

        vertexes = {}

        class defaultview(object):
            w, h = 200, 400

        for node in nodes:
            vertexes[node["id"]] = Vertex(node["id"])

        V = list(vertexes.values())

        for v in V:
            v.view = defaultview()

        E = [Edge(vertexes[edge["source_id"]], vertexes[edge["destination_id"]]) for edge in edges]

        g = Graph(V, E)

        print(len(V))
        print(len(E))
        print(len(g.C))

        graphs = []
        single_tables = []

        for graph in g.C:
            if len(graph.sV) == 1:
                node = graph.sV[0]

                single_tables.append(node)
                continue

            sug = SugiyamaLayout(graph)
            sug.init_all()
            sug.draw(20)

            minX = 0
            maxX = 0
            # minY = 0
            # maxY = 0

            for vertex in graph.sV:
                minX = min(minX, vertex.view.xy[1])
                maxX = max(maxX, vertex.view.xy[1])
                # minY = min(minY, vertex.view.xy[0])
                # maxY = max(maxY, vertex.view.xy[0])

            graphs.append(
                {
                    "minX": minX,
                    "maxX": maxX,
                    # "minY": minY,
                    # "maxY": maxY,
                    "nodes": graph.sV,
                }
            )

        x = 0
        y = 0

        for graph in graphs:
            for v in graph["nodes"]:
                self.update_node(v.data, v.view.xy[1] + x + graph["minX"], v.view.xy[0])

            x += graph["maxX"] - graph["minX"] + 400

        start_x = x
        index = 0

        for table in single_tables:
            self.update_node(table.data, x, y)

            if index > 20:
                y += 200
                x = start_x
                index = 0
                continue

            x += 500
            index += 1<|MERGE_RESOLUTION|>--- conflicted
+++ resolved
@@ -1,9 +1,5 @@
-<<<<<<< HEAD
 import uuid
 from typing import List, Optional, Union
-=======
-from typing import List, Optional
->>>>>>> 8305748d
 
 import redis
 from django.conf import settings
@@ -13,11 +9,8 @@
 from redis import Redis
 
 from workspaces.models import Workspace
-<<<<<<< HEAD
-=======
 
 from .graph import GraphQuery
->>>>>>> 8305748d
 from .graph_types import GraphColumn, GraphTable
 
 
@@ -36,17 +29,22 @@
             db=0,
         )
 
-<<<<<<< HEAD
-    def query(self, query: str, parameters: any = {}, timeout: int = None):
-        return self.manager.graph(f"lineage:{self.workspace_id}").query(query, parameters, timeout=timeout)
+    def query(self, query: str, parameters: object = {}, timeout: int = None):
+        return self.manager.graph(f"lineage:{str(self.workspace.id)}").query(query, parameters, timeout=timeout)
+
+    def build_cache(self):
+        for node in chunk(self.workspace.nodes.all(), 10000):
+            self.cache_node(node)
+
+        for edge in chunk(self.workspace.edges.all(), 10000):
+            self.cache_edge(edge)
+
+    def clear_cache(self):
+        self.manager.delete(f"lineage:{str(self.workspace.id)}")
 
     def cache_node(self, node):
         def get_data_source() -> Optional[str]:
             source = node.data_sources.first()
-=======
-    def query(self, query: str, parameters: object = {}, timeout: int = None):
-        return self.manager.graph(f"lineage:{str(self.workspace.id)}").query(query, parameters, timeout=timeout)
->>>>>>> 8305748d
 
             if not source:
                 return None
