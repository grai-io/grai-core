import datetime
import uuid

# Create your tests here.
import pytest
from django_multitenant.utils import set_current_tenant

from lineage.models import Edge, Node, Source
from workspaces.models import Organisation, Workspace


@pytest.fixture
def create_organisation(name: str = None):
    return Organisation.objects.create(name=str(uuid.uuid4()) if name is None else name)


@pytest.fixture
def create_workspace(create_organisation, name: str = None):
    return Workspace.objects.create(
        name=str(uuid.uuid4()) if name is None else name,
        organisation=create_organisation,
    )


@pytest.mark.django_db
def test_node_created(create_workspace):
    node = Node.objects.create(namespace="temp", name="a", workspace=create_workspace)

    assert node.id == uuid.UUID(str(node.id))
    assert node.name == "a"
    assert node.namespace == "temp"
    assert node.display_name == "a"
    assert isinstance(node.metadata, dict) and len(node.metadata.keys()) == 0
    assert node.is_active
    assert isinstance(node.created_at, datetime.datetime)
    assert isinstance(node.updated_at, datetime.datetime)
    assert node.search_type() == "Node"
    assert node.search_enabled() == True
    assert node.table_id() is None


@pytest.mark.django_db
def test_node_bulk_update(create_workspace):
    node = Node.objects.create(namespace="temp", name="a", workspace=create_workspace)

    Node.objects.bulk_update([node], ["name"])


@pytest.mark.django_db
def test_table_table_id(create_workspace):
    metadata = {
        "grai": {
            "node_type": "Table",
        }
    }

<<<<<<< HEAD
    node = Node.objects.create(namespace="temp", name="a", workspace=create_workspace, metadata=metadata)
=======
    node = Node.objects.create(
        namespace="temp",
        name="a",
        data_source="test",
        workspace=create_workspace,
        metadata=metadata,
    )
>>>>>>> f5962cfd

    assert node.id == uuid.UUID(str(node.id))
    assert node.name == "a"
    assert node.namespace == "temp"
    assert node.display_name == "a"
    assert node.is_active
    assert isinstance(node.created_at, datetime.datetime)
    assert isinstance(node.updated_at, datetime.datetime)
    assert node.search_type() == "Table"
    assert node.table_id() == node.id


@pytest.mark.django_db
def test_column_table_id(create_workspace):
    metadata = {
        "grai": {
            "node_type": "Column",
        }
    }

<<<<<<< HEAD
    node = Node.objects.create(namespace="temp", name="a", workspace=create_workspace, metadata=metadata)
    table = Node.objects.create(namespace="temp", name="b", workspace=create_workspace)
=======
    node = Node.objects.create(
        namespace="temp",
        name="a",
        data_source="test",
        workspace=create_workspace,
        metadata=metadata,
    )
    table = Node.objects.create(namespace="temp", name="b", data_source="test", workspace=create_workspace)
>>>>>>> f5962cfd
    Edge.objects.create(
        source=table,
        destination=node,
        workspace=create_workspace,
        metadata={"grai": {"edge_type": "TableToColumn"}},
    )

    assert node.id == uuid.UUID(str(node.id))
    assert node.name == "a"
    assert node.namespace == "temp"
    assert node.display_name == "a"
    assert node.is_active
    assert isinstance(node.created_at, datetime.datetime)
    assert isinstance(node.updated_at, datetime.datetime)
    assert node.search_type() == "Column"
    assert str(node.table_id()) == str(table.id)


@pytest.mark.django_db
def test_node_created_from_load(create_workspace):
    set_current_tenant(None)
    node = Node.objects.create(namespace="temp2", name="abc", workspace=create_workspace)
    nodes = list(Node.objects.filter(namespace="temp2", name="abc").all())
    assert len(nodes) == 1
    node2 = nodes[0]
    attrs = ["id", "name", "namespace", "display_name"]
    for attr in attrs:
        assert getattr(node, attr) == getattr(node2, attr)


@pytest.mark.django_db
def test_node_deleted(create_workspace):
    node = Node.objects.create(namespace="temp", name="a", data_source="test", workspace=create_workspace)

    id = str(node.id)

    assert node.id == uuid.UUID(id)

    node.delete()

    nodes = Node.objects.filter(id=id).all()

    assert len(nodes) == 0


@pytest.mark.django_db
def test_edge_created(create_workspace):
    set_current_tenant(None)
    node_a = Node.objects.create(
        namespace="default",
        name="node_a",
        workspace=create_workspace,
    )
    node_b = Node.objects.create(
        namespace="default",
        name="node_b",
        workspace=create_workspace,
    )
    edge = Edge.objects.create(
        source_id=node_a.id,
        destination_id=node_b.id,
        workspace=create_workspace,
    )

    assert edge.id == uuid.UUID(str(edge.id))
    assert edge.is_active
    assert isinstance(edge.metadata, dict) and len(edge.metadata.keys()) == 0
    assert isinstance(edge.created_at, datetime.datetime)
    assert isinstance(edge.updated_at, datetime.datetime)

    assert edge.source == node_a
    assert edge.destination == node_b


@pytest.mark.django_db
<<<<<<< HEAD
def test_source_created(create_workspace):
    source = Source.objects.create(workspace=create_workspace, name="Source1")

    assert source.id == uuid.UUID(str(source.id))
    assert source.name == "Source1"
    assert str(source) == "Source1"
=======
def test_edge_deleted(create_workspace):
    set_current_tenant(None)
    node_a = Node.objects.create(
        namespace="default",
        name="node_a",
        data_source="node_source",
        workspace=create_workspace,
    )
    node_b = Node.objects.create(
        namespace="default",
        name="node_b",
        data_source="node_source",
        workspace=create_workspace,
    )
    edge = Edge.objects.create(
        data_source="edge_source",
        source_id=node_a.id,
        destination_id=node_b.id,
        workspace=create_workspace,
    )

    id = str(edge.id)

    assert edge.id == uuid.UUID(id)

    edge.delete()

    edges = Edge.objects.filter(id=id).all()

    assert len(edges) == 0
>>>>>>> f5962cfd
<|MERGE_RESOLUTION|>--- conflicted
+++ resolved
@@ -54,17 +54,7 @@
         }
     }
 
-<<<<<<< HEAD
     node = Node.objects.create(namespace="temp", name="a", workspace=create_workspace, metadata=metadata)
-=======
-    node = Node.objects.create(
-        namespace="temp",
-        name="a",
-        data_source="test",
-        workspace=create_workspace,
-        metadata=metadata,
-    )
->>>>>>> f5962cfd
 
     assert node.id == uuid.UUID(str(node.id))
     assert node.name == "a"
@@ -85,19 +75,9 @@
         }
     }
 
-<<<<<<< HEAD
     node = Node.objects.create(namespace="temp", name="a", workspace=create_workspace, metadata=metadata)
     table = Node.objects.create(namespace="temp", name="b", workspace=create_workspace)
-=======
-    node = Node.objects.create(
-        namespace="temp",
-        name="a",
-        data_source="test",
-        workspace=create_workspace,
-        metadata=metadata,
-    )
-    table = Node.objects.create(namespace="temp", name="b", data_source="test", workspace=create_workspace)
->>>>>>> f5962cfd
+
     Edge.objects.create(
         source=table,
         destination=node,
@@ -173,14 +153,6 @@
 
 
 @pytest.mark.django_db
-<<<<<<< HEAD
-def test_source_created(create_workspace):
-    source = Source.objects.create(workspace=create_workspace, name="Source1")
-
-    assert source.id == uuid.UUID(str(source.id))
-    assert source.name == "Source1"
-    assert str(source) == "Source1"
-=======
 def test_edge_deleted(create_workspace):
     set_current_tenant(None)
     node_a = Node.objects.create(
@@ -211,4 +183,12 @@
     edges = Edge.objects.filter(id=id).all()
 
     assert len(edges) == 0
->>>>>>> f5962cfd
+
+
+@pytest.mark.django_db
+def test_source_created(create_workspace):
+    source = Source.objects.create(workspace=create_workspace, name="Source1")
+
+    assert source.id == uuid.UUID(str(source.id))
+    assert source.name == "Source1"
+    assert str(source) == "Source1"