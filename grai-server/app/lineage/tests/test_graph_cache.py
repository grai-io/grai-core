import uuid

import pytest

<<<<<<< HEAD
from workspaces.models import Organisation, Workspace
from workspaces.admin import ExtendedGraphCache
from lineage.models import Node, Edge
=======
from lineage.graph_cache import GraphCache
from lineage.models import Edge, Node
from workspaces.models import Organisation, Workspace
>>>>>>> 186778ef


@pytest.fixture
def create_organisation(name: str = None):
    return Organisation.objects.create(name=str(uuid.uuid4()) if name is None else name)


@pytest.fixture
def create_workspace(create_organisation, name: str = None):
    return Workspace.objects.create(
        name=str(uuid.uuid4()) if name is None else name,
        organisation=create_organisation,
    )


@pytest.mark.django_db
def test_build_cache(create_workspace):
    client = ExtendedGraphCache(workspace=create_workspace)

    node = Node.objects.create(
        workspace=create_workspace,
        name=str(uuid.uuid4()),
    )
    destination = Node.objects.create(
        workspace=create_workspace,
        name=str(uuid.uuid4()),
    )
    Edge.objects.create(workspace=create_workspace, source=node, destination=destination)

    client.build_cache()


@pytest.mark.django_db
def test_clear_cache(create_workspace):
    client = ExtendedGraphCache(workspace=create_workspace)

    client.clear_cache()


@pytest.mark.django_db
def test_update_node(create_workspace):
    client = GraphCache(workspace=create_workspace)

    client.update_node(id="1", x=1, y=1)


@pytest.mark.django_db
def test_layout(create_workspace):
    source = Node.objects.create(
        workspace=create_workspace,
        name=str(uuid.uuid4()),
        metadata={"grai": {"node_type": "Table"}},
    )
    destination = Node.objects.create(
        workspace=create_workspace,
        name=str(uuid.uuid4()),
        metadata={"grai": {"node_type": "Table"}},
    )

    [
        Node.objects.create(
            workspace=create_workspace,
            name=str(uuid.uuid4()),
            metadata={"grai": {"node_type": "Table"}},
        )
        for i in range(25)
    ]

    Edge.objects.create(
        workspace=create_workspace,
        source=source,
        destination=destination,
        metadata={
            "grai": {
                "edge_type": "TableToTable",
            }
        },
    )

    client = GraphCache(workspace=create_workspace)

    client.build_cache()

    client.layout_graph()<|MERGE_RESOLUTION|>--- conflicted
+++ resolved
@@ -2,15 +2,10 @@
 
 import pytest
 
-<<<<<<< HEAD
 from workspaces.models import Organisation, Workspace
 from workspaces.admin import ExtendedGraphCache
+from lineage.graph_cache import GraphCache
 from lineage.models import Node, Edge
-=======
-from lineage.graph_cache import GraphCache
-from lineage.models import Edge, Node
-from workspaces.models import Organisation, Workspace
->>>>>>> 186778ef
 
 
 @pytest.fixture
@@ -90,7 +85,7 @@
         },
     )
 
-    client = GraphCache(workspace=create_workspace)
+    client = ExtendedGraphCache(workspace=create_workspace)
 
     client.build_cache()
 
