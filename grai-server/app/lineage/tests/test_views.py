--- conflicted
+++ resolved
@@ -7,17 +7,7 @@
 from django.urls import reverse
 
 from lineage.urls import app_name
-<<<<<<< HEAD
 from workspaces.models import Membership, Organisation, Workspace, WorkspaceAPIKey
-=======
-from workspaces.models import Membership, Workspace, WorkspaceAPIKey
-from workspaces.utils import set_current_user
-
-
-@pytest.fixture(autouse=True)
-def run_around_tests():
-    set_current_user(None)
->>>>>>> 9d180771
 
 
 def create_node(client, workspace, name=None, namespace="default", data_source="test"):
@@ -190,9 +180,7 @@
 def create_workspace(name=None):
     organisation = Organisation.objects.create(name="Test Organisation3")
 
-    return Workspace.objects.create(
-        name=uuid.uuid4() if name is None else name, organisation=organisation
-    )
+    return Workspace.objects.create(name=uuid.uuid4() if name is None else name, organisation=organisation)
 
 
 @pytest.fixture
