import uuid

from django.db import models
from django.db.models import F, Q
from django_multitenant.models import TenantModel

from .graph_cache import GraphCache
<<<<<<< HEAD
from .managers import CacheManager, SourceManager
=======
from .graph_tasks import cache_edge, cache_node
from .managers import CacheManager
>>>>>>> 186778ef


# Create your models here.
class Node(TenantModel):
    objects = CacheManager()

    id = models.UUIDField(primary_key=True, default=uuid.uuid4, editable=False)
    namespace = models.CharField(max_length=255, default="default")
    name = models.CharField(max_length=255)
    display_name = models.CharField(max_length=255)
    metadata = models.JSONField(default=dict)
    is_active = models.BooleanField(default=True)

    workspace = models.ForeignKey(
        "workspaces.Workspace",
        related_name="nodes",
        on_delete=models.CASCADE,
    )

    created_at = models.DateTimeField(auto_now_add=True)
    updated_at = models.DateTimeField(auto_now=True)
    # created_by = models.OneToOneField(
    #     "users.User", related_name="created_by", on_delete=models.PROTECT
    # )

    def search_type(self):
        return self.metadata.get("grai", {}).get("node_type", "Node")

    def search_enabled(self):
        return self.workspace.search_enabled

    def table_id(self):
        if self.search_type() == "Table":
            return self.id

        if self.search_type() == "Column":
            table = self.destination_edges.filter(metadata__grai__edge_type="TableToColumn").first()
            return table.source.id if table is not None else None

    def save(self, *args, **kwargs):
        self.set_names()
        super().save(*args, **kwargs)
        self.cache_model()

    def delete(self, *args, **kwargs):
        super().delete(*args, **kwargs)
        self.cache_model(delete=True)

    def set_names(self, *args, **kwargs):
        if not self.display_name:
            self.display_name = self.name
        return self

    def cache_model(self, cache: GraphCache = None, delete: bool = False):
<<<<<<< HEAD
        if cache is None:
            cache = GraphCache(self.workspace_id)

        if delete:
            cache.delete_node(self)
        else:
=======
        if cache:
>>>>>>> 186778ef
            cache.cache_node(self)
        else:
            cache_node.delay(self.id, delete=delete)

    def __str__(self):
        return f"{self.display_name}"

    class TenantMeta:
        tenant_field_name = "workspace_id"

    class Meta:
        constraints = [
            models.UniqueConstraint(
                fields=["workspace", "namespace", "name"],
                name="Node namespaces/name uniqueness",
            )
        ]
        indexes = [
            models.Index(fields=["workspace", "namespace", "name"]),
            models.Index(
                "workspace",
                models.F("metadata__grai__node_type"),
                name="lineage_node_type",
            ),
        ]


class Edge(TenantModel):
    objects = CacheManager()

    id = models.UUIDField(primary_key=True, default=uuid.uuid4, editable=False)
    name = models.CharField(max_length=255)
    namespace = models.CharField(max_length=255, default="default")
    display_name = models.CharField(max_length=255)
    metadata = models.JSONField(default=dict)
    is_active = models.BooleanField(default=True)

    source = models.ForeignKey("Node", related_name="source_edges", on_delete=models.PROTECT)
    destination = models.ForeignKey("Node", related_name="destination_edges", on_delete=models.PROTECT)

    workspace = models.ForeignKey(
        "workspaces.Workspace",
        related_name="edges",
        on_delete=models.CASCADE,
    )

    created_at = models.DateTimeField(auto_now_add=True)
    updated_at = models.DateTimeField(auto_now=True)
    # created_by = models.OneToOneField("users.User", on_delete=models.PROTECT)

    def save(self, *args, **kwargs):
        self.set_names()
        super().save(*args, **kwargs)
        self.cache_model()

    def delete(self, *args, **kwargs):
        super().delete(*args, **kwargs)
        self.cache_model(delete=True)

    def set_names(self):
        if not self.name:
            self.name = str(self)
        if not self.display_name:
            self.display_name = self.name
        return self

    def cache_model(self, cache: GraphCache = None, delete: bool = False):
<<<<<<< HEAD
        if cache is None:
            cache = GraphCache(self.workspace_id)

        if delete:
            cache.delete_edge(self)
        else:
=======
        if cache:
>>>>>>> 186778ef
            cache.cache_edge(self)
        else:
            cache_edge.delay(self.id, delete=delete)

    def __str__(self):
        return f"{self.source} -> {self.destination}"

    class TenantMeta:
        tenant_field_name = "workspace_id"

    class Meta:
        constraints = [
            models.CheckConstraint(
                check=~Q(source=F("destination")),
                name="Edges are not allowed between the same nodes",
            ),
            models.UniqueConstraint(
                fields=["workspace", "namespace", "name"],
                name="Edge namespaces/name uniqueness",
            ),
            models.UniqueConstraint(
                fields=["source", "destination"],
                condition=Q(is_active=True),
                name="one_active_edge_between_nodes",
            ),
        ]
        indexes = [
            models.Index(fields=["workspace", "is_active"]),
            models.Index(fields=["workspace", "namespace", "name"]),
            models.Index(fields=["workspace", "source", "destination"]),
            models.Index(
                "workspace",
                models.F("metadata__grai__edge_type"),
                name="lineage_edge_type",
            ),
            models.Index(
                models.F("metadata__grai__edge_type"),
                "source",
                name="lineage_edge_type_source",
            ),
            models.Index(
                models.F("metadata__grai__edge_type"),
                "destination",
                name="lineage_edge_type_destination",
            ),
        ]


class Filter(TenantModel):
    id = models.UUIDField(primary_key=True, default=uuid.uuid4, editable=False)
    name = models.CharField(
        max_length=255,
        blank=True,
        null=True,
    )
    metadata = models.JSONField(default=dict)

    workspace = models.ForeignKey(
        "workspaces.Workspace",
        related_name="filters",
        on_delete=models.CASCADE,
    )

    created_at = models.DateTimeField(auto_now_add=True)
    updated_at = models.DateTimeField(auto_now=True)
    created_by = models.ForeignKey(
        "users.User",
        related_name="filters",
        on_delete=models.CASCADE,
    )

    class TenantMeta:
        tenant_field_name = "workspace_id"


class Event(TenantModel):
    SUCCESS = "success"
    ERROR = "error"
    CANCELLED = "cancelled"

    EVENT_STATUS = [
        (SUCCESS, "success"),
        (ERROR, "error"),
        (CANCELLED, "cancelled"),
    ]

    id = models.UUIDField(primary_key=True, default=uuid.uuid4, editable=False)
    reference = models.CharField(max_length=255)
    date = models.DateTimeField()
    status = models.CharField(max_length=255, choices=EVENT_STATUS, default="success")
    metadata = models.JSONField(default=dict)

    connection = models.ForeignKey(
        "connections.Connection",
        related_name="events",
        on_delete=models.CASCADE,
        blank=True,
        null=True,
    )

    nodes = models.ManyToManyField(Node)

    workspace = models.ForeignKey(
        "workspaces.Workspace",
        related_name="events",
        on_delete=models.CASCADE,
    )

    created_at = models.DateTimeField(auto_now_add=True)
    updated_at = models.DateTimeField(auto_now=True)

<<<<<<< HEAD

class Source(TenantModel):
    objects = SourceManager()

    tenant_id = "workspace_id"

    id = models.UUIDField(primary_key=True, default=uuid.uuid4, editable=False)
    name = models.CharField(max_length=255)

    workspace = models.ForeignKey(
        "workspaces.Workspace",
        related_name="sources",
        on_delete=models.CASCADE,
    )

    created_at = models.DateTimeField(auto_now_add=True)
    updated_at = models.DateTimeField(auto_now=True)

    nodes = models.ManyToManyField(Node, related_name="data_sources")
    edges = models.ManyToManyField(Edge, related_name="data_sources")

    class Meta:
        constraints = [
            models.UniqueConstraint(
                fields=["workspace", "name"],
                name="Source name uniqueness",
            ),
        ]
        indexes = [
            models.Index(fields=["workspace", "name"]),
        ]

    def __str__(self):
        return self.name
=======
    class TenantMeta:
        tenant_field_name = "workspace_id"
>>>>>>> 186778ef
<|MERGE_RESOLUTION|>--- conflicted
+++ resolved
@@ -5,12 +5,8 @@
 from django_multitenant.models import TenantModel
 
 from .graph_cache import GraphCache
-<<<<<<< HEAD
+from .graph_tasks import cache_edge, cache_node
 from .managers import CacheManager, SourceManager
-=======
-from .graph_tasks import cache_edge, cache_node
-from .managers import CacheManager
->>>>>>> 186778ef
 
 
 # Create your models here.
@@ -65,16 +61,7 @@
         return self
 
     def cache_model(self, cache: GraphCache = None, delete: bool = False):
-<<<<<<< HEAD
-        if cache is None:
-            cache = GraphCache(self.workspace_id)
-
-        if delete:
-            cache.delete_node(self)
-        else:
-=======
         if cache:
->>>>>>> 186778ef
             cache.cache_node(self)
         else:
             cache_node.delay(self.id, delete=delete)
@@ -142,16 +129,7 @@
         return self
 
     def cache_model(self, cache: GraphCache = None, delete: bool = False):
-<<<<<<< HEAD
-        if cache is None:
-            cache = GraphCache(self.workspace_id)
-
-        if delete:
-            cache.delete_edge(self)
-        else:
-=======
         if cache:
->>>>>>> 186778ef
             cache.cache_edge(self)
         else:
             cache_edge.delay(self.id, delete=delete)
@@ -263,7 +241,9 @@
     created_at = models.DateTimeField(auto_now_add=True)
     updated_at = models.DateTimeField(auto_now=True)
 
-<<<<<<< HEAD
+    class TenantMeta:
+        tenant_field_name = "workspace_id"
+
 
 class Source(TenantModel):
     objects = SourceManager()
@@ -298,7 +278,6 @@
 
     def __str__(self):
         return self.name
-=======
-    class TenantMeta:
-        tenant_field_name = "workspace_id"
->>>>>>> 186778ef
+
+    class TenantMeta:
+        tenant_field_name = "workspace_id"