from typing import Optional

import strawberry
from asgiref.sync import sync_to_async
from strawberry.scalars import JSON
from strawberry.types import Info

<<<<<<< HEAD
from api.common import IsAuthenticated, get_user, get_workspace
from api.types import Source
=======
from api.common import IsAuthenticated, aget_workspace, get_user
>>>>>>> 4997f73a

from .models import Filter as FilterModel
from .models import Source as SourceModel
from .types import Filter


@strawberry.type
class Mutation:
    @strawberry.mutation(permission_classes=[IsAuthenticated])
    async def createFilter(
        self,
        info: Info,
        workspaceId: strawberry.ID,
        name: Optional[str],
        metadata: JSON,
    ) -> Filter:
        user = get_user(info)
        workspace = await aget_workspace(info, workspaceId)

        filter = await FilterModel.objects.acreate(
            workspace=workspace,
            name=name,
            metadata=metadata,
            created_by=user,
        )

        return filter

    @strawberry.mutation(permission_classes=[IsAuthenticated])
    async def updateFilter(
        self,
        info: Info,
        id: strawberry.ID,
        name: Optional[str] = None,
        metadata: Optional[JSON] = None,
    ) -> Filter:
        user = get_user(info)

        try:
            filter = await FilterModel.objects.aget(pk=id, workspace__memberships__user_id=user.id)
        except FilterModel.DoesNotExist:
            raise Exception("Can't find filter")

        if name is not None:
            filter.name = name
        if metadata is not None:
            filter.metadata = metadata

        await sync_to_async(filter.save)()

        return filter

    @strawberry.mutation(permission_classes=[IsAuthenticated])
    async def deleteFilter(
        self,
        id: strawberry.ID,
    ) -> Filter:
        filter = await FilterModel.objects.aget(id=id)

        await sync_to_async(filter.delete)()

        filter.id = id

        return filter

    @strawberry.mutation(permission_classes=[IsAuthenticated])
    async def createSource(
        self,
        info: Info,
        workspaceId: strawberry.ID,
        name: str,
    ) -> Source:
        user = get_user(info)
        workspace = await get_workspace(info, workspaceId)

        source = await SourceModel.objects.acreate(
            workspace=workspace,
            name=name,
        )

        return source

    @strawberry.mutation(permission_classes=[IsAuthenticated])
    async def updateSource(
        self,
        info: Info,
        id: strawberry.ID,
        name: Optional[str] = None,
    ) -> Source:
        user = get_user(info)

        try:
            source = await SourceModel.objects.aget(pk=id, workspace__memberships__user_id=user.id)
        except SourceModel.DoesNotExist:
            raise Exception("Can't find source")

        if name is not None:
            source.name = name

        await sync_to_async(source.save)()

        return source

    @strawberry.mutation(permission_classes=[IsAuthenticated])
    async def deleteSource(
        self,
        id: strawberry.ID,
    ) -> Source:
        source = await SourceModel.objects.aget(id=id)

        await sync_to_async(source.delete)()

        source.id = id

        return source<|MERGE_RESOLUTION|>--- conflicted
+++ resolved
@@ -5,12 +5,8 @@
 from strawberry.scalars import JSON
 from strawberry.types import Info
 
-<<<<<<< HEAD
-from api.common import IsAuthenticated, get_user, get_workspace
+from api.common import IsAuthenticated, aget_workspace, get_user
 from api.types import Source
-=======
-from api.common import IsAuthenticated, aget_workspace, get_user
->>>>>>> 4997f73a
 
 from .models import Filter as FilterModel
 from .models import Source as SourceModel
@@ -83,8 +79,7 @@
         workspaceId: strawberry.ID,
         name: str,
     ) -> Source:
-        user = get_user(info)
-        workspace = await get_workspace(info, workspaceId)
+        workspace = await aget_workspace(info, workspaceId)
 
         source = await SourceModel.objects.acreate(
             workspace=workspace,
