from django.contrib import admin
from django.contrib.admin import DateFieldListFilter
from django.db.models import JSONField
from django.urls import reverse
from django.utils.html import format_html

from common.admin.fields.json_widget import PrettyJSONWidget

from .models import Edge, Event, Filter, Node, Source
from connections.models import Connection


class EdgeInline(admin.TabularInline):
    model = Edge
    extra = 0

    def has_add_permission(self, request, obj=None):  # pragma: no cover
        return False

    def has_delete_permission(self, request, obj=None):  # pragma: no cover
        return False


class SourceEdgeInline(EdgeInline):
    fk_name = "source"
    verbose_name = "Source Edge"
    verbose_name_plural = "Source Edges"
    fields = [
        "name",
        "namespace",
<<<<<<< HEAD
=======
        "data_source",
>>>>>>> 1fadee9c
        "destination",
        "metadata",
        "is_active",
    ]
    readonly_fields = [
        "name",
        "namespace",
<<<<<<< HEAD
=======
        "data_source",
>>>>>>> 1fadee9c
        "destination",
        "metadata",
        "is_active",
    ]


class DestinationEdgeInline(EdgeInline):
    fk_name = "destination"
    verbose_name = "Destination Edge"
    verbose_name_plural = "Destination Edges"
<<<<<<< HEAD
    fields = ["name", "namespace", "source", "metadata", "is_active"]
    readonly_fields = [
        "name",
        "namespace",
=======
    fields = ["name", "namespace", "data_source", "source", "metadata", "is_active"]
    readonly_fields = [
        "name",
        "namespace",
        "data_source",
>>>>>>> 1fadee9c
        "source",
        "metadata",
        "is_active",
    ]


class NodeAdmin(admin.ModelAdmin):
    @admin.display(description="Name")
    def final_name(self, obj):
        return obj.display_name if obj.display_name else obj.name

    list_display = (
        "id",
        "namespace",
        "final_name",
        "workspace",
        "is_active",
        "created_at",
    )

    search_fields = ["id", "namespace", "name", "display_name"]

    list_filter = (
        "workspace",
        ("created_at", DateFieldListFilter),
        "namespace",
        "is_active",
    )

    formfield_overrides = {JSONField: {"widget": PrettyJSONWidget}}

    inlines = [
        SourceEdgeInline,
        DestinationEdgeInline,
    ]


class EdgeAdmin(admin.ModelAdmin):
    @admin.display(description="Name")
    def final_name(self, obj):
        return obj.display_name if obj.display_name else obj.name

    list_display = (
        "id",
        "namespace",
        "final_name",
        "workspace",
        "is_active",
        "created_at",
    )

    search_fields = ["id", "namespace", "name", "display_name"]

    list_filter = (
        "workspace",
        ("created_at", DateFieldListFilter),
        "namespace",
        "is_active",
<<<<<<< HEAD
        ("source", admin.RelatedOnlyFieldListFilter),
        ("destination", admin.RelatedOnlyFieldListFilter),
=======
        "data_source",
>>>>>>> 1fadee9c
    )

    formfield_overrides = {JSONField: {"widget": PrettyJSONWidget}}


class FilterAdmin(admin.ModelAdmin):
    list_display = (
        "id",
        "name",
        "created_at",
    )

    search_fields = ["id", "name"]

    list_filter = (
        "workspace",
        ("created_at", DateFieldListFilter),
    )

    formfield_overrides = {JSONField: {"widget": PrettyJSONWidget}}


class ConnectionInline(admin.TabularInline):
    model = Connection
    extra = 0

    fields = [
        "name",
    ]

    def view(self):  # pragma: no cover
        return format_html(
            '<a href="{}">{}</a>',
            reverse("admin:connections_connection_change", args=(self.id,)),
            self.name,
        )

    fields = ("name", view)
    readonly_fields = (view,)


class SourceAdmin(admin.ModelAdmin):
    list_display = (
        "id",
        "name",
        "workspace",
        "created_at",
    )

    search_fields = ["id", "name"]

    list_filter = (
        "workspace",
        ("created_at", DateFieldListFilter),
    )

    inlines = [
        ConnectionInline,
    ]


admin.site.register(Node, NodeAdmin)
admin.site.register(Edge, EdgeAdmin)
admin.site.register(Filter, FilterAdmin)
admin.site.register(Event)
admin.site.register(Source, SourceAdmin)<|MERGE_RESOLUTION|>--- conflicted
+++ resolved
@@ -28,10 +28,6 @@
     fields = [
         "name",
         "namespace",
-<<<<<<< HEAD
-=======
-        "data_source",
->>>>>>> 1fadee9c
         "destination",
         "metadata",
         "is_active",
@@ -39,10 +35,6 @@
     readonly_fields = [
         "name",
         "namespace",
-<<<<<<< HEAD
-=======
-        "data_source",
->>>>>>> 1fadee9c
         "destination",
         "metadata",
         "is_active",
@@ -53,18 +45,10 @@
     fk_name = "destination"
     verbose_name = "Destination Edge"
     verbose_name_plural = "Destination Edges"
-<<<<<<< HEAD
     fields = ["name", "namespace", "source", "metadata", "is_active"]
     readonly_fields = [
         "name",
         "namespace",
-=======
-    fields = ["name", "namespace", "data_source", "source", "metadata", "is_active"]
-    readonly_fields = [
-        "name",
-        "namespace",
-        "data_source",
->>>>>>> 1fadee9c
         "source",
         "metadata",
         "is_active",
@@ -123,12 +107,6 @@
         ("created_at", DateFieldListFilter),
         "namespace",
         "is_active",
-<<<<<<< HEAD
-        ("source", admin.RelatedOnlyFieldListFilter),
-        ("destination", admin.RelatedOnlyFieldListFilter),
-=======
-        "data_source",
->>>>>>> 1fadee9c
     )
 
     formfield_overrides = {JSONField: {"widget": PrettyJSONWidget}}
