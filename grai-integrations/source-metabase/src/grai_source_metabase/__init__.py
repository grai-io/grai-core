--- conflicted
+++ resolved
@@ -7,8 +7,4 @@
     package_definitions,
 )
 
-<<<<<<< HEAD
 __version__ = "0.2.1"
-=======
-__version__ = "0.2.0"
->>>>>>> 2d3a430c
