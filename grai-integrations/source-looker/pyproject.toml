[tool.poetry]
name = "grai_source_looker"
<<<<<<< HEAD
version = "0.0.1"
=======
version = "0.0.1a9"
>>>>>>> 98a7eb2b
description = ""
authors = ["Ian Eaves <ian@grai.io>", "Edward Louth <edward@grai.io>"]
license = "Elastic-2.0"
packages = [
    { include = "grai_source_looker", from = "src" },
]
readme = "README.md"
homepage = "https://www.grai.io/"
repository = "https://github.com/grai-io/grai-core/tree/master/grai-integrations/source-looker"
documentation = "https://docs.grai.io/"


[tool.poetry.dependencies]
python = "^3.9.13"
pydantic = "^1.9.1"
grai-client = "^0.3.0"
grai-schemas = "^0.2.0"
multimethod = "^1.8"
requests = "^2.28.1"
python-dotenv = "^0.21.1"
looker-sdk = "^23.12.0"

[tool.poetry.group.dev.dependencies]
black = "^22.6.0"
mypy = "^0.971"
isort = "^5.12.0"
pytest = "^7.2.0"
pre-commit = "^3.0.4"
types-requests = "^2.28.11.7"
faker = "^17.0.0"
datamodel-code-generator = "^0.21.2"


[tool.isort]
profile = "black"
known_first_party = "grai_source_looker"

[tool.black]
line-length = 120

[build-system]
requires = ["poetry-core>=1.0.0"]
build-backend = "poetry.core.masonry.api"

[tool.poetry_bumpversion.file."src/grai_source_looker/__init__.py"]<|MERGE_RESOLUTION|>--- conflicted
+++ resolved
@@ -1,10 +1,6 @@
 [tool.poetry]
 name = "grai_source_looker"
-<<<<<<< HEAD
-version = "0.0.1"
-=======
-version = "0.0.1a9"
->>>>>>> 98a7eb2b
+version = "0.0.2"
 description = ""
 authors = ["Ian Eaves <ian@grai.io>", "Edward Louth <edward@grai.io>"]
 license = "Elastic-2.0"
