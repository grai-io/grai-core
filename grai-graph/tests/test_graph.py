--- conflicted
+++ resolved
@@ -3,16 +3,9 @@
 import networkx as nx
 from grai_client.testing.schema import (
     mock_v1_edge,
-<<<<<<< HEAD
-    mock_v1_node,
-    mock_v1_edge_and_nodes,
-)
-
-=======
     mock_v1_edge_and_nodes,
     mock_v1_node,
 )
->>>>>>> e7a7d37e
 from grai_graph import graph
 
 
