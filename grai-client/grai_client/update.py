from typing import Dict, List, Optional, TypeVar

from grai_client.endpoints.client import BaseClient
from grai_client.schemas.edge import Edge
from grai_client.schemas.node import Node
from grai_client.schemas.schema import GraiType, Schema
from grai_client.schemas.utilities import merge_models

T = TypeVar("T", Node, Edge)


def deactivate(items: List[T]) -> List[T]:
    updated = [item.update({"spec": {"is_active": False}}) for item in items]
    return updated  # type: ignore


def update(client: BaseClient, items: List[T], active_items: Optional[List[T]] = None):
    if not items:
        return

    if active_items is None:
<<<<<<< HEAD
=======
        print(items[0].type)
>>>>>>> 70f1bc63
        active_items = client.get(items[0].type)
        if active_items is None:
            active_items = []

    current_item_map = {hash(item.spec): item for item in active_items}
    item_map: Dict[int, T] = {hash(item.spec): item for item in items}

    new_item_keys = item_map.keys() - current_item_map.keys()
    deactivated_item_keys = current_item_map.keys() - item_map.keys()
    updated_item_keys = item_map.keys() - new_item_keys

    deactivated_items = deactivate([current_item_map[k] for k in deactivated_item_keys])
    new_items: List[T] = [item_map[k] for k in new_item_keys]
    updated_items = [
        merge_models(item_map[k], current_item_map[k])
        for k in updated_item_keys
        if item_map[k] != current_item_map[k]
    ]
    client.patch(deactivated_items)
    client.patch(updated_items)
    client.post(new_items)<|MERGE_RESOLUTION|>--- conflicted
+++ resolved
@@ -19,10 +19,7 @@
         return
 
     if active_items is None:
-<<<<<<< HEAD
-=======
         print(items[0].type)
->>>>>>> 70f1bc63
         active_items = client.get(items[0].type)
         if active_items is None:
             active_items = []
