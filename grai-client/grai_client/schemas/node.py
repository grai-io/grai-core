--- conflicted
+++ resolved
@@ -1,11 +1,7 @@
 from typing import Dict, Literal, Optional, Union
 from uuid import UUID
 
-<<<<<<< HEAD
-from grai_client.schemas.utilities import BaseSpec, PlaceHolderSchema, GraiBaseModel
-=======
 from grai_client.schemas.utilities import BaseSpec, GraiBaseModel, PlaceHolderSchema
->>>>>>> e7a7d37e
 from pydantic import BaseModel, Field
 from typing_extensions import Annotated
 
