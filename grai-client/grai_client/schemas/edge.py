from typing import Callable, Dict, List, Literal, Optional, Type, Union
from uuid import UUID

<<<<<<< HEAD
from grai_client.schemas.utilities import BaseSpec, PlaceHolderSchema, GraiBaseModel
=======
>>>>>>> e7a7d37e
from grai_client.schemas.node import NodeID
from grai_client.schemas.utilities import BaseSpec, GraiBaseModel, PlaceHolderSchema
from pydantic import Field, validator
from typing_extensions import Annotated


class BaseEdge(GraiBaseModel):
    type: Literal["Edge"]


class V1(BaseSpec):
    id: Optional[UUID]
    name: str
    namespace: str = "default"
    display_name: Optional[str]
    data_source: str
    source: NodeID
    destination: NodeID
    is_active: Optional[bool] = True
    metadata: Optional[Dict] = {}

    def __hash__(self):
        return hash(hash(self.name) + hash(self.namespace))

    def __str__(self):
        return f"Edge[Node({self.source}) -> Node({self.destination})]"


class V2(PlaceHolderSchema, V1):
    """Placeholder for future use."""

    pass


class EdgeV1(BaseEdge):
    version: Literal["v1"]
    spec: V1

    @classmethod
    def from_spec(cls, spec_dict: Dict) -> "EdgeV1":
        args = {
            "version": "v1",
            "type": "Edge",
            "spec": spec_dict,
        }
        return cls(**args)


class EdgeV2(BaseEdge):
    version: Literal["v2"]
    spec: V2

    def from_spec(self, spec_dict: Dict) -> "EdgeV2":
        raise NotImplementedError()


EdgeLabels = Literal["edge", "edges", "Edge", "Edges"]
EdgeTypes = Union[EdgeV1, EdgeV2]
Edge = Annotated[EdgeTypes, Field(discriminator="version")]<|MERGE_RESOLUTION|>--- conflicted
+++ resolved
@@ -1,10 +1,6 @@
 from typing import Callable, Dict, List, Literal, Optional, Type, Union
 from uuid import UUID
 
-<<<<<<< HEAD
-from grai_client.schemas.utilities import BaseSpec, PlaceHolderSchema, GraiBaseModel
-=======
->>>>>>> e7a7d37e
 from grai_client.schemas.node import NodeID
 from grai_client.schemas.utilities import BaseSpec, GraiBaseModel, PlaceHolderSchema
 from pydantic import Field, validator
