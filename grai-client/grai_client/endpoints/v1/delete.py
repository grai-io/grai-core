--- conflicted
+++ resolved
@@ -18,10 +18,6 @@
 
 @ClientV1.delete.register
 def delete_edge_v1(client: ClientV1, grai_type: EdgeV1):
-<<<<<<< HEAD
-    print("in delete edge")
-=======
->>>>>>> 0a1eb7e9
     if grai_type.spec.id is None:
         grai_type = client.get(grai_type)
         if grai_type is None:
