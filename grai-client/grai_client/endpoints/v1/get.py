from typing import Dict, List, Optional, TypeVar

<<<<<<< HEAD
import requests
from grai_client.endpoints.client import ClientOptions, get
=======
from grai_client.endpoints.client import ClientOptions
from grai_client.endpoints.rest import get
>>>>>>> 70f1bc63
from grai_client.endpoints.v1.client import ClientV1
from grai_client.schemas.edge import EdgeLabels, EdgeV1, NodeID
from grai_client.schemas.node import NodeLabels, NodeV1

T = TypeVar("T", NodeV1, EdgeV1)


def get_node_from_id(
    client: ClientV1,
    grai_type: NodeID,
    options: Optional[ClientOptions] = ClientOptions(),
) -> Optional[Dict]:
    base_url = client.get_url(grai_type)
    if grai_type.id is not None:
        url = f"{base_url}{grai_type.id}"
        resp = client.get(url, options=options).json()
    else:
        url = f"{base_url}?name={grai_type.name}&namespace={grai_type.namespace}"
<<<<<<< HEAD
        resp = client.get(url, options).json()
=======
        resp = client.get(url, options=options).json()
>>>>>>> 70f1bc63
        num_results = len(resp)
        if num_results == 0:
            return None
        elif num_results == 1:
            resp = resp[0]
        else:
            message = (
                f"Server query for node returned {num_results} results but only one was expected. This "
                f"is a defensive error that should never arise, if you see it please contact the maintainers."
            )
            raise Exception(message)

    return resp


@get.register
def get_node_id(
    client: ClientV1, grai_type: NodeID, options: ClientOptions = ClientOptions()
) -> Optional[NodeID]:
<<<<<<< HEAD
    spec = get_node_from_id(client, grai_type, options)
=======
    spec = get_node_from_id(client, grai_type, options=options)
>>>>>>> 70f1bc63
    return NodeV1.from_spec(spec).spec if isinstance(spec, dict) else spec


@get.register
def get_node_v1(
    client: ClientV1, grai_type: NodeV1, options: ClientOptions = ClientOptions()
) -> Optional[NodeV1]:
    spec = get_node_from_id(client, grai_type.spec, options)
    return NodeV1.from_spec(spec) if isinstance(spec, dict) else spec


@get.register
def get_node_by_label_v1(
    client: ClientV1, grai_type: NodeLabels, options: ClientOptions = ClientOptions()
) -> List[NodeV1]:
<<<<<<< HEAD
    url = client.node_endpoint
    resp = client.get(url, options).json()
=======
    url = client.get_url(grai_type)
    resp = client.get(url, options=options).json()
>>>>>>> 70f1bc63
    return [NodeV1.from_spec(obj) for obj in resp]


@get.register
def get_node_by_id(
    client: ClientV1,
    grai_type: NodeLabels,
    node: str,
    options: ClientOptions = ClientOptions(),
) -> Optional[NodeV1]:
<<<<<<< HEAD
    url = f"{client.node_endpoint}{node}"
    resp = client.get(url, options).json()
=======
    url = f"{client.get_url(grai_type)}{node}"
    resp = client.get(url, options=options).json()
>>>>>>> 70f1bc63
    return NodeV1.from_spec(resp)


@get.register
def get_edge_v1(
    client: ClientV1, grai_type: EdgeV1, options: ClientOptions = ClientOptions()
) -> Optional[EdgeV1]:
<<<<<<< HEAD
    base_url = client.edge_endpoint
    if grai_type.spec.id is not None:
        url = f"{base_url}{grai_type.spec.id}"
        resp = client.get(url, options).json()
    else:
        url = f"{base_url}?name={grai_type.spec.name}&namespace={grai_type.spec.namespace}"
        resp = client.get(url, options).json()
=======
    base_url = client.get_url(grai_type)
    if grai_type.spec.id is not None:
        url = f"{base_url}{grai_type.spec.id}"
        resp = client.get(url, options=options).json()
    else:
        url = f"{base_url}?name={grai_type.spec.name}&namespace={grai_type.spec.namespace}"
        resp = client.get(url, options=options).json()
>>>>>>> 70f1bc63
        if len(resp) == 0:
            return None
        resp = resp[0]

    resp["source"] = client.get("node", resp["source"]).spec
    resp["destination"] = client.get("node", resp["destination"]).spec
    return EdgeV1.from_spec(resp)


@get.register
def get_edge_by_label_v1(
    client: ClientV1, grai_type: EdgeLabels, options: ClientOptions = ClientOptions()
) -> List[EdgeV1]:
    url = client.get_url(grai_type)
<<<<<<< HEAD
    resp = client.get(url, options).json()
=======
    resp = client.get(url, options=options).json()
>>>>>>> 70f1bc63

    for r in resp:
        r["source"] = client.get("node", r["source"], options).spec
        r["destination"] = client.get("node", r["destination"], options).spec

    return [EdgeV1.from_spec(obj) for obj in resp]<|MERGE_RESOLUTION|>--- conflicted
+++ resolved
@@ -1,12 +1,7 @@
 from typing import Dict, List, Optional, TypeVar
 
-<<<<<<< HEAD
-import requests
-from grai_client.endpoints.client import ClientOptions, get
-=======
 from grai_client.endpoints.client import ClientOptions
 from grai_client.endpoints.rest import get
->>>>>>> 70f1bc63
 from grai_client.endpoints.v1.client import ClientV1
 from grai_client.schemas.edge import EdgeLabels, EdgeV1, NodeID
 from grai_client.schemas.node import NodeLabels, NodeV1
@@ -25,11 +20,7 @@
         resp = client.get(url, options=options).json()
     else:
         url = f"{base_url}?name={grai_type.name}&namespace={grai_type.namespace}"
-<<<<<<< HEAD
-        resp = client.get(url, options).json()
-=======
         resp = client.get(url, options=options).json()
->>>>>>> 70f1bc63
         num_results = len(resp)
         if num_results == 0:
             return None
@@ -49,11 +40,7 @@
 def get_node_id(
     client: ClientV1, grai_type: NodeID, options: ClientOptions = ClientOptions()
 ) -> Optional[NodeID]:
-<<<<<<< HEAD
-    spec = get_node_from_id(client, grai_type, options)
-=======
     spec = get_node_from_id(client, grai_type, options=options)
->>>>>>> 70f1bc63
     return NodeV1.from_spec(spec).spec if isinstance(spec, dict) else spec
 
 
@@ -69,13 +56,8 @@
 def get_node_by_label_v1(
     client: ClientV1, grai_type: NodeLabels, options: ClientOptions = ClientOptions()
 ) -> List[NodeV1]:
-<<<<<<< HEAD
-    url = client.node_endpoint
-    resp = client.get(url, options).json()
-=======
     url = client.get_url(grai_type)
     resp = client.get(url, options=options).json()
->>>>>>> 70f1bc63
     return [NodeV1.from_spec(obj) for obj in resp]
 
 
@@ -86,13 +68,8 @@
     node: str,
     options: ClientOptions = ClientOptions(),
 ) -> Optional[NodeV1]:
-<<<<<<< HEAD
-    url = f"{client.node_endpoint}{node}"
-    resp = client.get(url, options).json()
-=======
     url = f"{client.get_url(grai_type)}{node}"
     resp = client.get(url, options=options).json()
->>>>>>> 70f1bc63
     return NodeV1.from_spec(resp)
 
 
@@ -100,15 +77,6 @@
 def get_edge_v1(
     client: ClientV1, grai_type: EdgeV1, options: ClientOptions = ClientOptions()
 ) -> Optional[EdgeV1]:
-<<<<<<< HEAD
-    base_url = client.edge_endpoint
-    if grai_type.spec.id is not None:
-        url = f"{base_url}{grai_type.spec.id}"
-        resp = client.get(url, options).json()
-    else:
-        url = f"{base_url}?name={grai_type.spec.name}&namespace={grai_type.spec.namespace}"
-        resp = client.get(url, options).json()
-=======
     base_url = client.get_url(grai_type)
     if grai_type.spec.id is not None:
         url = f"{base_url}{grai_type.spec.id}"
@@ -116,7 +84,6 @@
     else:
         url = f"{base_url}?name={grai_type.spec.name}&namespace={grai_type.spec.namespace}"
         resp = client.get(url, options=options).json()
->>>>>>> 70f1bc63
         if len(resp) == 0:
             return None
         resp = resp[0]
@@ -131,14 +98,10 @@
     client: ClientV1, grai_type: EdgeLabels, options: ClientOptions = ClientOptions()
 ) -> List[EdgeV1]:
     url = client.get_url(grai_type)
-<<<<<<< HEAD
-    resp = client.get(url, options).json()
-=======
     resp = client.get(url, options=options).json()
->>>>>>> 70f1bc63
 
     for r in resp:
-        r["source"] = client.get("node", r["source"], options).spec
-        r["destination"] = client.get("node", r["destination"], options).spec
+        r["source"] = client.get("node", r["source"]).spec
+        r["destination"] = client.get("node", r["destination"]).spec
 
     return [EdgeV1.from_spec(obj) for obj in resp]