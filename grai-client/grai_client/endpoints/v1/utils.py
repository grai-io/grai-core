--- conflicted
+++ resolved
@@ -1,8 +1,3 @@
-<<<<<<< HEAD
-from typing import Optional
-
-=======
->>>>>>> 70f1bc63
 from grai_client.endpoints.client import ClientOptions
 from grai_client.endpoints.v1.client import ClientV1
 from grai_client.schemas.node import NodeID
@@ -18,11 +13,7 @@
     if grai_type.id is not None:
         return grai_type
 
-<<<<<<< HEAD
-    server_node = client.get(grai_type, options)
-=======
     server_node = client.get(grai_type, options=options)
->>>>>>> 70f1bc63
     if server_node is None:
         message = (
             f"Could not find node with namespace=`{grai_type.namespace} "
