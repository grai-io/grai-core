import abc
<<<<<<< HEAD
from typing import Any, Dict, Union, Optional, List, Sequence
from grai_client.schemas.schema import GraiType
from grai_client.authentication import APIKeyHeader, UserNameHeader, UserTokenHeader
from grai_client.endpoints.utilities import response_status_check, GraiEncoder
from multimethod import multimethod
=======
import json
from typing import Any, Dict, List, Optional, Sequence, Union
>>>>>>> e7a7d37e

import requests
from grai_client.authentication import APIKeyHeader, UserNameHeader, UserTokenHeader
from grai_client.endpoints.utilities import GraiEncoder, response_status_check
from grai_client.schemas.schema import GraiType
from multimethod import multimethod


class BaseClient(abc.ABC):
    id = "base"

    def __init__(self, host: str, port: str):
        self.host = host
        self.port = port

        prefix = "https" if self.port == "443" else "http"
        self.url = f"{prefix}://{self.host}:{self.port}"
        self.api = f"{self.url}"
        self._auth_headers = None

    def build_url(self, endpoint: str) -> str:
        return f"{self.api}{endpoint}"

    @property
    def auth_headers(self) -> Dict:
        if not self._auth_headers:
            raise Exception(
                "Client not authenticated. Please call `set_authentication_headers` with your credentials first"
            )
        return self._auth_headers

    def set_authentication_headers(
        self,
        username: Optional[str] = None,
        password: Optional[str] = None,
        token: Optional[str] = None,
        api_key: Optional[str] = None,
    ):
        if username and password:
            self._auth_headers = UserNameHeader(username, password, self.url).headers
        elif token:
            self._auth_headers = UserTokenHeader(token).headers
        elif api_key:
            self._auth_headers = APIKeyHeader(api_key).headers
        else:
            raise Exception(
                "Authentication requires either a user token, api key, or username/password combo."
            )

    def check_authentication(self):
        raise NotImplementedError(f"No authentication implemented for {type(self)}")

    @multimethod
    def get_url(self, grai_type: Any) -> str:
        raise NotImplementedError(
            f"No url method implemented for type {type(grai_type)}"
        )

    @multimethod
    def get(self, grai_type: Any) -> Dict:
        raise NotImplementedError(
            f"No get method implemented for type {type(grai_type)}"
        )

    @multimethod
    def post(self, grai_type: Any) -> Dict:
        raise NotImplementedError(
            f"No post method implemented for type {type(grai_type)}"
        )

    @multimethod
    def patch(self, grai_type: Any) -> Dict:
        raise NotImplementedError(
            f"No patch method implemented for type {type(grai_type)}"
        )

    @multimethod
    def delete(self, grai_type: Any) -> Dict:
        raise NotImplementedError(
            f"No delete method implemented for type {type(grai_type)}"
        )


@BaseClient.post.register
def post_sequence(client: BaseClient, objs: Sequence) -> List[Dict]:
    result = [client.post(obj) for obj in objs]
    return result


@BaseClient.patch.register
def patch_sequence(client: BaseClient, objs: Sequence) -> List[Dict]:
    result = [client.patch(obj) for obj in objs]
    return result


@BaseClient.delete.register
def delete_sequence(client: BaseClient, objs: Sequence[GraiType]):
    for obj in objs:
        client.delete(obj)


@BaseClient.get.register
def get_sequence(client: BaseClient, objs: Sequence) -> List[Dict]:
    result = [client.get(obj) for obj in objs]
    return result


@BaseClient.get.register
def get_url_v1(client: BaseClient, url: str) -> requests.Response:
    response = requests.get(url, headers=client.auth_headers)
    response_status_check(response)
    return response


@BaseClient.delete.register
def delete_url_v1(client: BaseClient, url: str) -> requests.Response:
    response = requests.delete(url, headers=client.auth_headers)
    response_status_check(response)
    return response


@BaseClient.patch.register
def patch_url_v1(client: BaseClient, url: str, payload: Dict) -> requests.Response:
    headers = {**client.auth_headers, "Content-Type": "application/json"}
    payload = {k: v for k, v in payload.items() if v is not None}
    response = requests.patch(
        url, data=json.dumps(payload, cls=GraiEncoder), headers=headers
    )

    response_status_check(response)
    return response


@BaseClient.post.register
def post_url_v1(client: BaseClient, url: str, payload: Dict) -> requests.Response:
    headers = {**client.auth_headers, "Content-Type": "application/json"}
    payload = {k: v for k, v in payload.items() if v is not None}
    response = requests.post(
        url, data=json.dumps(payload, cls=GraiEncoder), headers=headers
    )
    response_status_check(response)
    return response<|MERGE_RESOLUTION|>--- conflicted
+++ resolved
@@ -1,14 +1,6 @@
 import abc
-<<<<<<< HEAD
-from typing import Any, Dict, Union, Optional, List, Sequence
-from grai_client.schemas.schema import GraiType
-from grai_client.authentication import APIKeyHeader, UserNameHeader, UserTokenHeader
-from grai_client.endpoints.utilities import response_status_check, GraiEncoder
-from multimethod import multimethod
-=======
 import json
 from typing import Any, Dict, List, Optional, Sequence, Union
->>>>>>> e7a7d37e
 
 import requests
 from grai_client.authentication import APIKeyHeader, UserNameHeader, UserTokenHeader
