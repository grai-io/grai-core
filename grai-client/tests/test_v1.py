<<<<<<< HEAD
from grai_client.testing.schema import (
    mock_v1_edge,
    mock_v1_node,
    mock_v1_edge_and_nodes,
)
=======
import pytest
>>>>>>> e7a7d37e
from grai_client.endpoints.v1.client import ClientV1
from grai_client.schemas.edge import EdgeV1
from grai_client.schemas.node import NodeV1
from grai_client.schemas.schema import Schema
from grai_client.testing.schema import (
    mock_v1_edge,
    mock_v1_edge_and_nodes,
    mock_v1_node,
)
from requests import RequestException

<<<<<<< HEAD

=======
>>>>>>> e7a7d37e
client = ClientV1("localhost", "8000")
client.set_authentication_headers(username="null@grai.io", password="super_secret")


def test_get_nodes():
    nodes = client.get("node")
    assert all(isinstance(node, NodeV1) for node in nodes)


def test_get_edges():
    result = client.get("edge")
    assert all(isinstance(edge, EdgeV1) for edge in result)


def test_post_node():
    test_node = mock_v1_node()
    result = client.post(test_node)
    assert isinstance(result, NodeV1)


def test_post_edge():
    test_edge, test_nodes = mock_v1_edge_and_nodes()
    client.post(test_nodes)
    result = client.post(test_edge)
    assert isinstance(result, EdgeV1)


def test_delete_node():
    test_node = mock_v1_node()
    test_node = client.post(test_node)
    assert client.get(test_node)
    client.delete(test_node)
    with pytest.raises(RequestException):
        result = client.get(test_node)


def test_delete_edge():
    test_edge, test_nodes = mock_v1_edge_and_nodes()
    test_nodes = client.post(test_nodes)
    test_edge = client.post(test_edge)
    print("in test")
    print(test_edge)
    print(type(test_edge))
    result = client.get(test_edge)
    assert result, result
    client.delete(test_edge)

    with pytest.raises(RequestException):
        result = client.get(test_edge)

    client.delete(test_nodes)


def test_patch_node():
    test_node = mock_v1_node()
    test_node = client.post(test_node)

    updated_node = test_node.update({"spec": {"is_active": True}})
    server_updated_node = client.patch(updated_node)
    assert server_updated_node == updated_node

    client.delete(test_node)


def test_patch_edge():
    test_edge, test_nodes = mock_v1_edge_and_nodes()
    test_nodes = client.post(test_nodes)
    test_edge = client.post(test_edge)
    test_edge.spec.is_active = False
    print("in tests")
    print(test_edge)
    server_updated_edge = client.patch(test_edge)
    assert server_updated_edge == test_edge

    client.delete(test_edge)
    client.delete(test_nodes)<|MERGE_RESOLUTION|>--- conflicted
+++ resolved
@@ -1,12 +1,4 @@
-<<<<<<< HEAD
-from grai_client.testing.schema import (
-    mock_v1_edge,
-    mock_v1_node,
-    mock_v1_edge_and_nodes,
-)
-=======
 import pytest
->>>>>>> e7a7d37e
 from grai_client.endpoints.v1.client import ClientV1
 from grai_client.schemas.edge import EdgeV1
 from grai_client.schemas.node import NodeV1
@@ -18,10 +10,6 @@
 )
 from requests import RequestException
 
-<<<<<<< HEAD
-
-=======
->>>>>>> e7a7d37e
 client = ClientV1("localhost", "8000")
 client.set_authentication_headers(username="null@grai.io", password="super_secret")
 
